<?php

namespace WeDevs\Wpuf\Ajax;

use DOMDocument;
use WeDevs\Wpuf\Admin\Forms\Form;
use WeDevs\Wpuf\Traits\FieldableTrait;
use WeDevs\Wpuf\User_Subscription;
use WP_Error;

class Frontend_Form_Ajax {

    use FieldableTrait;

    public $form_settings = [];

    private $post_expiration_date = 'wpuf-post_expiration_date';

    private $expired_post_status = 'wpuf-expired_post_status';

    private $post_expiration_message = 'wpuf-post_expiration_message';

    /**
<<<<<<< HEAD
     *  An array of form fields retrieved from the form configuration.
     *
=======
>>>>>>> f92a6214
     * @var array
     */
    private $form_fields;

    /**
     * New/Edit post submit handler
     *
     * @return void
     */
    public function submit_post() {
        check_ajax_referer( 'wpuf_form_add' );
        add_filter( 'wpuf_form_fields', [ $this, 'add_field_settings' ] );
        @header( 'Content-Type: application/json; charset=' . get_option( 'blog_charset' ) );

        $form_id               = isset( $_POST['form_id'] ) ? intval( wp_unslash( $_POST['form_id'] ) ) : 0;
        $form                  = new Form( $form_id );
        $this->form_settings   = $form->get_settings();
        $this->form_fields     = $form->get_fields();
        $guest_mode            = isset( $this->form_settings['guest_post'] ) ? $this->form_settings['guest_post'] : '';
        $guest_verify          = isset( $this->form_settings['guest_email_verify'] ) ? $this->form_settings['guest_email_verify'] : 'false';
        $attachments_to_delete = isset( $_POST['delete_attachments'] ) ? array_map( 'sanitize_text_field', wp_unslash( $_POST['delete_attachments'] ) ) : [];

        // check each form field for content restriction
        foreach ( $this->form_fields as $single_field ) {
            if ( empty( $single_field['content_restriction'] ) ) {
                continue;
            }

            $restricted_num = $single_field['content_restriction'];
            $restriction_to = ! empty( $single_field['restriction_to'] ) ? $single_field['restriction_to'] : 'min';
            $restriction_type = ! empty( $single_field['restriction_type'] ) ? $single_field['restriction_type'] : 'word';

            $current_data = ! empty( $_POST[ $single_field['name'] ] ) ? sanitize_text_field( wp_unslash( $_POST[ $single_field['name'] ] ) ) : '';
            $label = ! empty( $single_field['label'] ) ? $single_field['label'] : '';

            // if restriction by character count
            if ( 'character' === $restriction_type && 'min' === $restriction_to ) {
                if ( strlen( $current_data ) > 0 && strlen( $current_data ) < $restricted_num ) {
                    wpuf()->ajax->send_error(
                        sprintf(
                            __( 'Minimum %d character is required for %s', 'wp-user-frontend' ), $restricted_num, $label
                        )
                    );
                }
            } elseif ( 'character' === $restriction_type && 'max' === $restriction_to ) {
                if ( strlen( $current_data ) > 0 && strlen( $current_data ) > $restricted_num ) {
                    wpuf()->ajax->send_error(
                        sprintf(
                            __( 'Maximum %d character is allowed for %s', 'wp-user-frontend' ), $restricted_num, $label
                        )
                    );
                }
            }

            // if restriction by word count
            if ( 'word' === $restriction_type && 'min' === $restriction_to ) {
                if ( str_word_count( $current_data ) > 0 && str_word_count( $current_data ) < $restricted_num ) {
                    wpuf()->ajax->send_error(
                        sprintf(
                            __( 'Minimum %d word is required for %s', 'wp-user-frontend' ), $restricted_num, $label
                        )
                    );
                }
            } elseif ( 'word' === $restriction_type && 'max' === $restriction_to ) {
                if ( str_word_count( $current_data ) > 0 && str_word_count( $current_data ) > $restricted_num ) {
                    wpuf()->ajax->send_error(
                        sprintf(
                            __( 'Maximum %d word is allowed for %s', 'wp-user-frontend' ), $restricted_num, $label
                        )
                    );
                }
            }
        }

        $protected_shortcodes = wpuf_get_protected_shortcodes();

        // check each form field for restricted shortcodes
        foreach ( $this->form_fields as $single_field ) {
            if ( empty( $single_field['rich'] ) || 'yes' !== $single_field['rich'] ) {
                continue;
            }

            $current_data = ! empty( $_POST[ $single_field['name'] ] ) ? sanitize_textarea_field( wp_unslash( $_POST[ $single_field['name'] ] ) ) : '';

            foreach ( $protected_shortcodes as $shortcode ) {
                $search_for = '[' . $shortcode;
                if ( strpos( $current_data, $search_for ) !== false ) {
                    wpuf()->ajax->send_error( sprintf( __( 'Using %s as shortcode is restricted', 'wp-user-frontend' ), $shortcode ) );
                }
            }
        }

        foreach ( $attachments_to_delete as $attach_id ) {
            wp_delete_attachment( $attach_id, true );
        }

        [ $post_vars, $taxonomy_vars, $meta_vars ] = $this->get_input_fields( $this->form_fields );

        if ( ! isset( $_POST['post_id'] ) ) {
            $has_limit = isset( $this->form_settings['limit_entries'] ) && $this->form_settings['limit_entries'] === 'true';

            if ( $has_limit ) {
                $limit        = (int) ! empty( $this->form_settings['limit_number'] ) ? $this->form_settings['limit_number'] : 0;
                $form_entries = wpuf_form_posts_count( $form_id );

                if ( $limit && $limit <= $form_entries ) {
                    wpuf()->ajax->send_error( $this->form_settings['limit_message'] );
                }
            }
            $this->on_edit_no_check_recaptcha( $post_vars );
        }

        $is_update           = false;
        // $default_post_author = wpuf_get_option( 'default_post_owner', 'wpuf_frontend_posting', 1 );
        $post_author         = $this->wpuf_get_post_user();

        $allowed_tags = wp_kses_allowed_html( 'post' );
        $postarr = [
            'post_type'    => ! empty( $this->form_settings['post_type'] ) ? $this->form_settings['post_type'] : 'post',
            'post_status'  => isset( $this->form_settings['post_status'] ) ? $this->form_settings['post_status'] : 'publish',
            'post_author'  => $post_author,
            'post_title'   => isset( $_POST['post_title'] ) ? sanitize_text_field( wp_unslash( $_POST['post_title'] ) ) : '',
            'post_content' => isset( $_POST['post_content'] ) ? wp_kses( wp_unslash( $_POST['post_content'] ), $allowed_tags ) : '',
            'post_excerpt' => isset( $_POST['post_excerpt'] ) ? wp_kses( wp_unslash( $_POST['post_excerpt'] ), $allowed_tags ) : '',
        ];

        // $charging_enabled = wpuf_get_option( 'charge_posting', 'wpuf_payment' );
        $charging_enabled = '';
        $form             = new Form( $form_id );
        $payment_options  = $form->is_charging_enabled();
        $ppp_cost_enabled = $form->is_enabled_pay_per_post();
        $current_user     = wpuf_get_user();

        if ( ! $payment_options ) {
            $charging_enabled = 'no';
        } else {
            $charging_enabled = 'yes';
        }

        if ( 'true' === $guest_mode && 'true' === $guest_verify && ! is_user_logged_in() && 'yes' === $charging_enabled ) {
            $postarr['post_status'] = wpuf_get_draft_post_status( $this->form_settings );
        } elseif ( 'true' === $guest_mode && 'true' === $guest_verify && ! is_user_logged_in() ) {
            $postarr['post_status'] = 'draft';
        }
        //if date is set and assigned as publish date
        if ( isset( $_POST['wpuf_is_publish_time'] ) ) {
            if ( ! empty( $_POST[ $_POST['wpuf_is_publish_time'] ] ) ) {
                // $postarr['post_date'] = date( 'Y-m-d H:i:s', strtotime( str_replace( array( ':', '/' ), '-', $_POST[$_POST['wpuf_is_publish_time']] ) ) );
                $date_time = explode( ' ', sanitize_text_field( wp_unslash( ( $_POST[ $_POST['wpuf_is_publish_time'] ] ) ) ) );

                if ( ! empty( $date_time[0] ) ) {
                    $timestamp = strtotime( str_replace( [ '/' ], '-', $date_time[0] ) );
                }

                if ( ! empty( $date_time[1] ) ) {
                    $time       = explode( ':', $date_time[1] );
                    $seconds    = ( $time[0] * 60 * 60 ) + ( $time[1] * 60 );
                    $timestamp  = $timestamp + $seconds;
                }
                $postarr['post_date'] = gmdate( 'Y-m-d H:i:s', $timestamp );
            }
        }

        if ( isset( $_POST['category'] ) && is_array( $_POST['category'] ) ) {
            $category = isset( $_POST['category'] ) ? array_map( 'sanitize_text_field', wp_unslash( $_POST['category'] ) ) : [];
        } else {
            $category = isset( $_POST['category'] ) ? sanitize_text_field( wp_unslash( $_POST['category'] ) ) : '';
        }

        if ( $category !== '' && $category !== '0' && $category[0] !== '-1' ) {
            if ( ! is_array( $category ) && is_string( $category ) ) {
                $category_strings = explode( ',', $category );
                $cat_ids          = [];

                foreach ( $category_strings as $key => $each_cat_string ) {
                    $cat_ids[]                = get_cat_ID( trim( $each_cat_string ) );
                    $postarr['post_category'] = $cat_ids;
                }
            } else {
                $postarr['post_category'] = $category;
            }
        }

        if ( isset( $_POST['tags'] ) ) {
            $postarr['tags_input'] = explode( ',', sanitize_text_field( wp_unslash( $_POST['tags'] ) ) );
        }

        // if post_id is passed, we update the post
        if ( isset( $_POST['post_id'] ) ) {
            $post_id                   = intval( wp_unslash( $_POST['post_id'] ) );
            $is_update                 = true;
            $postarr['ID']             = $post_id;
            $postarr['post_date']      = isset( $_POST['post_date'] ) ? sanitize_text_field( wp_unslash( $_POST['post_date'] ) ) : '';
            $postarr['comment_status'] = isset( $_POST['comment_status'] ) ? sanitize_text_field( wp_unslash( $_POST['comment_status'] ) ) : '';
            $postarr['post_author']    = isset( $_POST['post_author'] ) ? sanitize_text_field( wp_unslash( $_POST['post_author'] ) ) : '';
            $postarr['post_parent']    = get_post_field( 'post_parent', $post_id );

            $menu_order = get_post_field( 'menu_order', $post_id );

            if ( ! empty( $menu_order ) ) {
                $postarr['menu_order'] = $menu_order;
            }

            if ( $this->form_settings['edit_post_status'] === '_nochange' ) {
                $postarr['post_status'] = get_post_field( 'post_status', $post_id );
            } else {
                $postarr['post_status'] = $this->form_settings['edit_post_status'];
            }
            // handle for falback ppp
            if ( 'pending' === get_post_meta( $post_id, '_wpuf_payment_status', true ) ) {
                $postarr['post_status'] = 'pending';
            }
        } else {
            if ( isset( $this->form_settings['comment_status'] ) ) {
                $postarr['comment_status'] = $this->form_settings['comment_status'];
            }
        }

        // check the form status, it might be already a draft
        // in that case, it already has the post_id field
        // so, WPUF's add post action/filters won't work for new posts
        $wpuf_form_status = isset( $_POST['wpuf_form_status'] ) ? sanitize_text_field( wp_unslash( $_POST['wpuf_form_status'] ) ) : '';
        if ( $wpuf_form_status === 'new' ) {
            $is_update = false;
        }

        // set default post category if it's not been set yet and if post type supports
        if ( ! isset( $postarr['post_category'] ) && isset( $this->form_settings['default_cat'] ) && is_object_in_taxonomy( $this->form_settings['post_type'], 'category' ) ) {
            if ( is_array( $this->form_settings['default_cat'] ) ) {
                $postarr['post_category'] = $this->form_settings['default_cat'];
            } else {
                $postarr['post_category'] = [ $this->form_settings['default_cat'] ];
            }
        }

        // validation filter
        if ( $is_update ) {
            $error = apply_filters( 'wpuf_update_post_validate', '' );
        } else {
            $error = apply_filters( 'wpuf_add_post_validate', '' );
        }

        if ( ! empty( $error ) ) {
            wpuf()->ajax->send_error( $error );
        }
        // ############ It's Time to Save the World ###############
        if ( $is_update ) {
            $postarr = apply_filters( 'wpuf_update_post_args', $postarr, $form_id, $this->form_settings, $this->form_fields );
        } else {
            $postarr = apply_filters( 'wpuf_add_post_args', $postarr, $form_id, $this->form_settings, $this->form_fields );
        }

        $postarr = $this->adjust_thumbnail_id( $postarr );

        $post_id = wp_insert_post( $postarr, $wp_error = false );

        // add post revision when post edit from the frontend
        wpuf_frontend_post_revision( $post_id, $this->form_settings );

        // add _wpuf_lock_editing_post_time meta to
        // lock user from editing the published post after a certain time
        if ( ! $is_update ) {
            $lock_edit_post = isset( $this->form_settings['lock_edit_post'] ) ? floatval( $this->form_settings['lock_edit_post'] ) : 0;

            if ( $post_id && $lock_edit_post > 0 ) {
                $lock_edit_post_time = time() + ( $lock_edit_post * 60 * 60 );
                update_post_meta( $post_id, '_wpuf_lock_user_editing_post_time', $lock_edit_post_time );
            }
        }

        if ( $post_id ) {
            $this->update_post_meta( $meta_vars, $post_id );
            // set the post form_id for later usage
            update_post_meta( $post_id, self::$config_id, $form_id );
            // if user has a subscription pack
            $this->wpuf_user_subscription_pack( $this->form_settings, $post_id );
            // set the post form_id for later usage
            update_post_meta( $post_id, self::$config_id, $form_id );

            // save post formats if have any
            if ( isset( $this->form_settings['post_format'] ) && $this->form_settings['post_format'] !== '0' ) {
                if ( post_type_supports( $this->form_settings['post_type'], 'post-formats' ) ) {
                    set_post_format( $post_id, $this->form_settings['post_format'] );
                }
            }

            // find our if any images in post content and associate them
            if ( ! empty( $postarr['post_content'] ) ) {
                $dom = new DOMDocument();
                @$dom->loadHTML( $postarr['post_content'] );
                $images = $dom->getElementsByTagName( 'img' );

                if ( $images->length ) {
                    foreach ( $images as $img ) {
                        $url           = $img->getAttribute( 'src' );
                        $url           = str_replace( [ '"', "'", '\\' ], '', $url );
                        $attachment_id = wpuf_get_attachment_id_from_url( $url );

                        if ( $attachment_id ) {
                            wpuf_associate_attachment( $attachment_id, $post_id );
                        }
                    }
                }
            }

            if ( ! empty( $taxonomy_vars ) ) {
                $this->set_custom_taxonomy( $post_id, $taxonomy_vars );
            } else {
                $this->set_default_taxonomy( $post_id );
            }

            $response = $this->send_mail_for_guest( $charging_enabled, $post_id, $form_id, $is_update, $post_author, $meta_vars );
            wpuf_clear_buffer();
            wp_send_json( $response );
        }
        wpuf()->ajax->send_error( __( 'Something went wrong', 'wp-user-frontend' ) );
    }

    public function send_mail_for_guest( $charging_enabled, $post_id, $form_id, $is_update, $post_author, $meta_vars ) {
        global $wp;
        check_ajax_referer( 'wpuf_form_add' );
        $show_message = false;
        $redirect_to  = false;
        $response     = [];
        $page_id      = isset( $_POST['page_id'] ) ? intval( wp_unslash( $_POST['page_id'] ) ) : '';

        if ( $is_update ) {
            if ( $this->form_settings['edit_redirect_to'] === 'page' ) {
                $redirect_to = get_permalink( $this->form_settings['edit_page_id'] );
            } elseif ( $this->form_settings['edit_redirect_to'] === 'url' ) {
                $redirect_to = $this->form_settings['edit_url'];
            } elseif ( $this->form_settings['edit_redirect_to'] === 'same' ) {
                $redirect_to = add_query_arg(
                    [
                        'pid'      => $post_id,
                        '_wpnonce' => wp_create_nonce( 'wpuf_edit' ),
                        'msg'      => 'post_updated',
                    ],
                    get_permalink( $page_id )
                );
            } else {
                $redirect_to = get_permalink( $post_id );
            }
        } else {
            if ( $this->form_settings['redirect_to'] === 'page' ) {
                $redirect_to = get_permalink( $this->form_settings['page_id'] );
            } elseif ( $this->form_settings['redirect_to'] === 'url' ) {
                $redirect_to = $this->form_settings['url'];
            } elseif ( $this->form_settings['redirect_to'] === 'same' ) {
                $show_message = true;
            } else {
                $redirect_to = get_permalink( $post_id );
            }
        }

        if ( $charging_enabled === 'yes' && isset( $this->form_settings['enable_pay_per_post'] )
             && wpuf_validate_boolean( $this->form_settings['enable_pay_per_post'] )
             && ! $is_update
        ) {
            $redirect_to = add_query_arg(
                [
                    'action'  => 'wpuf_pay',
                    'type'    => 'post',
                    'post_id' => $post_id,
                ],
                get_permalink( wpuf_get_option( 'payment_page', 'wpuf_payment' ) )
            );
        }

        $response = [
            'success'      => true,
            'redirect_to'  => $redirect_to,
            'show_message' => $show_message,
            'message'      => $this->form_settings['message'],
        ];

        $guest_mode     = isset( $this->form_settings['guest_post'] ) ? $this->form_settings['guest_post'] : '';
        $guest_verify   = isset( $this->form_settings['guest_email_verify'] ) ? $this->form_settings['guest_email_verify'] : 'false';

        if ( $guest_mode === 'true' && $guest_verify === 'true' && ! is_user_logged_in() && $charging_enabled !== 'yes' ) {
            $post_id_encoded          = wpuf_encryption( $post_id );
            $form_id_encoded          = wpuf_encryption( $form_id );

            wpuf_send_mail_to_guest( $post_id_encoded, $form_id_encoded, 'no', 1 );

            $response['show_message'] = true;
            $response['redirect_to']  = add_query_arg( $wp->query_string, '', home_url( $wp->request ) );
            $response['message']      = __( 'Thank you for posting on our site. We have sent you an confirmation email. Please check your inbox!', 'wp-user-frontend' );
        } elseif ( $guest_mode === 'true' && $guest_verify === 'true' && ! is_user_logged_in() && $charging_enabled === 'yes' ) {
            $post_id_encoded          = wpuf_encryption( $post_id );
            $form_id_encoded          = wpuf_encryption( $form_id );
            $response['show_message'] = true;
            $response['redirect_to']  = add_query_arg( $wp->query_string, '', home_url( $wp->request ) );
            $response['message']      = __( 'Thank you for posting on our site. We have sent you an confirmation email. Please check your inbox!', 'wp-user-frontend' );

            update_post_meta( $post_id, '_wpuf_payment_status', 'pending' );
            wpuf_send_mail_to_guest( $post_id_encoded, $form_id_encoded, 'yes', 2 );
        }

        if ( $guest_mode === 'true' && $guest_verify === 'true' && ! is_user_logged_in() ) {
            $response = apply_filters( 'wpuf_edit_post_redirect', $response, $post_id, $form_id, $this->form_settings );
        } elseif ( $is_update ) {
            //now perform some post related actions
            do_action( 'wpuf_edit_post_after_update', $post_id, $form_id, $this->form_settings, $this->form_fields ); // plugin API to extend the functionality

            //send mail notification
            if ( isset( $this->form_settings['notification'] ) && $this->form_settings['notification']['edit'] === 'on' ) {
                $mail_body = $this->prepare_mail_body( $this->form_settings['notification']['edit_body'], $post_author, $post_id );
                $to        = $this->prepare_mail_body( $this->form_settings['notification']['edit_to'], $post_author, $post_id );
                $subject   = $this->prepare_mail_body( $this->form_settings['notification']['edit_subject'], $post_author, $post_id );
                $subject   = wp_strip_all_tags( $subject );
                $mail_body = get_formatted_mail_body( $mail_body, $subject );
                $headers   = [ 'Content-Type: text/html; charset=UTF-8' ];

                wp_mail( $to, $subject, $mail_body, $headers );
            }

            //now redirect the user
            $response = apply_filters( 'wpuf_edit_post_redirect', $response, $post_id, $form_id, $this->form_settings );
        } else {
            // send mail notification
            if ( isset( $this->form_settings['notification'] ) && $this->form_settings['notification']['new'] === 'on' ) {
                $mail_body = $this->prepare_mail_body( $this->form_settings['notification']['new_body'], $post_author, $post_id );
                $to        = $this->prepare_mail_body( $this->form_settings['notification']['new_to'], $post_author, $post_id );
                $subject   = $this->prepare_mail_body( $this->form_settings['notification']['new_subject'], $post_author, $post_id );
                $subject   = wp_strip_all_tags( $subject );
                $mail_body = get_formatted_mail_body( $mail_body, $subject );
                $headers   = [ 'Content-Type: text/html; charset=UTF-8' ];

                wp_mail( $to, $subject, $mail_body, $headers );
            }

            //redirect the user
            $response = apply_filters( 'wpuf_add_post_redirect', $response, $post_id, $form_id, $this->form_settings );
        }

        // now perform some post related actions. it should be done after other action. either count related problem emerge
        do_action( 'wpuf_add_post_after_insert', $post_id, $form_id, $this->form_settings, $meta_vars ); // plugin API to extend the functionality

        return $response;
    }

    public function wpuf_get_post_user() {
        $nonce = isset( $_REQUEST['_wpnonce'] ) ? sanitize_key( wp_unslash( $_REQUEST['_wpnonce'] ) ) : '';

        if ( isset( $nonce ) && ! wp_verify_nonce( $nonce, 'wpuf_form_add' ) ) {
            return;
        }

        $default_post_author = wpuf_get_option( 'default_post_owner', 'wpuf_frontend_posting', 1 );

        if ( ! is_user_logged_in() ) {
            if ( isset( $this->form_settings['guest_post'] ) && $this->form_settings['guest_post'] === 'true' && $this->form_settings['guest_details'] === 'true' ) {
                $guest_name = isset( $_POST['guest_name'] ) ? sanitize_text_field( wp_unslash( $_POST['guest_name'] ) ) : '';

                $guest_email = isset( $_POST['guest_email'] ) ? sanitize_email( wp_unslash( $_POST['guest_email'] ) ) : '';
                $page_id = isset( $_POST['page_id'] ) ? sanitize_text_field( wp_unslash( $_POST['page_id'] ) ) : '';

                // is valid email?
                if ( ! is_email( $guest_email ) ) {
                    echo json_encode(
                        [
                            'success' => false,
                            'error'   => __( 'Invalid email address.', 'wp-user-frontend' ),
                        ]
                    );

                    die();

//                    $this->send_error( __( 'Invalid email address.', 'wp-user-frontend' ) );
//                    wp_send_json(
//                        [
//                            'success'     => false,
//                            'error'       => __( "You already have an account in our site. Please login to continue.\n\nClicking 'OK' will redirect you to the login page and you will lose the form data.\nClick 'Cancel' to stay at this page.", 'wp-user-frontend' ),
//                            'type'        => 'login',
//                            'redirect_to' => wp_login_url( get_permalink( $page_id ) ),
//                        ]
//                    );
                    // wpuf()->ajax->send_error( __( 'Invalid email address.', 'wp-user-frontend' ) );
                }

                // check if the user email already exists
                $user = get_user_by( 'email', $guest_email );

                if ( $user ) {
                    // $post_author = $user->ID;
                    wp_send_json(
                        [
                            'success'     => false,
                            'error'       => __( "You already have an account in our site. Please login to continue.\n\nClicking 'OK' will redirect you to the login page and you will lose the form data.\nClick 'Cancel' to stay at this page.", 'wp-user-frontend' ),
                            'type'        => 'login',
                            'redirect_to' => wp_login_url( get_permalink( $page_id ) ),
                        ]
                    );
                } else {

                    // user not found, lets register him
                    // username from email address
                    $username = wpuf_guess_username( $guest_email );

                    $user_pass = wp_generate_password( 12, false );

                    $errors = new WP_Error();

                    do_action( 'register_post', $username, $guest_email, $errors );

                    $user_id = wp_create_user( $username, $user_pass, $guest_email );

                    // if its a success and no errors found

                    if ( $user_id && ! is_wp_error( $user_id ) ) {
                        update_user_option( $user_id, 'default_password_nag', true, true ); //Set up the Password change nag.

                        if ( class_exists( 'Theme_My_Login_Custom_Email' ) ) {
                            do_action( 'tml_new_user_registered', $user_id, $user_pass );
                        } else {
                            wp_send_new_user_notifications( $user_id );
                        }

                        // update display name to full name
                        wp_update_user(
                            [
                                'ID' => $user_id,
                                'display_name' => $guest_name,
                            ]
                        );

                        $post_author = $user_id;
                    } else {
                        //something went wrong creating the user, set post author to the default author
                        $post_author = $default_post_author;
                    }
                }

                // guest post is enabled and details are off
            } elseif ( isset( $this->form_settings['guest_post'] ) && $this->form_settings['guest_post'] === 'true' && $this->form_settings['guest_details'] === 'false' ) {
                $post_author = $default_post_author;
            } elseif ( isset( $this->form_settings['guest_post'] ) && $this->form_settings['guest_post'] !== 'true' ) {
                wpuf()->ajax->send_error( $this->form_settings['message_restrict'] );
            }

            // the user must be logged in already
        } elseif ( isset( $this->form_settings['role_base'] ) && $this->form_settings['role_base'] === 'true' && ! wpuf_user_has_roles( $this->form_settings['roles'] ) ) {
            wpuf()->ajax->send_error( __( 'You do not have sufficient permissions to access this form.', 'wp-user-frontend' ) );
        } else {
            $post_author = get_current_user_id();
        }

        return $post_author;
    }

    public function wpuf_user_subscription_pack( $form_settings, $post_id = null ) {

        // if user has a subscription pack
        $user_wpuf_subscription_pack = get_user_meta( get_current_user_id(), '_wpuf_subscription_pack', true );
        $wpuf_user               = wpuf_get_user();
        $user_subscription       = new User_Subscription( $wpuf_user );
        if ( ! empty( $user_wpuf_subscription_pack ) && isset( $user_wpuf_subscription_pack['_enable_post_expiration'] )
             && isset( $user_wpuf_subscription_pack['expire'] ) && strtotime( $user_wpuf_subscription_pack['expire'] ) >= time() ) {
            $expire_date = gmdate( 'Y-m-d', strtotime( '+' . $user_wpuf_subscription_pack['_post_expiration_time'] ) );
            update_post_meta( $post_id, $this->post_expiration_date, $expire_date );
            // save post status after expiration
            $expired_post_status = $user_wpuf_subscription_pack['_expired_post_status'];
            update_post_meta( $post_id, $this->expired_post_status, $expired_post_status );
            // if mail active
            if ( isset( $user_wpuf_subscription_pack['_enable_mail_after_expired'] ) && $user_wpuf_subscription_pack['_enable_mail_after_expired'] === 'on' ) {
                $post_expiration_message = $user_subscription->get_subscription_exp_msg( $user_wpuf_subscription_pack['pack_id'] );
                update_post_meta( $post_id, $this->post_expiration_message, $post_expiration_message );
            }
        } elseif ( ! empty( $user_wpuf_subscription_pack ) && isset( $user_wpuf_subscription_pack['expire'] ) && strtotime( $user_wpuf_subscription_pack['expire'] ) <= time() ) {
            if ( isset( $form_settings['expiration_settings']['enable_post_expiration'] ) ) {
                $expire_date = gmdate( 'Y-m-d', strtotime( '+' . $form_settings['expiration_settings']['expiration_time_value'] . ' ' . $form_settings['expiration_settings']['expiration_time_type'] . '' ) );

                update_post_meta( $post_id, $this->post_expiration_date, $expire_date );
                // save post status after expiration
                $expired_post_status = $form_settings['expiration_settings']['expired_post_status'];
                update_post_meta( $post_id, $this->expired_post_status, $expired_post_status );
                // if mail active
                if ( isset( $form_settings['expiration_settings']['enable_mail_after_expired'] ) && $form_settings['expiration_settings']['enable_mail_after_expired'] === 'on' ) {
                    $post_expiration_message = $form_settings['expiration_settings']['post_expiration_message'];
                    update_post_meta( $post_id, $this->post_expiration_message, $post_expiration_message );
                }
            }
        } elseif ( empty( $user_wpuf_subscription_pack ) || $user_wpuf_subscription_pack === 'Cancel' || $user_wpuf_subscription_pack === 'cancel' ) {
            if ( isset( $form_settings['expiration_settings']['enable_post_expiration'] ) ) {
                $expire_date = gmdate( 'Y-m-d', strtotime( '+' . $form_settings['expiration_settings']['expiration_time_value'] . ' ' . $form_settings['expiration_settings']['expiration_time_type'] . '' ) );
                update_post_meta( $post_id, $this->post_expiration_date, $expire_date );
                // save post status after expiration
                $expired_post_status = $form_settings['expiration_settings']['expired_post_status'];
                update_post_meta( $post_id, $this->expired_post_status, $expired_post_status );
                // if mail active
                if ( isset( $form_settings['expiration_settings']['enable_mail_after_expired'] ) && $form_settings['expiration_settings']['enable_mail_after_expired'] === 'on' ) {
                    $post_expiration_message = $form_settings['expiration_settings']['post_expiration_message'];
                    update_post_meta( $post_id, $this->post_expiration_message, $post_expiration_message );
                }
            }
        }

        //Handle featured item when edit
        $sub_meta = $user_subscription->handle_featured_item( $post_id, $user_wpuf_subscription_pack );
        $user_subscription->update_meta( $sub_meta );
    }

    public function prepare_mail_body( $content, $user_id, $post_id ) {
        $user = get_user_by( 'id', $user_id );
        $post = get_post( $post_id );

        $post_field_search = [
            '{post_title}',
            '{post_content}',
            '{post_excerpt}',
            '{tags}',
            '{category}',
            '{author}',
            '{author_email}',
            '{author_bio}',
            '{sitename}',
            '{siteurl}',
            '{permalink}',
            '{editlink}',
        ];

        $home_url = sprintf( '<a href="%s">%s</a>', home_url(), home_url() );
        $post_url = sprintf( '<a href="%s">%s</a>', get_permalink( $post_id ), get_permalink( $post_id ) );
	    $post_edit_link = sprintf( '<a href="%s">%s</a>', admin_url( 'post.php?action=edit&post=' . $post_id ), admin_url( 'post.php?action=edit&post=' . $post_id ) );

        $post_field_replace = [
            $post->post_title,
            $post->post_content,
            $post->post_excerpt,
            get_the_term_list( $post_id, 'post_tag', '', ', ' ),
            get_the_term_list( $post_id, 'category', '', ', ' ),
            $user->display_name,
            $user->user_email,
            ( $user->description ) ? $user->description : 'not available',
            get_bloginfo( 'name' ),
            $home_url,
            $post_url,
            $post_edit_link,
        ];

        if ( class_exists( 'WooCommerce' ) ) {
            $post_field_search[] = '{product_cat}';
            $post_field_replace[] = get_the_term_list( $post_id, 'product_cat', '', ', ' );
        }

        $content = str_replace( $post_field_search, $post_field_replace, $content );

        // custom fields
        preg_match_all( '/{custom_([\w-]*)\b}/', $content, $matches );
        [ $search, $replace ] = $matches;

        if ( $replace ) {
            foreach ( $replace as $index => $meta_key ) {
                $value = get_post_meta( $post_id, $meta_key, false );

                if ( isset( $value[0] ) && is_array( $value[0] ) ) {
                    $new_value = implode( '; ', $value[0] );
                } else {
                    $new_value = implode( '; ', $value );
                }

                $original_value = '';
                $meta_val       = '';

                if ( count( $value ) > 1 ) {
                    $is_first = true;

                    foreach ( $value as $val ) {
                        if ( $is_first ) {
                            if ( get_post_mime_type( (int) $val ) ) {
                                $meta_val = wp_get_attachment_url( $val );
                            } else {
                                $meta_val = $val;
                            }
                            $is_first = false;
                        } else {
                            if ( get_post_mime_type( (int) $val ) ) {
                                $meta_val = $meta_val . ', ' . wp_get_attachment_url( $val );
                            } else {
                                $meta_val = $meta_val . ', ' . $val;
                            }
                        }

                        if ( get_post_mime_type( (int) $val ) ) {
                            $meta_val = $meta_val . ',' . wp_get_attachment_url( $val );
                        } else {
                            $meta_val = $meta_val . ',' . $val;
                        }
                    }
                    $original_value = $original_value . $meta_val;
                } else {
                    if ( 'address_field' === $meta_key ) {
                        $value     = get_post_meta( $post_id, $meta_key, true );
                        $new_value = implode( ', ', $value );
                    }

                    if ( get_post_mime_type( (int) $new_value ) ) {
                        $original_value = wp_get_attachment_url( $new_value );
                    } else {
                        $original_value = $new_value;
                    }
                }

                $content = str_replace( $search[ $index ], $original_value, $content );
            }
        }

        return $content;
    }
}<|MERGE_RESOLUTION|>--- conflicted
+++ resolved
@@ -21,11 +21,8 @@
     private $post_expiration_message = 'wpuf-post_expiration_message';
 
     /**
-<<<<<<< HEAD
      *  An array of form fields retrieved from the form configuration.
      *
-=======
->>>>>>> f92a6214
      * @var array
      */
     private $form_fields;
