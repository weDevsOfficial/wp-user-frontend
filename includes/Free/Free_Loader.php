<?php

namespace WeDevs\Wpuf\Free;

use WeDevs\Wpuf\Admin\Forms\Post\Templates\Post_Form_Template_Events_Calendar;
use WeDevs\Wpuf\Admin\Forms\Post\Templates\Post_Form_Template_WooCommerce;
use WeDevs\Wpuf\Admin\Forms\Post\Templates\Pro_Form_Preview_EDD;
use WeDevs\Wpuf\Pro\Admin\Coupon_Elements;

class Free_Loader extends Pro_Prompt {

    public $edit_profile = null;

    public function __construct() {
        $this->includes();
        $this->instantiate();

        add_action( 'add_meta_boxes_wpuf_forms', [ $this, 'add_meta_box_post' ], 99 );

        add_action( 'wpuf_form_buttons_custom', [ $this, 'wpuf_form_buttons_custom_runner' ] );
        add_action( 'wpuf_form_buttons_other', [ $this, 'wpuf_form_buttons_other_runner' ] );
        add_action( 'wpuf_edit_form_area_profile', [ $this, 'wpuf_edit_form_area_profile_runner' ] );
        add_action( 'registration_setting', [ $this, 'registration_setting_runner' ] );
        add_action( 'wpuf_check_post_type', [ $this, 'wpuf_check_post_type_runner' ], 10, 2 );
        add_action( 'wpuf_form_custom_taxonomies', [ $this, 'wpuf_form_custom_taxonomies_runner' ] );
        add_action( 'wpuf_conditional_field_render_hook', [ $this, 'wpuf_conditional_field_render_hook_runner' ], 10, 3 );

        //coupon
        add_action( 'wpuf_coupon_settings_form', [ $this, 'wpuf_coupon_settings_form_runner' ] );
        add_action( 'wpuf_check_save_permission', [ $this, 'wpuf_check_save_permission_runner' ], 10, 2 );

        // admin menu
        add_action( 'wpuf_admin_menu', [ $this, 'admin_menu' ] );
        add_action( 'wpuf_admin_menu_top', [ $this, 'admin_menu_top' ] );
        add_action( 'wpuf_form_setting', [ $this, 'form_setting_runner' ], 10, 2 );
        add_action( 'wpuf_form_post_expiration', [ $this, 'wpuf_form_post_expiration_runner' ] );
        add_action( 'wpuf_form_settings_post_notification', [ $this, 'post_notification_hook_runner' ] );

        // plugin settings
        add_filter( 'wpuf_settings_sections', [ $this, 'pro_sections' ] );
        add_filter( 'wpuf_settings_fields', [ $this, 'pro_settings' ] );
        // post form templates
        add_filter( 'wpuf_get_post_form_templates', [ $this, 'post_form_templates' ] );
        add_filter( 'wpuf_get_pro_form_previews', [ $this, 'pro_form_previews' ] );

        // payment gateway added for previewing
        add_filter( 'wpuf_payment_gateways', [ $this, 'wpuf_payment_gateways' ] );

        // navigation tabs added for previewing in Subscription > Add/Edit Subscription
        add_action( 'wpuf_admin_subs_nav_tab', [ $this, 'subscription_tabs' ] );
        add_action( 'wpuf_admin_subs_nav_content', [ $this, 'subscription_tab_contents' ] );

        // subscription
        add_action( 'wpuf_admin_subscription_detail', [ $this, 'wpuf_admin_subscription_detail_runner' ], 10, 4 );
        add_filter( 'wpuf_subscription_section_advanced', [ $this, 'add_taxonomy_restriction_section' ] );
        add_filter( 'wpuf_subscriptions_fields', [ $this, 'add_taxonomy_restriction_fields' ], 11 );
    }

    public function includes() {
        // class files to include pro elements
        require_once WPUF_INCLUDES . '/functions/user/edit-user.php';
    }

    public function instantiate() {
        $this->edit_profile = new Edit_Profile();

        if ( is_admin() ) {

            /**
             * Conditionally load the Free loader
             *
             * @since 2.5.7
             *
             * @var bool
             */
            $load_free = apply_filters( 'wpuf_free_loader', true );

            if ( $load_free ) {
                new WPUF_Admin_Form_Free();
            }
        }
    }

    public function admin_menu_top() {
        $capability     = wpuf_admin_role();
        $reg_forms_hook = add_submenu_page(
            wpuf()->admin->menu->parent_slug,
            __( 'Registration Forms', 'wp-user-frontend' ),
            __( 'Registration Forms', 'wp-user-frontend' ),
            $capability,
            'wpuf-profile-forms',
            [ $this, 'admin_reg_forms_page' ]
        );
        $modules        = add_submenu_page( wpuf()->admin->menu->parent_slug, __( 'Modules', 'wp-user-frontend' ), __( 'Modules', 'wp-user-frontend' ), $capability, 'wpuf-modules', [ $this, 'modules_preview_page' ] );

        // add this menu to all menu hooks
        wpuf()->admin->menu->add_submenu_hooks( 'registration_forms', $reg_forms_hook );
        wpuf()->admin->menu->add_submenu_hooks( 'modules', $modules );

        add_action( "load-$reg_forms_hook", [ $this, 'reg_form_menu_action' ] );
        add_action( "load-$modules", [ $this, 'module_menu_action' ] );

        add_action( 'wpuf_load_module_page', [ $this, 'load_modules_scripts' ] );
        add_action( 'wpuf_load_module_page', [ $this, 'modules_page_contents' ] );
    }

    public function module_menu_action() {
        /**
         * Backdoor for calling the menu hook.
         * This hook won't get translated even the site language is changed
         */
        do_action( 'wpuf_load_module_page' );
    }

    /**
     * The action to run just after the menu is created
     *
     * @since 4.0.0
     *
     * @return void
     */
    public function reg_form_menu_action() {
        wp_enqueue_style( 'wpuf-admin' );
        wp_enqueue_style( 'wpuf-registration-forms' );
        wp_enqueue_script( 'wpuf-registration-forms' );
        /**
         * Backdoor for calling the menu hook.
         * This hook won't get translated even the site language is changed
         */
        do_action( 'wpuf_load_registration_forms' );
    }

    public function admin_menu() {
        if ( 'on' === wpuf_get_option( 'enable_payment', 'wpuf_payment', 'on' ) ) {
            $capability = wpuf_admin_role();
            add_submenu_page(
                wpuf()->admin->menu->parent_slug,
                __( 'Coupons', 'wp-user-frontend' ),
                __( 'Coupons', 'wp-user-frontend' ),
                $capability,
                'wpuf_coupon',
                [ $this, 'admin_coupon_page' ],
                4
            );
        }
    }

    public function admin_reg_forms_page() {
        $file_location = __DIR__ . '/templates/page-registration-form.php';

        wpuf_require_once( $file_location );
    }

    /**
     * The pro settings preview on the Free version
     *
     * @since 3.6.0
     *
     * @param $sections
     *
     * @return array
     */
    public function pro_sections( $sections ) {
        $crown_icon_path = WPUF_ROOT . '/assets/images/crown.svg';
        $new_sections    = [
            [
                'id'             => 'wpuf_sms',
                'title'          => __( 'SMS', 'wp-user-frontend' ) . '<span class="pro-icon-title"> ' . file_get_contents( $crown_icon_path ) . '</span>',
                'icon'           => 'dashicons-format-status',
                'class'          => 'pro-preview-html',
                'is_pro_preview' => true,
            ],
            [
                'id'             => 'wpuf_social_api',
                'title'          => __( 'Social Login', 'wp-user-frontend' ) . '<span class="pro-icon-title"> ' . file_get_contents( $crown_icon_path ) . '</span>',
                'icon'           => 'dashicons-share',
                'class'          => 'pro-preview-html',
                'is_pro_preview' => true,
            ],
            [
                'id'             => 'user_directory',
                'title'          => __( 'User Directory', 'wp-user-frontend' ) . '<span class="pro-icon-title"> ' . file_get_contents( $crown_icon_path ) . '</span>',
                'icon'           => 'dashicons-list-view',
                'class'          => 'pro-preview-html',
                'is_pro_preview' => true,
            ],
            [
                'id'             => 'wpuf_payment_invoices',
                'title'          => __( 'Invoices', 'wp-user-frontend' ) . '<span class="pro-icon-title"> ' . file_get_contents( $crown_icon_path ) . '</span>',
                'icon'           => 'dashicons-media-spreadsheet',
                'class'          => 'pro-preview-html',
                'is_pro_preview' => true,
            ],
            [
                'id'             => 'wpuf_payment_tax',
                'title'          => __( 'Tax', 'wp-user-frontend' ) . '<span class="pro-icon-title"> ' . file_get_contents( $crown_icon_path ) . '</span>',
                'icon'           => 'dashicons-media-text',
                'class'          => 'pro-preview-html',
                'is_pro_preview' => true,
            ],
            [
                'id'             => 'wpuf_content_restriction',
                'title'          => __( 'Content Filtering', 'wp-user-frontend' ) . '<span class="pro-icon-title"> ' . file_get_contents( $crown_icon_path ) . '</span>',
                'icon'           => 'dashicons-admin-network',
                'class'          => 'pro-preview-html',
                'is_pro_preview' => true,
            ]
        ];

        return array_merge( $sections, $new_sections );
    }

    /**
     * The pro settings preview on the Free version
     *
     * @since 3.6.0
     *
     * @param $settings_fields
     *
     * @return array
     */
    public function pro_settings( $settings_fields ) {
        $crown_icon_path = WPUF_ROOT . '/assets/images/crown.svg';
        $settings_fields['wpuf_general'][] = [
            'name'           => 'comments_per_page',
            'label'          => __( 'Comments Per Page',
                                    'wp-user-frontend' ) . '<span class="pro-icon"> ' . file_get_contents( $crown_icon_path ) . '</span>',
            'desc'           => __( 'Show how many comments per page in comments add-on', 'wp-user-frontend' ),
            'type'           => 'number',
            'default'        => '20',
            'class'          => 'pro-preview',
            'is_pro_preview' => true,
        ];
        $settings_fields['wpuf_general'][] = [
            'name'           => 'ipstack_key',
            'label'          => __( 'Ipstack API Key',
                                    'wp-user-frontend' ) . '<span class="pro-icon"> ' . file_get_contents( $crown_icon_path ) . '</span>',
            'desc'           => __( '<a target="_blank" href="https://ipstack.com/dashboard">Register here</a> to get your Free ipstack api key',
                                    'wp-user-frontend' ),
            'class'          => 'pro-preview',
            'is_pro_preview' => true,
        ];
        $settings_fields['wpuf_general'][] = [
            'name'           => 'gmap_api_key',
            'label'          => __( 'Google Map API',
                                    'wp-user-frontend' ) . '<span class="pro-icon"> ' . file_get_contents( $crown_icon_path ) . '</span>',
            'desc'           => __( '<a target="_blank" href="https://developers.google.com/maps/documentation/javascript">API</a> key is needed to render Google Maps',
                                    'wp-user-frontend' ),
            'class'          => 'pro-preview',
            'is_pro_preview' => true,
        ];
        $settings_fields['wpuf_my_account'][] = [
            'name'           => 'show_edit_profile_menu',
            'label'          => __( 'Edit Profile',
                                    'wp-user-frontend' ) . '<span class="pro-icon"> ' . file_get_contents( $crown_icon_path ) . '</span>',
            'desc'           => __( 'Allow user to update their profile information from the account page',
                                    'wp-user-frontend' ),
            'type'           => 'checkbox',
            'default'        => 'off',
            'class'          => 'pro-preview',
            'is_pro_preview' => true,
        ];
        $settings_fields['wpuf_my_account'][] = [
            'name'           => 'edit_profile_form',
            'label'          => __( 'Profile Form',
                                    'wp-user-frontend' ) . '<span class="pro-icon"> ' . file_get_contents( $crown_icon_path ) . '</span>',
            'desc'           => __( 'User will use this form to update their information from the account page,',
                                    'wp-user-frontend' ),
            'type'           => 'select',
            'options'        => [ 'Default Form' ],
            'class'          => 'pro-preview',
            'is_pro_preview' => true,
        ];
        $settings_fields['wpuf_profile'][] = [
            'name'           => 'avatar_size',
            'label'          => __( 'Avatar Size',
                                    'wp-user-frontend' ) . '<span class="pro-icon"> ' . file_get_contents( $crown_icon_path ) . '</span>',
            'desc'           => __( 'Avatar size to crop when upload using the registration/profile form.(e.g:100x100)',
                                    'wp-user-frontend' ),
            'type'           => 'text',
            'default'        => '100x100',
            'class'          => 'pro-preview',
            'is_pro_preview' => true,
        ];
        $settings_fields['wpuf_profile'][] = [
            'name'           => 'pending_user_message',
            'label'          => __( 'Pending User Message',
                                    'wp-user-frontend' ) . '<span class="pro-icon"> ' . file_get_contents( $crown_icon_path ) . '</span>',
            'desc'           => __( 'Pending user will see this message when try to log in.', 'wp-user-frontend' ),
            'default'        => __( '<strong>ERROR:</strong> Your account has to be approved by an administrator before you can login.',
                                    'wp-user-frontend' ),
            'type'           => 'textarea',
            'class'          => 'pro-preview',
            'is_pro_preview' => true,
        ];
        $settings_fields['wpuf_profile'][] = [
            'name'           => 'denied_user_message',
            'label'          => __( 'Denied User Message',
                                    'wp-user-frontend' ) . '<span class="pro-icon"> ' . file_get_contents( $crown_icon_path ) . '</span>',
            'desc'           => __( 'Denied user will see this message when try to log in.', 'wp-user-frontend' ),
            'default'        => __( '<strong>ERROR:</strong> Your account has been denied by an administrator, please contact admin to approve your account.',
                                    'wp-user-frontend' ),
            'type'           => 'textarea',
            'class'          => 'pro-preview',
            'is_pro_preview' => true,
        ];
        $settings_fields['wpuf_mails'][] = [
            'name'           => 'subscription_setting',
            'label'          => __( '<span class="dashicons dashicons-money"></span> Subscription',
                                    'wp-user-frontend' ) . '<span class="pro-icon"> ' . file_get_contents( $crown_icon_path ) . '</span>',
            'type'           => 'html',
            'class'          => 'subscription-setting pro-preview-html',
            'is_pro_preview' => true,
        ];
        $settings_fields['wpuf_mails'][] = [
            'name'           => 'email_setting',
            'label'          => __( '<span class="dashicons dashicons-admin-generic"></span> Template Settings',
                                    'wp-user-frontend' ) . '<span class="pro-icon"> ' . file_get_contents( $crown_icon_path ) . '</span>',
            'type'           => 'html',
            'class'          => 'email-setting pro-preview-html',
            'is_pro_preview' => true,
        ];
        $settings_fields['wpuf_mails'][] = [
            'name'           => 'reset_email_setting',
            'label'          => __( '<span class="dashicons dashicons-unlock"></span> Reset Email',
                                    'wp-user-frontend' ) . '<span class="pro-icon"> ' . file_get_contents( $crown_icon_path ) . '</span>',
            'type'           => 'html',
            'class'          => 'reset-email-setting pro-preview-html',
            'is_pro_preview' => true,
        ];
        $settings_fields['wpuf_mails'][] = [
            'name'           => 'confirmation_email_setting',
            'label'          => __( '<span class="dashicons dashicons-email-alt"></span> Resend Confirmation Email',
                                    'wp-user-frontend' ) . '<span class="pro-icon"> ' . file_get_contents( $crown_icon_path ) . '</span>',
            'type'           => 'html',
            'class'          => 'confirmation-email-setting pro-preview-html',
            'is_pro_preview' => true,
        ];
        $settings_fields['wpuf_mails'][] = [
            'name'           => 'pending_user_email',
            'label'          => __( '<span class="dashicons dashicons-groups"></span> Pending User Email',
                                    'wp-user-frontend' ) . '<span class="pro-icon"> ' . file_get_contents( $crown_icon_path ) . '</span>',
            'type'           => 'html',
            'class'          => 'pending-user-email pro-preview-html',
            'is_pro_preview' => true,
        ];
        $settings_fields['wpuf_mails'][] = [
            'name'           => 'denied_user_email',
            'label'          => __( '<span class="dashicons dashicons-dismiss"></span> Denied User Email',
                                    'wp-user-frontend' ) . '<span class="pro-icon"> ' . file_get_contents( $crown_icon_path ) . '</span>',
            'type'           => 'html',
            'class'          => 'denied-user-email pro-preview-html',
            'is_pro_preview' => true,
        ];
        $settings_fields['wpuf_mails'][] = [
            'name'           => 'approved_user_email',
            'label'          => __( '<span class="dashicons dashicons-smiley"></span> Approved User Email',
                                    'wp-user-frontend' ) . '<span class="pro-icon"> ' . file_get_contents( $crown_icon_path ) . '</span>',
            'type'           => 'html',
            'class'          => 'approved-user-email pro-preview-html',
            'is_pro_preview' => true,
        ];
        $settings_fields['wpuf_mails'][] = [
            'name'           => 'account_activated_user_email',
            'label'          => __( '<span class="dashicons dashicons-smiley"></span> Account Activated Email',
                                    'wp-user-frontend' ) . '<span class="pro-icon"> ' . file_get_contents( $crown_icon_path ) . '</span>',
            'type'           => 'html',
            'class'          => 'account-activated-user-email pro-preview-html',
            'is_pro_preview' => true,
        ];
        $settings_fields['wpuf_mails'][] = [
            'name'           => 'approved_post_email',
            'label'          => __( '<span class="dashicons dashicons-saved"></span> Approved Post Email',
                                    'wp-user-frontend' ) . '<span class="pro-icon"> ' . file_get_contents( $crown_icon_path ) . '</span>',
            'type'           => 'html',
            'class'          => 'approved-post-email pro-preview-html',
            'is_pro_preview' => true,
        ];
        $settings_fields['wpuf_sms'] = [
            [
                'name'           => 'clickatell_name',
                'label'          => __( 'Clickatell name', 'wp-user-frontend' ),
                'desc'           => __( 'Clickatell name', 'wp-user-frontend' ),
                'type'           => 'text',
                'is_pro_preview' => true,
            ],
            [
                'name'           => 'clickatell_password',
                'label'          => __( 'Clickatell Password', 'wp-user-frontend' ),
                'desc'           => __( 'Clickatell Password', 'wp-user-frontend' ),
                'type'           => 'text',
                'is_pro_preview' => true,
            ],
            [
                'name'           => 'clickatell_api',
                'label'          => __( 'Clickatell api', 'wp-user-frontend' ),
                'desc'           => __( 'Clickatell api', 'wp-user-frontend' ),
                'type'           => 'text',
                'is_pro_preview' => true,
            ],
            [
                'name'           => 'smsglobal_name',
                'label'          => __( 'SMSGlobal Name', 'wp-user-frontend' ),
                'desc'           => __( 'SMSGlobal Name', 'wp-user-frontend' ),
                'type'           => 'text',
                'is_pro_preview' => true,
            ],
            [
                'name'           => 'smsglobal_password',
                'label'          => __( 'SMSGlobal Passord', 'wp-user-frontend' ),
                'desc'           => __( 'SMSGlobal Passord', 'wp-user-frontend' ),
                'type'           => 'text',
                'is_pro_preview' => true,
            ],
            [
                'name'           => 'nexmo_api',
                'label'          => __( 'Nexmo API', 'wp-user-frontend' ),
                'desc'           => __( 'Nexmo API', 'wp-user-frontend' ),
                'type'           => 'text',
                'is_pro_preview' => true,
            ],
            [
                'name'           => 'nexmo_api_Secret',
                'label'          => __( 'Nexmo API Secret', 'wp-user-frontend' ),
                'desc'           => __( 'Nexmo API Secret', 'wp-user-frontend' ),
                'type'           => 'text',
                'is_pro_preview' => true,
            ],
            [
                'name'           => 'twillo_number',
                'label'          => __( 'Twillo From Number', 'wp-user-frontend' ),
                'desc'           => __( 'Twillo From Number', 'wp-user-frontend' ),
                'type'           => 'text',
                'is_pro_preview' => true,
            ],
            [
                'name'           => 'twillo_sid',
                'label'          => __( 'Twillo Account SID', 'wp-user-frontend' ),
                'desc'           => __( 'Twillo Account SID', 'wp-user-frontend' ),
                'type'           => 'text',
                'is_pro_preview' => true,
            ],
            [
                'name'           => 'twillo_token',
                'label'          => __( 'Twillo Authro Token', 'wp-user-frontend' ),
                'desc'           => __( 'Twillo Authro Token', 'wp-user-frontend' ),
                'type'           => 'text',
                'is_pro_preview' => true,
            ],
        ];
        $settings_fields['wpuf_social_api'] = [
            'enabled'              => [
                'name'           => 'enabled',
                'label'          => __( 'Enable Social Login', 'wp-user-frontend' ),
                'type'           => 'checkbox',
                'desc'           => __( 'Enabling this will add Social Icons under registration form to allow users to login or register using Social Profiles',
                                        'wp-user-frontend' ),
                'is_pro_preview' => true,
            ],
            'facebook_app_label'   => [
                'name'  => 'fb_app_label',
                'label' => __( 'Facebook App Settings', 'wp-user-frontend' ),
                'type'  => 'html',
                'desc'  => '<a target="_blank" href="https://developers.facebook.com/apps/">' . __( 'Create an App',
                                                                                                    'wp-user-frontend' ) . '</a>' . __( ' if you don\'t have one and fill App ID and App Secret below. ',
                                                                                                                                'wp-user-frontend' ),
            ],
            'facebook_app_url'     => [
                'name'           => 'fb_app_url',
                'label'          => __( 'Redirect URI', 'wp-user-frontend' ),
                'type'           => 'html',
                'desc'           => "<input class='regular-text' type='text' disabled value=''>",
                'is_pro_preview' => true,
            ],
            'facebook_app_id'      => [
                'name'           => 'fb_app_id',
                'label'          => __( 'App Id', 'wp-user-frontend' ),
                'type'           => 'text',
                'is_pro_preview' => true,
            ],
            'facebook_app_secret'  => [
                'name'           => 'fb_app_secret',
                'label'          => __( 'App Secret', 'wp-user-frontend' ),
                'type'           => 'text',
                'is_pro_preview' => true,
            ],
            'twitter_app_label'    => [
                'name'           => 'twitter_app_label',
                'label'          => __( 'Twitter App Settings', 'wp-user-frontend' ),
                'type'           => 'html',
                'desc'           => '<a target="_blank" href="https://apps.twitter.com/">' . __( 'Create an App',
                                                                                                 'wp-user-frontend' ) . '</a>' . __( ' if you don\'t have one and fill Consumer key and Consumer Secret below.',
                                                                                                                                     'wp-user-frontend' ),
                'is_pro_preview' => true,
            ],
            'twitter_app_url'      => [
                'name'           => 'twitter_app_url',
                'label'          => __( 'Callback URL', 'wp-user-frontend' ),
                'type'           => 'html',
                'desc'           => "<input class='regular-text' type='text' disabled value=''>",
                'is_pro_preview' => true,
            ],
            'twitter_app_id'       => [
                'name'           => 'twitter_app_id',
                'label'          => __( 'Consumer Key', 'wp-user-frontend' ),
                'type'           => 'text',
                'is_pro_preview' => true,
            ],
            'twitter_app_secret'   => [
                'name'           => 'twitter_app_secret',
                'label'          => __( 'Consumer Secret', 'wp-user-frontend' ),
                'type'           => 'text',
                'is_pro_preview' => true,
            ],
            'google_app_label'     => [
                'name'           => 'google_app_label',
                'label'          => __( 'Google App Settings', 'wp-user-frontend' ),
                'type'           => 'html',
                'desc'           => '<a target="_blank" href="https://console.developers.google.com/project">' . __( 'Create an App',
                                                                                                                     'wp-user-frontend' ) . '</a>' . __( ' if you don\'t have one and fill Client ID and Client Secret below.',
                                                                                                                                                         'wp-user-frontend' ),
                'is_pro_preview' => true,
            ],
            'google_app_url'       => [
                'name'           => 'google_app_url',
                'label'          => __( 'Redirect URI', 'wp-user-frontend' ),
                'type'           => 'html',
                'desc'           => "<input class='regular-text' type='text' disabled value=''>",
                'is_pro_preview' => true,
            ],
            'google_app_id'        => [
                'name'           => 'google_app_id',
                'label'          => __( 'Client ID', 'wp-user-frontend' ),
                'type'           => 'text',
                'is_pro_preview' => true,
            ],
            'google_app_secret'    => [
                'name'           => 'google_app_secret',
                'label'          => __( 'Client secret', 'wp-user-frontend' ),
                'type'           => 'text',
                'is_pro_preview' => true,
            ],
            'linkedin_app_label'   => [
                'name'           => 'linkedin_app_label',
                'label'          => __( 'Linkedin App Settings', 'wp-user-frontend' ),
                'type'           => 'html',
                'desc'           => '<a target="_blank" href="https://www.linkedin.com/developer/apps">' . __( 'Create an App',
                                                                                                               'wp-user-frontend' ) . '</a>' . __( ' if you don\'t have one and fill Client ID and Client Secret below.',
                                                                                                                                                   'wp-user-frontend' ),
                'is_pro_preview' => true,
            ],
            'linkedin_app_url'     => [
                'name'           => 'linkedin_app_url',
                'label'          => __( 'Redirect URL', 'wp-user-frontend' ),
                'type'           => 'html',
                'desc'           => "<input class='regular-text' type='text' disabled value=''>",
                'is_pro_preview' => true,
            ],
            'linkedin_app_id'      => [
                'name'           => 'linkedin_app_id',
                'label'          => __( 'Client ID', 'wp-user-frontend' ),
                'type'           => 'text',
                'is_pro_preview' => true,
            ],
            'linkedin_app_secret'  => [
                'name'           => 'linkedin_app_secret',
                'label'          => __( 'Client Secret', 'wp-user-frontend' ),
                'type'           => 'text',
                'is_pro_preview' => true,
            ],
            'instagram_app_label'  => [
                'name'           => 'instagram_app_label',
                'label'          => __( 'Instagram App Settings', 'wp-user-frontend' ),
                'type'           => 'html',
                'desc'           => '<a target="_blank" href="https://www.instagram.com/developer/">' . __( 'Create an App',
                                                                                                            'wp-user-frontend' ) . '</a>' . __( ' if you don\'t have one and fill Client ID and Client Secret below.',
                                                                                                                                                'wp-user-frontend' ),
                'is_pro_preview' => true,
            ],
            'instagram_app_url'    => [
                'name'           => 'instagram_app_url',
                'label'          => __( 'Redirect URI', 'wp-user-frontend' ),
                'type'           => 'html',
                'desc'           => "<input class='regular-text' type='text' disabled value=''>",
                'is_pro_preview' => true,
            ],
            'instagram_app_id'     => [
                'name'           => 'instagram_app_id',
                'label'          => __( 'Client ID', 'wp-user-frontend' ),
                'type'           => 'text',
                'is_pro_preview' => true,
            ],
            'instagram_app_secret' => [
                'name'           => 'instagram_app_secret',
                'label'          => __( 'Client Secret', 'wp-user-frontend' ),
                'type'           => 'text',
                'is_pro_preview' => true,
            ],
        ];
        $settings_fields['user_directory'] = [
            [
                'name'           => 'pro_img_size',
                'label'          => __( 'Profile Gallery Image Size ', 'wp-user-frontend' ),
                'desc'           => __( 'Set the image size of picture gallery in frontend', 'wp-user-frontend' ),
                'type'           => 'select',
                'options'        => wpuf_get_image_sizes(),
                'is_pro_preview' => true,
            ],
            [
                'name'           => 'avatar_size',
                'label'          => __( 'Avatar Size ', 'wp-user-frontend' ),
                'desc'           => __( 'Set the image size of profile picture in frontend', 'wp-user-frontend' ),
                'type'           => 'select',
                'options'        => [ '32' => '32 x 32', ],
                'is_pro_preview' => true,
            ],
            [
                'name'    => 'profile_header_template',
                'label'   => __( 'Profile Header Template', 'wp-user-frontend' ),
                'type'    => 'radio',
                'default' => 'layout',
                'options' => [
                    'layout'  => '<img class="profile-header" src="' . WPUF_ASSET_URI . '/images/profile-header-template-1.jpg' . '" />',
                    'layout1' => '<img class="profile-header" src="' . WPUF_ASSET_URI . '/images/profile-header-template-2.jpg' . '" />',
                    'layout2' => '<img class="profile-header" src="' . WPUF_ASSET_URI . '/images/profile-header-template-3.jpg' . '" />',
                ],
                'is_pro_preview' => true,
            ],
            [
                'name'    => 'user_listing_template',
                'label'   => __( 'User Listing Template', 'wp-user-frontend' ),
                'type'    => 'radio',
                'default' => 'list',
                'options' => [
                    'list'  => '<img class="user-listing" src="' . WPUF_ASSET_URI . '/images/user-listing-template-1.jpg' . '" />',
                    'list1' => '<img class="user-listing" src="' . WPUF_ASSET_URI . '/images/user-listing-template-2.jpg' . '" />',
                    'list2' => '<img class="user-listing" src="' . WPUF_ASSET_URI . '/images/user-listing-template-3.jpg' . '" />',
                    'list3' => '<img class="user-listing" src="' . WPUF_ASSET_URI . '/images/user-listing-template-4.jpg' . '" />',
                    'list4' => '<img class="user-listing" src="' . WPUF_ASSET_URI . '/images/user-listing-template-5.jpg' . '" />',
                    'list5' => '<img class="user-listing" src="' . WPUF_ASSET_URI . '/images/user-listing-template-6.jpg' . '" />',
                ],
                'is_pro_preview' => true,
            ],
        ];
        $settings_fields['wpuf_payment_invoices'] = [
            [
                'name'           => 'enable_invoices',
                'label'          => __( 'Enable Invoices', 'wp-user-frontend' ),
                'desc'           => __( 'Enable sending invoices for completed payments', 'wp-user-frontend' ),
                'type'           => 'checkbox',
                'default'        => 'on',
                'is_pro_preview' => true,
            ],
            [
                'name'           => 'show_invoices',
                'label'          => __( 'Show Invoices', 'wp-user-frontend' ),
                'desc'           => __( 'Show Invoices option where <code>[wpuf_account]</code> is located',
                                        'wp-user-frontend' ),
                'type'           => 'checkbox',
                'default'        => 'on',
                'is_pro_preview' => true,
            ],
            [
                'name'           => 'set_logo',
                'label'          => __( 'Set Invoice Logo', 'wp-user-frontend' ),
                'desc'           => __( 'This sets the company Logo to be used in Invoice', 'wp-user-frontend' ),
                'type'           => 'file',
                'default'        => false,
                'is_pro_preview' => true,
            ],
            [
                'name'           => 'set_color',
                'label'          => __( 'Set Invoice Color', 'wp-user-frontend' ),
                'desc'           => __( 'Set color code to be used in invoice', 'wp-user-frontend' ),
                'type'           => 'text',
                'default'        => '#e435226',
                'is_pro_preview' => true,
            ],
            [
                'name'           => 'set_from_address',
                'label'          => __( 'From Address', 'wp-user-frontend' ),
                'desc'           => __( 'This sets the provider information of the Invoice. Note: use the <xmp class="wpuf-xmp-tag"><br></xmp> tag to enter line breaks.',
                                        'wp-user-frontend' ),
                'type'           => 'textarea',
                'is_pro_preview' => true,
            ],
            [
                'name'           => 'set_title',
                'label'          => __( 'Invoice Title', 'wp-user-frontend' ),
                'desc'           => __( 'This sets the payment information title of the Invoice', 'wp-user-frontend' ),
                'type'           => 'text',
                'is_pro_preview' => true,
            ],
            [
                'name'           => 'set_paragraph',
                'label'          => __( 'Invoice Paragraph', 'wp-user-frontend' ),
                'desc'           => __( 'This sets the payment information paragraph of the Invoice',
                                        'wp-user-frontend' ),
                'type'           => 'textarea',
                'is_pro_preview' => true,
            ],
            [
                'name'           => 'set_footernote',
                'label'          => __( 'Invoice Footer', 'wp-user-frontend' ),
                'desc'           => __( 'This sets the footer of the Invoice', 'wp-user-frontend' ),
                'type'           => 'text',
                'is_pro_preview' => true,
            ],
            [
                'name'           => 'set_filename',
                'label'          => __( 'Invoice Filename Prefix', 'wp-user-frontend' ),
                'desc'           => __( 'This sets the filename prefix of the Invoice', 'wp-user-frontend' ),
                'type'           => 'text',
                'is_pro_preview' => true,
            ],
            [
                'name'           => 'set_mail_sub',
                'label'          => __( 'Set Invoice Mail Subject', 'wp-user-frontend' ),
                'desc'           => __( 'This sets the mail subject of the Invoice', 'wp-user-frontend' ),
                'type'           => 'text',
                'is_pro_preview' => true,
            ],
            [
                'name'           => 'set_mail_body',
                'label'          => __( 'Set Invoice Mail Body', 'wp-user-frontend' ),
                'desc'           => __( 'This sets the mail body of the Invoice', 'wp-user-frontend' ),
                'type'           => 'textarea',
                'is_pro_preview' => true,
            ],
        ];
        $settings_fields['wpuf_payment_tax'] = [
            [
                'name'    => 'tax_help',
                'label'   => __( 'Need help?', 'wp-user-frontend' ),
                'desc'    => sprintf( __( 'Visit the <a href="%s" target="_blank">Tax setup documentation</a> for guidance on how to setup tax.', 'wp-user-frontend' ), 'https://wedevs.com/docs/wp-user-frontend-pro/settings/tax/' ),
                'callback'    => 'wpuf_descriptive_text',
            ],
            [
                'name'           => 'enable_tax',
                'label'          => __( 'Enable Tax', 'wp-user-frontend' ),
                'desc'           => __( 'Enable tax on payments', 'wp-user-frontend' ),
                'type'           => 'checkbox',
                'default'        => 'on',
                'is_pro_preview' => true,
            ],
            [
                'name'           => 'wpuf_base_country_state',
                'label'          => '<strong>' . __( 'Base Country and State', 'wp-user-frontend' ) . '</strong>',
                'desc'           => __( 'Select your base country and state', 'wp-user-frontend' ),
                'is_pro_preview' => true,
            ],
            [
                'name'           => 'wpuf_tax_rates',
                'label'          => '<strong>' . __( 'Tax Rates', 'wp-user-frontend' ) . '</strong>',
                'desc'           => __( 'Add tax rates for specific regions. Enter a percentage, such as 5 for 5%',
                                        'wp-user-frontend' ),
                'is_pro_preview' => true,
            ],
            [
                'name'           => 'fallback_tax_rate',
                'label'          => '<strong>' . __( 'Fallback Tax Rate', 'wp-user-frontend' ) . '</strong>',
                'desc'           => __( 'Customers not in a specific rate will be charged this tax rate. Enter a percentage, such as 5 for 5%',
                                        'wp-user-frontend' ),
                'type'           => 'number',
                'default'        => 0,
                'is_pro_preview' => true,
            ],
            [
                'name'           => 'prices_include_tax',
                'label'          => __( 'Show prices with tax', 'wp-user-frontend' ),
                'desc'           => __( 'If frontend prices will include tax or not', 'wp-user-frontend' ),
                'type'           => 'radio',
                'default'        => 'yes',
                'options'        => array(
                    'yes' => __( 'Show prices with tax', 'wp-user-frontend' ),
                    'no'  => __( 'Show prices without tax', 'wp-user-frontend' ),
                ),
                'is_pro_preview' => true,
            ],
        ];
        $settings_fields['wpuf_content_restriction'] = [
            [
                'name'           => 'enable_content_filtering',
                'label'          => __( 'Enable Content Filtering', 'wp-user-frontend' ),
                'desc'           => __( 'Enable Content Filtering in frontend', 'wp-user-frontend' ),
                'type'           => 'checkbox',
                'default'        => 'off',
                'is_pro_preview' => true,
            ],
            [
                'name'           => 'keyword_dictionary',
                'label'          => __( 'Keyword Dictionary', 'wp-user-frontend' ),
                'desc'           => __( 'Enter Keywords to Remove. Separate keywords with commas.',
                                        'wp-user-frontend' ),
                'type'           => 'textarea',
                'is_pro_preview' => true,
            ],
            [
                'name'           => 'filter_contents',
                'label'          => __( 'Filter main content', 'wp-user-frontend' ),
                'desc'           => __( 'Choose which content to filter.', 'wp-user-frontend' ),
                'type'           => 'multicheck',
                'options'        => array(
                    'post_title'   => __( 'Post Titles', 'wp-user-frontend' ),
                    'post_content' => __( 'Post Content', 'wp-user-frontend' ),
                ),
                'default'        => array( 'post_content', 'post_title' ),
                'is_pro_preview' => true,
            ],
        ];

        return $settings_fields;
    }

    /**
     * Add meta boxes to post form builder
     *
     * @return void
     */
    public function add_meta_box_post() {
        add_meta_box( 'wpuf-metabox-fields-banner', __( 'Upgrade to Pro', 'wp-user-frontend' ), [$this, 'show_banner_metabox'], 'wpuf_forms', 'side', 'core' );
    }

    public function show_banner_metabox() {
        printf( 'Upgrade to in <a href="%s" target="_blank">Pro Version</a> to get more fields and features.',esc_url( self::get_pro_url() )  );
    }

    public function wpuf_form_buttons_custom_runner() {
        //add formbuilder widget pro buttons
        Form_Element::add_form_custom_buttons();
    }

    public function wpuf_form_buttons_other_runner() {
        Form_Element::add_form_other_buttons();
    }

    public function wpuf_form_post_expiration_runner() {
        Form_Element::render_form_expiration_tab();
    }

    public function form_setting_runner( $form_settings, $post ) {
        Form_Element::add_form_settings_content( $form_settings, $post );
    }

    public function post_notification_hook_runner() {
        Form_Element::add_post_notification_content();
    }

    public function wpuf_edit_form_area_profile_runner() {
        Form_Element::render_registration_form();
    }

    public function registration_setting_runner() {
        Form_Element::render_registration_settings();
    }

    public function wpuf_check_post_type_runner( $post, $update ) {
        Form_Element::check_post_type( $post, $update );
    }

    public function wpuf_form_custom_taxonomies_runner() {
        Form_Element::render_custom_taxonomies_element();
    }

    public function wpuf_conditional_field_render_hook_runner( $field_id, $con_fields, $obj ) {
        Form_Element::render_conditional_field( $field_id, $con_fields, $obj );
    }

    //subscription
    public function wpuf_admin_subscription_detail_runner( $sub_meta, $hidden_recurring_class, $hidden_trial_class, $obj ) {
        Subscription_Element::add_subscription_element( $sub_meta, $hidden_recurring_class, $hidden_trial_class, $obj );
    }

    //coupon
    public function wpuf_coupon_settings_form_runner( $obj ) {
        Coupon_Elements::add_coupon_elements( $obj );
    }

    public function wpuf_check_save_permission_runner( $post, $update ) {
        Coupon_Elements::check_saving_capability( $post, $update );
    }

    /**
     * Post form templates
     *
     * @since 2.4
     *
     * @param array $integrations
     *
     * @return array
     */
    public function post_form_templates( $integrations ) {
        $integrations['post_form_template_woocommerce']     = new Post_Form_Template_WooCommerce();
        $integrations['post_form_template_events_calendar'] = new Post_Form_Template_Events_Calendar();

        return $integrations;
    }

    /**
     * Pro form templates for previewing
     *
     * @since 3.6.0
     *
     * @param array $integrations
     *
     * @return array
     */
    public function pro_form_previews( $integrations ) {
        // include_once __DIR__ . '/post-form-templates/WPUF_Pro_Form_Preview_EDD.php';

        $integrations['WPUF_Pro_Form_Preview_EDD'] = new Pro_Form_Preview_EDD();

        return $integrations;
    }

    /**
     * A preview page to show the Pro Modules of WPUF
     *
     * @since 3.6.0
     *
     * @return void
     */
    public function modules_preview_page() {
        $modules = $this->pro_modules_info();

        $diamond_icon = file_exists( WPUF_ROOT . '/assets/images/diamond.svg' ) ? file_get_contents( WPUF_ROOT . '/assets/images/diamond.svg' ) : '';
        $check_icon   = file_exists( WPUF_ROOT . '/assets/images/check.svg' ) ? file_get_contents( WPUF_ROOT . '/assets/images/check.svg' ) : '';
        $crown_icon   = file_exists( WPUF_ROOT . '/assets/images/crown.svg' ) ? file_get_contents( WPUF_ROOT . '/assets/images/crown.svg' ) : '';
        $close_icon   = file_exists( WPUF_ROOT . '/assets/images/x.svg' ) ? file_get_contents( WPUF_ROOT . '/assets/images/x.svg' ) : '';
        $suffix       = '.min';

        ?>
        <div id="wpuf-upgrade-popup" class="wpuf-popup-window">
            <div class="modal-window">
                <div class="modal-window-inner">
                    <div class="content-area">
                        <div class="popup-close-button">
                            <?php echo $close_icon; ?>
                        </div>
                        <div class="popup-diamond">
                            <?php echo $diamond_icon; ?>
                        </div>
                        <div class="wpuf-popup-header">
                            <h2 class="font-orange header-one">Upgrade to</h2>
                            <h2 class="header-two">WP User Frontend <span class="font-bold">Pro</span></h2>
                            <h2 class="header-three font-gray">to experience even more powerful<span class="line-break"></span>features 🎉</h2>
                        </div>
                        <div class="wpuf-popup-list-area">
                            <div class="single-checklist">
                                <div class="check-icon">
                                    <?php echo $check_icon; ?>
                                </div>
                                <div class="check-list">
                                    <p>Get custom <span class="bold font-black">Post Type</span> and <span class="bold font-black">Taxonomy</span> support with
                                        <span class="line-break"></span> subscription-based <span class="bold font-black">restrictions</span> for post <span class="line-break"></span> submission.</p>
                                </div>
                            </div>
                            <div class="single-checklist">
                                <div class="check-icon">
                                    <?php echo $check_icon; ?>
                                </div>
                                <div class="check-list">
                                    <p>Enable <span class="bold font-black">conditional logic</span> and <span class="bold font-black">multi-step</span><span class="line-break"></span> functionalities on your forms.</p>
                                </div>
                            </div>
                            <div class="single-checklist">
                                <div class="check-icon">
                                    <?php echo $check_icon; ?>
                                </div>
                                <div class="check-list">
                                    <p>Show or hide <span class="bold font-black">menus, pages,</span> and <span class="bold font-black">content</span> based on<span class="line-break"></span> user roles or login status of a user.</p>
                                </div>
                            </div>
                            <div class="single-checklist">
                                <div class="check-icon">
                                    <?php echo $check_icon; ?>
                                </div>
                                <div class="check-list">
                                    <p><span class="bold font-black">20+ Premium Modules</span> (Social Login, User<span class="line-break"></span> Directory, User Activity, Stripe, MailChimp, Private<span class="line-break"></span> Messaging, Zapier, & more)</p>
                                </div>
                            </div>
                        </div>
                        <a href="<?php echo self::get_upgrade_to_pro_popup_url(); ?>"
                           target="_blank"
                           class="wpuf-button button-upgrade-to-pro">
                            <?php esc_html_e( 'Upgrade to PRO', 'wp-user-frontend' ); ?>
                            <?php printf( '<span class="pro-icon"> %s</span>', $crown_icon );  ?>
                        </a>
                    </div>
                    <div class="slider-area">
                        <div class="wpuf-slider slider-indicators-outside slider-indicators-round slider-nav-mousedrag slider-nav-autoplay slider-nav-autopause"" id="wpuf-slider">
                        <div class="swiffy-slider">
                            <ul class="slider-container">
                                <li><img src="<?php echo WPUF_ASSET_URI . '/images/woocommerce-form-template.png'; ?>"></li>
                                <li><img src="<?php echo WPUF_ASSET_URI . '/images/conditional-form.png'; ?>"></li>
                                <li><img src="<?php echo WPUF_ASSET_URI . '/images/content-restriction.png'; ?>"></li>
                                <li><img src="<?php echo WPUF_ASSET_URI . '/images/modules.png'; ?>"></li>
                            </ul>

                            <div class="slider-indicators">
                                <button class="active"></button>
                                <button></button>
                                <button></button>
                                <button></button>
                            </div>
                        </div>
                    </div>
                </div>
            </div>
            <div class="modal-footer">
                <div class="footer-feature">
                    <p>
                        <?php echo $check_icon; ?> Industry leading 24x7 support
                    </p>
                    <p>
                        <?php echo $check_icon; ?> 14 days no questions asked refund policy
                    </p>
                    <p>
                        <?php echo $check_icon; ?> Secured payment
                    </p>

                </div>
            </div>
        </div>
        </div>
        <div class="wrap wpuf-modules">
            <h1><?php esc_attr_e( 'Modules', 'wp-user-frontend' ); ?></h1>
            <div class="wp-list-table widefat wpuf-modules">
                <?php if ( $modules ) {
                    foreach ( $modules as $slug => $module ) {
                        ?>
                        <div class="plugin-card">
                            <div class="plugin-card-top">
                                <div class="name column-name">
                                    <h3>
                                        <span class="plugin-name"><a href="<?php echo $module['plugin_uri']; ?>" target="_blank"><?php echo $module['name']; ?></a></span>
                                        <a href="<?php echo $module['plugin_uri']; ?>" target="_blank"><img class="plugin-icon" src="<?php echo WPUF_ASSET_URI . '/images/modules/' . $module['thumbnail']; ?>" alt="" /></a>
                                    </h3>
                                </div>

                                <div class="action-links">
                                    <ul class="plugin-action-buttons">
                                        <li data-module="<?php echo $slug; ?>">
                                            <label class="wpuf-toggle-switch">
                                                <input type="checkbox" name="module_toggle" class="wpuf-toggle-module" disabled>
                                                <span class="slider round"></span>
                                            </label>
                                        </li>
                                    </ul>
                                    <div class="wpuf-doc-link" ><a href="<?php echo $module['plugin_uri']; ?>" target="_blank">Documentation</a></div>
                                </div>

                                <div class="desc column-description">
                                    <p>
                                        <?php echo $module['description']; ?>
                                    </p>
                                </div>
                            </div>
                        </div>
                        <?php
                    }
                }
                ?>
            </div>
            <div class="form-create-overlay">
                <a href="#wpuf-upgrade-popup"
                   class="wpuf-button button-upgrade-to-pro">
                    <?php esc_html_e( 'Upgrade to PRO', 'wp-user-frontend' ); ?>
                    <?php printf( '<span class="pro-icon"> %s</span>', $crown_icon ); ?>
                </a>
            </div>
        </div>
        <?php
    }

    /**
     * Load required style and js for Modules page
     *
     * @since 3.6.0
     *
     * @return void
     */
    public function load_modules_scripts() {
        wp_enqueue_style( 'wpuf-admin' );
        wp_enqueue_style( 'wpuf-module' );
        wp_enqueue_style( 'wpuf-swiffy-slider' );
        wp_enqueue_script( 'wpuf-admin' );
        wp_enqueue_script( 'wpuf-subscriptions' );
        wp_enqueue_script( 'wpuf-swiffy-slider' );
        wp_enqueue_script( 'wpuf-swiffy-slider-extensions' );
        wp_enqueue_script( 'wpuf-module' );
    }

    /**
     * Get the info of the pro modules as an array
     *
     * @since 3.6.0
     *
     * @return string[][]
     */
    public function pro_modules_info() {
        return [
            'campaign-monitor/campaign-monitor.php' => [
                'name'        => 'Campaign Monitor',
                'description' => 'Subscribe a contact to Campaign Monitor when a form is submited',
                'plugin_uri'  => 'https://wedevs.com/docs/wp-user-frontend-pro/modules/campaign-monitor/',
                'thumbnail'   => 'campaign_monitor.png',
            ],
            'social-login/wpuf-social-login.php' => [
                'name'        => 'Social Login & Registration',
                'description' => 'Add Social Login and registration feature in WP User Frontend',
                'plugin_uri'  => 'https://wedevs.com/docs/wp-user-frontend-pro/modules/social-login-registration/',
                'thumbnail'   => 'Social-Media-Login.png',
            ],
            'bp-profile/wpuf-bp.php' => [
                'name'        => 'BuddyPress Profile',
                'description' => 'Register and upgrade user profiles and sync data with BuddyPress',
                'plugin_uri'  => 'https://wedevs.com/docs/wp-user-frontend-pro/modules/buddypress-profile-integration/',
                'thumbnail'   => 'wpuf-buddypress.png',
            ],
            'comments/comments.php' => [
                'name'        => 'Comments Manager',
                'description' => 'Handle comments in frontend',
                'plugin_uri'  => 'https://wedevs.com/wp-user-frontend-pro/modules/comments-manager/',
                'thumbnail'   => 'wpuf-comment.png',
            ],
            'mailpoet/wpuf-mailpoet.php' => [
                'name'        => 'Mailpoet',
                'description' => 'Add subscribers to mailpoet mailing list when they registers via WP User Frontend Pro',
                'plugin_uri'  => 'https://wedevs.com/docs/wp-user-frontend-pro/modules/mailpoet/',
                'thumbnail'   => 'wpuf-mailpoet.png',
            ],
            'pmpro/wpuf-pmpro.php' => [
                'name'        => 'Paid Membership Pro Integration',
                'description' => 'Membership Integration of WP User Frontend PRO with Paid Membership Pro',
                'plugin_uri'  => 'https://wedevs.com/docs/wp-user-frontend-pro/modules/install-and-configure-pmpro-add-on-for-wpuf/',
                'thumbnail'   => 'wpuf-pmpro.png',
            ],
            'sms-notification/wpuf-sms.php' => [
                'name'        => 'SMS Notification',
                'description' => 'SMS notification for post',
                'plugin_uri'  => 'https://wedevs.com/docs/wp-user-frontend-pro/modules/sms-notification/',
                'thumbnail'   => 'wpuf-sms.png',
            ],
            'email-templates/email-templates.php' => [
                'name'        => 'HTML Email Templates',
                'description' => 'Send Email Notifications with HTML Template',
                'plugin_uri'  => 'https://wedevs.com/docs/wp-user-frontend-pro/modules/html-email-templates/',
                'thumbnail'   => 'email-templates.png',
            ],
            'getresponse/getresponse.php' => [
                'name'        => 'GetResponse',
                'description' => 'Subscribe a contact to GetResponse when a form is submited',
                'plugin_uri'  => 'https://wedevs.com/docs/wp-user-frontend-pro/modules/get-response/',
                'thumbnail'   => 'getresponse.png',
            ],
            'zapier/zapier.php' => [
                'name'        => 'Zapier',
                'description' => 'Subscribe a contact to Zapier when a form is submited',
                'plugin_uri'  => 'https://wedevs.com/docs/wp-user-frontend-pro/modules/zapier/',
                'thumbnail'   => 'zapier.png',
            ],
            'convertkit/convertkit.php' => [
                'name'        => 'ConvertKit',
                'description' => 'Subscribe a contact to ConvertKit when a form is submited',
                'plugin_uri'  => 'https://wedevs.com/docs/wp-user-frontend-pro/modules/convertkit/',
                'thumbnail'   => 'convertkit.png',
            ],
            'private-message/private-message.php' => [
                'name'        => 'Private Message',
                'description' => 'User to user message from Frontend',
                'plugin_uri'  => 'https://wedevs.com/docs/wp-user-frontend-pro/modules/private-messaging/',
                'thumbnail'   => 'message.gif',
            ],
            'user-analytics/wpuf-user-analytics.php' => [
                'name'        => 'User Analytics',
                'description' => 'Show user tracking info during post and registration from Frontend',
                'plugin_uri'  => 'https://wedevs.com/docs/wp-user-frontend-pro/modules/user-analytics/',
                'thumbnail'   => 'wpuf-ua.png',
            ],
            'mailchimp/wpuf-mailchimp.php' => [
                'name'        => 'Mailchimp',
                'description' => 'Add subscribers to Mailchimp mailing list when they registers via WP User Frontend Pro',
                'plugin_uri'  => 'https://wedevs.com/docs/wp-user-frontend-pro/modules/add-users-to-mailchimp-subscribers-list-upon-registration-from-frontend/',
                'thumbnail'   => 'wpuf-mailchimp.png',
            ],
            'user-activity/user_activity.php' => [
                'name'        => 'User Activity',
                'description' => 'Handle user activity in frontend',
                'plugin_uri'  => 'https://wedevs.com/docs/wp-user-frontend-pro/modules/user-activity/',
                'thumbnail'   => 'wpuf-activity.png',
            ],
            'report/wpuf-report.php' => [
                'name'        => 'Reports',
                'description' => 'Show various reports in WP User Frontend menu',
                'plugin_uri'  => 'https://wedevs.com/docs/wp-user-frontend-pro/modules/reports/',
                'thumbnail'   => 'reports.png',
            ],
            'qr-code-field/wpuf-qr-code.php' => [
                'name'        => 'QR Code',
                'description' => 'Post Qr code generator plugin',
                'plugin_uri'  => 'https://wedevs.com/docs/wp-user-frontend-pro/modules/qr-code/',
                'thumbnail'   => 'wpuf-qr.png',
            ],
            'mailpoet3/wpuf-mailpoet-3.php' => [
                'name'        => 'Mailpoet 3',
                'description' => 'Add subscribers to mailpoet mailing list when they registers via WP User Frontend Pro',
                'plugin_uri'  => 'https://wedevs.com/docs/wp-user-frontend-pro/modules/mailpoet3/',
                'thumbnail'   => 'mailpoet3.png',
            ],
            'user-directory/userlisting.php' => [
                'name'        => 'User Directory',
                'description' => 'Handle user listing and user profile in frontend',
                'plugin_uri'  => 'https://wedevs.com/products/plugins/wp-user-frontend-pro/user-listing-profile/',
                'thumbnail'   => 'wpuf-ul.png',
            ],
            'stripe/wpuf-stripe.php' => [
                'name'        => 'Stripe Payment',
                'description' => 'Stripe payment gateway for WP User Frontend',
                'plugin_uri'  => 'https://wedevs.com/docs/wp-user-frontend-pro/modules/stripe/',
                'thumbnail'   => 'wpuf-stripe.png',
            ],
        ];
    }

    /**
     * The content of the module page
     *
     * @since 3.6.0
     *
     * @param array $modules
     *
     * @return void
     */
    public function modules_page_contents() {

    }

    /**
     * payment gateways for previewing in the Free version
     *
     * @since 3.6.0
     *
     * @param $gateways
     *
     * @return void
     */
    public function wpuf_payment_gateways( $gateways ) {
        $crown_icon = WPUF_ROOT . '/assets/images/crown.svg';
        $crown      = '';

        if ( file_exists( $crown_icon ) ) {
            $crown = sprintf( '<span class="pro-icon-title"> %s</span>', file_get_contents( $crown_icon ) );
        }

        $gateways['stripe'] = [
            'admin_label'    => __( 'Credit Card ' . $crown, 'wp-user-frontend' ),
            'checkout_label' => __( 'Credit Card', 'wp-user-frontend' ),
            'label_class'    => 'pro-preview',
        ];

        return $gateways;
    }

    /**
     * The subscription tabs from User Frontend > Subscription > Add/Edit Subscription
     *
     * @since 3.6.0
     *
     * @return void
     */
    public function subscription_tabs() {
        $crown_icon = WPUF_ROOT . '/assets/images/crown.svg';
        $crown      = '';

        if ( file_exists( $crown_icon ) ) {
            $crown = sprintf( '<span class="pro-icon-title"> %s</span>', file_get_contents( $crown_icon ) );
        }

        echo '<li><a href="#taxonomy-restriction"><span class="dashicons dashicons-image-filter"></span> ' . __( 'Taxonomy Restriction ', 'wp-user-frontend' ) . $crown . '</a></li>';
    }

    /**
     * The subscription tab contents from User Frontend > Subscription > Add/Edit Subscription
     *
     * @since 3.6.0
     *
     * @return void
     */
    public function subscription_tab_contents() {
        $allowed_tax_id_arr = get_post_meta( get_the_ID(), '_sub_allowed_term_ids', true );
        if ( ! $allowed_tax_id_arr ) {
            $allowed_tax_id_arr = [];
        }
        ?>
        <section id="taxonomy-restriction" class="pro-preview-html">
            <table class='form-table' method='post'>
                <tr><?php esc_html_e( 'Choose the taxonomy terms you want to enable for this pack:', 'wp-user-frontend' ); ?></tr>
                <tr>
                    <td>
                        <?php
                        $cts = get_taxonomies( [ '_builtin' => true ], 'objects' );
                        ?>
                        <?php
                        foreach ( $cts as $ct ) {
                            if ( is_taxonomy_hierarchical( $ct->name ) ) {
                                ?>
                                <div class="metabox-holder" style="float:left; padding:5px;">
                                    <div class="postbox">
                                        <h3 class="handle"><span><?php echo $ct->label; ?></span></h3>
                                        <div class="inside" style="padding:0 10px;">
                                            <div class="taxonomydiv">
                                                <div class="tabs-panel" style="height: 200px; overflow-y:auto">
                                                    <?php
                                                    $tax_terms = get_terms(
                                                        [
                                                            'taxonomy' => $ct->name,
                                                            'hide_empty' => false,
                                                        ]
                                                    );
                                                    foreach ( $tax_terms as $tax_term ) {
                                                        $selected[] = $tax_term;
                                                        ?>
                                                        <ul class="categorychecklist form-no-clear">
                                                            <input type="checkbox" class="tax-term-class" name="allowed-term[]" value="<?php echo $tax_term->term_id; ?>" <?php echo in_array( $tax_term->term_id, $allowed_tax_id_arr, true ) ? ' checked="checked"' : ''; ?> name="<?php echo $tax_term->name; ?>" disabled> <?php echo $tax_term->name; ?>
                                                        </ul>
                                                    <?php } ?>
                                                </div>
                                            </div>
                                            <p style="padding-left:10px;">
                                                <strong><?php echo count( $selected ); ?></strong> <?php echo ( count( $selected ) > 1 || 0 === count( $selected ) ) ? 'categories' : 'category'; ?> total
                                                <span class="list-controls" style="float:right; margin-top: 0;">
                                                <input type="checkbox" class="select-all" disabled> Select All
                                            </span>
                                            </p>
                                        </div>
                                    </div>
                                </div>
                                <?php
                            }
                        }
                        ?>
                    </td>

                    <?php
                    $cts = get_taxonomies( [ '_builtin' => false ], 'objects' );
                    ?>
                    <?php
                    foreach ( $cts as $ct ) {
                        if ( is_taxonomy_hierarchical( $ct->name ) ) {
                            $selected = array();
                            ?>
                            <td>
                                <div class="metabox-holder" style="float:left; padding:5px;">
                                    <div class="postbox">
                                        <h3 class="handle"><span><?php echo $ct->label; ?></span></h3>
                                        <div class="inside" style="padding:0 10px;">
                                            <div class="taxonomydiv">
                                                <div class="tabs-panel" style="height: 200px; overflow-y:auto">
                                                    <?php
                                                    $tax_terms = get_terms(
                                                        [
                                                            'taxonomy'   => $ct->name,
                                                            'hide_empty' => false,
                                                        ]
                                                    );
                                                    foreach ( $tax_terms as $tax_term ) {
                                                        $selected[] = $tax_term;
                                                        ?>
                                                        <ul class="categorychecklist form-no-clear">
                                                            <input
                                                                type="checkbox"
                                                                class="tax-term-class"
                                                                name="allowed-term[]"
                                                                value="<?php echo $tax_term->term_id; ?>" <?php echo in_array( $tax_term->term_id, $allowed_tax_id_arr, true ) ? ' checked="checked"' : ''; ?>
                                                                name="<?php echo $tax_term->name; ?>"
                                                                disabled> <?php echo $tax_term->name; ?>
                                                        </ul>
                                                    <?php } ?>
                                                </div>
                                            </div>
                                            <p style="padding-left:10px;">
                                                <strong><?php echo count( $selected ); ?></strong> <?php echo ( count( $selected ) > 1 || 0 === count( $selected ) ) ? 'categories' : 'category'; ?> total
                                                <span class="list-controls" style="float:right; margin-top: 0;">
                                                <input type="checkbox" class="select-all" disabled> Select All
                                            </span>
                                            </p>
                                        </div>
                                    </div>
                                </div>
                            </td>
                            <?php
                        }
                    }
                    ?>
                </tr>
            </table>
            <?php
                echo wpuf_get_pro_preview_html();
            ?>
        </section>

        <?php
    }

    public function admin_coupon_page() {
        ?>
        <h2><?php esc_html_e( 'Coupons', 'wp-user-frontend' ); ?></h2>

        <div class="wpuf-notice" style="padding: 20px; background: #fff; border: 1px solid #ddd;">
            <p>
                <?php esc_html_e( 'Use Coupon codes for subscription for discounts.', 'wp-user-frontend' ); ?>
            </p>

            <p>
                <?php esc_html_e( 'This feature is only available in the Pro Version.', 'wp-user-frontend' ); ?>
            </p>

            <p>
                <a href="<?php echo esc_url( Pro_Prompt::get_pro_url() ); ?>" target="_blank" class="button-primary"><?php esc_html_e( 'Upgrade to Pro Version', 'wp-user-frontend' ); ?></a>
                <a href="https://wedevs.com/docs/wp-user-frontend-pro/subscription-payment/coupons/" target="_blank" class="button"><?php esc_html_e( 'Learn more about Coupons', 'wp-user-frontend' ); ?></a>
            </p>
        </div>

        <?php
    }

    /**
     * Add taxonomy restriction options
     *
     * @since WPUF_SINCE
     *
     * @param array $sections
     *
     * @return array
     */
    public function add_taxonomy_restriction_section( $sections ) {
        $sections['advanced_configuration'][] = [
<<<<<<< HEAD
            'id'     => 'taxonomy_restriction',
            'label'  => __( 'Taxonomy Restriction', 'wpuf-pro' ),
            'is_pro' => true,
=======
            'id'        => 'taxonomy_restriction',
            'label'     => __( 'Taxonomy Access', 'wp-user-frontend' ),
            'sub_label' => __( '(Control user access to specific taxonomies)', 'wp-user-frontend' ),
            'is_pro'    => true,
>>>>>>> a492a9a4
        ];

        return $sections;
    }

    /**
     * Add taxonomy restriction fields
     *
     * @since WPUF_SINCE
     *
     * @param array $fields
     *
     * @return array
     */
    public function add_taxonomy_restriction_fields( $fields ) {
        $cts = get_taxonomies( [], 'objects' );

        foreach ( $cts as $ct ) {
            if ( ! is_taxonomy_hierarchical( $ct->name ) ) {
                continue;
            }

            $fields['advanced_configuration']['taxonomy_restriction'][ $ct->name ] = [
                'id'          => $ct->name,
                'name'        => $ct->name,
                'type'        => 'multi-select',
                'label'       => $ct->label,
                'term_fields' => [],
                'is_pro'      => true,
            ];
        }

        return $fields;
    }
}<|MERGE_RESOLUTION|>--- conflicted
+++ resolved
@@ -1436,16 +1436,10 @@
      */
     public function add_taxonomy_restriction_section( $sections ) {
         $sections['advanced_configuration'][] = [
-<<<<<<< HEAD
-            'id'     => 'taxonomy_restriction',
-            'label'  => __( 'Taxonomy Restriction', 'wpuf-pro' ),
-            'is_pro' => true,
-=======
             'id'        => 'taxonomy_restriction',
             'label'     => __( 'Taxonomy Access', 'wp-user-frontend' ),
             'sub_label' => __( '(Control user access to specific taxonomies)', 'wp-user-frontend' ),
             'is_pro'    => true,
->>>>>>> a492a9a4
         ];
 
         return $sections;
