--- conflicted
+++ resolved
@@ -2225,17 +2225,17 @@
     $guest_email_sub  = wpuf_get_option( 'guest_email_subject', 'wpuf_guest_mails', 'Please Confirm Your Email to Get the Post Published!' );
     $subject          = $guest_email_sub;
     $guest_email_body = wpuf_get_option( 'guest_email_body', 'wpuf_guest_mails',  $default_body );
-    if ( !empty( $guest_email_body ) )
+
+    if ( !empty( $guest_email_body ) ) {
         $body = str_replace( '{activation_link}', '<a href="'.$encoded_guest_url.'">Publish Post</a>', $guest_email_body );
-    else 
+    } else {
         $body = $default_body;
+    }
+  
     $headers  = array('Content-Type: text/html; charset=UTF-8');
 
     wp_mail( $to, $subject, $body, $headers );
-<<<<<<< HEAD
-    
-=======
-
+  
     if ( $is_update ) {
         $response = apply_filters( 'wpuf_edit_post_redirect', $response, $post_id, $form_id, $form_settings );
     } else {
@@ -2264,5 +2264,4 @@
  */
 function is_wpuf_profile_form_builder() {
     return isset( $_GET['page'] ) && $_GET['page'] == 'wpuf-profile-forms' ? true : false;
->>>>>>> ac63bd4d
 }