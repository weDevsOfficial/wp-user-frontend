<?php

/**
 * WPUF subscription manager
 *
 * @since 0.2
 * @author Tareq Hasan
 * @package WP User Frontend
 */
class WPUF_Subscription {

    private static $_instance;

    function __construct() {

        add_action( 'init', array($this, 'register_post_type') );
        add_filter( 'wpuf_add_post_args', array($this, 'set_pending'), 10, 3 );
        add_filter( 'wpuf_add_post_redirect', array($this, 'post_redirect'), 10, 4 );

        add_filter( 'wpuf_addpost_notice', array($this, 'force_pack_notice'), 20, 3 );
        add_filter( 'wpuf_can_post', array($this, 'force_pack_permission'), 20, 3 );
        add_action( 'wpuf_add_post_form_top', array($this, 'add_post_info'), 10, 2 );

        add_action( 'wpuf_add_post_after_insert', array($this, 'monitor_new_post'), 10, 3 );
        add_action( 'wpuf_draft_post_after_insert', array($this, 'monitor_new_draft_post'), 10, 3 );
        add_action( 'wpuf_payment_received', array($this, 'payment_received'), 10, 2 );

        add_shortcode( 'wpuf_sub_info', array($this, 'subscription_info') );
        add_shortcode( 'wpuf_sub_pack', array($this, 'subscription_packs') );

        add_action( 'add_meta_boxes_wpuf_subscription', array($this, 'add_meta_box_subscription_post') );

        add_action( 'save_post', array( $this, 'save_form_meta' ), 10, 2 );
        add_filter( 'enter_title_here', array( $this, 'change_default_title' ) );
        add_action( 'admin_enqueue_scripts', array( $this, 'subscription_script' ) );

        add_action( 'user_register', array( $this,'after_registration' ), 10, 1 );

        add_action( 'register_form',array( $this, 'register_form') );
        add_action( 'wpuf_add_post_form_top',array( $this, 'register_form') );
        add_filter( 'wpuf_user_register_redirect', array( $this, 'subs_redirect_pram' ), 10, 5 );

        add_filter( 'template_redirect', array( $this, 'user_subscription_cancel' ) );

        add_action( 'wpuf_draft_post_after_insert', array( $this, 'reset_user_subscription_data' ), 10, 4 );

    }

    /**
     * Handle subscription cancel request from the user
     *
     * @return WPUF_Subscription
     */
    public static function subscriber_cancel( $user_id, $pack_id ) {
        global $wpdb;

        $sql = $wpdb->prepare( "SELECT transaction_id FROM " . $wpdb->prefix . "wpuf_transaction
            WHERE user_id = %d AND pack_id = %d LIMIT 1", $user_id, $pack_id );
        $result = $wpdb->get_row( $sql );

        $transaction_id = $result ? $result->transaction_id : 0;

        $wpdb->update( $wpdb->prefix.'wpuf_subscribers', array( 'subscribtion_status' => 'cancel' ), array( 'user_id' => $user_id, 'subscribtion_id' => $pack_id, 'transaction_id' => $transaction_id ) );
    }

    /**
     * Handle subscription cancel request from the user
     *
     * @return WPUF_Subscription
     */
    public function user_subscription_cancel() {
        if ( isset( $_POST['wpuf_cancel_subscription'] ) ) {

            if ( ! wp_verify_nonce( $_REQUEST['_wpnonce'], 'wpuf-sub-cancel' ) ) {
                wp_die( __( 'Nonce failure', 'wpuf' ) );
            }

            $current_pack = self::get_user_pack( $_POST['user_id'] );

            $gateway = ( $_POST['gateway'] == 'bank/manual' ) ? 'bank' : sanitize_text_field( $_POST['gateway'] );

            if ( 'bank' == $gateway || 'no' == $current_pack['recurring'] ) {
                $this->update_user_subscription_meta( $_POST['user_id'], 'Cancel' );
            } else {
                do_action( "wpuf_cancel_subscription_{$gateway}", $_POST );
            }

            $this::subscriber_cancel( $_POST['user_id'], $current_pack['pack_id'] );

            wp_redirect( $_SERVER['REQUEST_URI'] );

        }
    }


    public static function init() {
        if ( !self::$_instance ) {
            self::$_instance = new self;
        }

        return self::$_instance;
    }

    /**
     * Redirect a user to subscription page after signup
     *
     * @since 2.2
     *
     * @param  array $response
     * @param  int $user_id
     * @param  array $userdata
     * @param  int $form_id
     * @param  array $form_settings
     * @return array
     */
    function subs_redirect_pram( $response, $user_id, $userdata, $form_id, $form_settings ) {
        if ( ! isset( $_POST['wpuf_sub'] ) || $_POST['wpuf_sub'] != 'yes' ) {
            return $response;
        }

        if ( ! isset( $_POST['pack_id'] ) || empty( $_POST['pack_id'] ) ) {
            return $response;
        }

        $pack           = $this->get_subscription( $_POST['pack_id'] );
        $billing_amount = ( $pack->meta_value['billing_amount'] >= 0 && !empty( $pack->meta_value['billing_amount'] ) ) ? $pack->meta_value['billing_amount'] : false;

        if ( $billing_amount !== false ) {
            $pay_page = intval( wpuf_get_option( 'payment_page', 'wpuf_payment' ) );
            $redirect =  add_query_arg( array('action' => 'wpuf_pay', 'user_id' => $user_id, 'type' => 'pack', 'pack_id' => (int) $_POST['pack_id'] ), get_permalink( $pay_page ) );

            $response['redirect_to'] = $redirect;
            $response['show_message'] = false;
        }

        return $response;
    }

    /**
     * Insert hidden field on the register form based on selected package
     *
     * @since 2.2
     *
     * @return void
     */
    function register_form() {
        if ( !isset( $_GET['type'] ) || $_GET['type'] != 'wpuf_sub' ) {
            return;
        }

        if ( !isset( $_GET['pack_id'] ) || empty( $_GET['pack_id'] ) ) {
            return;
        }

        $pack_id = (int) $_GET['pack_id'];
        ?>
        <input type="hidden" name="wpuf_sub" value="yes" />
        <input type="hidden" name="pack_id" value="<?php echo $pack_id; ?>" />

        <?php
    }

    /**
     * Redirect to payment page or add free subscription after user registration
     *
     * @since 2.2
     *
     * @param  int $user_id
     * @return void
     */
    function after_registration( $user_id ) {

        if ( !isset( $_POST['wpuf_sub'] ) || $_POST['wpuf_sub'] != 'yes' ) {
            return $user_id;
        }

        if ( !isset( $_POST['pack_id'] ) || empty( $_POST['pack_id'] ) ) {
            return $user_id;
        }

        $pack_id        = isset( $_POST['pack_id'] ) ? intval( $_POST['pack_id'] ) : 0;
        $pack           = $this->get_subscription( $pack_id );
        $billing_amount = ( $pack->meta_value['billing_amount'] >= 0 && !empty( $pack->meta_value['billing_amount'] ) ) ? $pack->meta_value['billing_amount'] : false;

        if ( $billing_amount === false ) {
            $this->new_subscription( $user_id, $pack_id, null, false, 'free' );
            self::add_used_free_pack( $user_id, $pack_id );
        } else {
            $pay_page = intval( wpuf_get_option( 'payment_page', 'wpuf_payment' ) );
            $redirect = add_query_arg( array( 'action' => 'wpuf_pay', 'type' => 'pack', 'pack_id' => (int) $pack_id ), get_permalink( $pay_page ) );
        }
    }

    /**
     * Enqueue scripts and styles
     *
     * @since 2.2
     */
    function subscription_script() {
        wp_enqueue_script( 'wpuf-subscriptions', WPUF_ASSET_URI . '/js/subscriptions.js', array('jquery'), false, true );
    }

    /**
     * Get all subscription packs
     *
     * @return array
     */
    function get_subscriptions( $args = array() ) {
        $defaults = array(
            'post_type'      => 'wpuf_subscription',
            'posts_per_page' => -1,
            'post_status'    => 'publish',

        );

        $args  = wp_parse_args($args, $defaults);
        $posts = get_posts( $args );

        if ( $posts ) {
            foreach ($posts as $key => $post) {
                $post->meta_value = $this->get_subscription_meta( $post->ID, $posts );
            }
        }

        return $posts;
    }

    /**
     * Set meta fields on a subscription pack
     *
     * @since 2.2
     *
     * @param  int $subscription_id
     * @param  \WP_Post $pack_post
     * @return array
     */
    public static function get_subscription_meta( $subscription_id,  $pack_post = null ) {

        $meta['post_content']               = isset( $pack_post->post_content ) ? $pack_post->post_content : '';
        $meta['post_title']                 = isset( $pack_post->post_title ) ? $pack_post->post_title : '';
        $meta['billing_amount']             = get_post_meta( $subscription_id, '_billing_amount', true );
        $meta['expiration_number']          = get_post_meta( $subscription_id, '_expiration_number', true );
        $meta['expiration_period']          = get_post_meta( $subscription_id, '_expiration_period', true );
        $meta['recurring_pay']              = get_post_meta( $subscription_id, '_recurring_pay', true );
        $meta['billing_cycle_number']       = get_post_meta( $subscription_id, '_billing_cycle_number', true );
        $meta['cycle_period']               = get_post_meta( $subscription_id, '_cycle_period', true );
        $meta['billing_limit']              = get_post_meta( $subscription_id, '_billing_limit', true );
        $meta['trial_status']               = get_post_meta( $subscription_id, '_trial_status', true );
        $meta['trial_duration']             = get_post_meta( $subscription_id, '_trial_duration', true );
        $meta['trial_duration_type']        = get_post_meta( $subscription_id, '_trial_duration_type', true );
        $meta['post_type_name']             = get_post_meta( $subscription_id, '_post_type_name', true );
        $meta['_enable_post_expiration']    = get_post_meta( $subscription_id, '_enable_post_expiration', true );
        $meta['_post_expiration_time']      = get_post_meta( $subscription_id, '_post_expiration_time', true );
        $meta['_expired_post_status']       = get_post_meta( $subscription_id, '_expired_post_status', true );
        $meta['_enable_mail_after_expired'] = get_post_meta( $subscription_id, '_enable_mail_after_expired', true );
        $meta['_post_expiration_message']   = get_post_meta( $subscription_id, '_post_expiration_message', true );

        $meta = apply_filters( 'wpuf_get_subscription_meta', $meta, $subscription_id  );

        return $meta;
    }

    /**
     * Get all post types
     *
     * @since 2.2
     * @return array
     */
    function get_all_post_type() {
        $post_types = get_post_types();

        unset(
            $post_types['attachment'],
            $post_types['revision'],
            $post_types['nav_menu_item'],
            $post_types['wpuf_forms'],
            $post_types['wpuf_profile'],
            $post_types['wpuf_subscription'],
            $post_types['wpuf_coupon'],
            $post_types['wpuf_input'],
            $post_types['custom_css'],
            $post_types['customize_changeset']
        );

        return apply_filters( 'wpuf_posts_type', $post_types );
    }

    /**
     * Post type name placeholder text
     *
     * @param  string $title
     * @return string
     */
    function change_default_title( $title ) {
        $screen = get_current_screen();

        if ( 'wpuf_subscription' == $screen->post_type ) {
            $title = __( 'Pack Name', 'wpuf' );
        }

        return $title;
    }

    /**
     * Save form data
     *
     * @param  int $post_ID
     * @param  \WP_Post $post
     * @return void
     */
    function save_form_meta( $subscription_id, $post ) {

        $post_data = $_POST;

        if ( !isset( $post_data['wpuf_subscription'] ) ) {
            return;
        }

        if ( !wp_verify_nonce( $post_data['wpuf_subscription'], 'wpuf_subscription_editor' ) ) {
            return;
        }

        // Is the user allowed to edit the post or page?
        if ( ! current_user_can( 'edit_post', $post->ID ) ) {
            return;
        }

        update_post_meta( $subscription_id, '_billing_amount', $post_data['billing_amount'] );
        update_post_meta( $subscription_id, '_expiration_number', $post_data['expiration_number'] );
        update_post_meta( $subscription_id, '_expiration_period', $post_data['expiration_period'] );
        update_post_meta( $subscription_id, '_recurring_pay', $post_data['recurring_pay'] );
        update_post_meta( $subscription_id, '_billing_cycle_number', $post_data['billing_cycle_number'] );
        update_post_meta( $subscription_id, '_cycle_period', $post_data['cycle_period'] );
        update_post_meta( $subscription_id, '_billing_limit', $post_data['billing_limit'] );
        update_post_meta( $subscription_id, '_trial_status', $post_data['trial_status'] );
        update_post_meta( $subscription_id, '_trial_duration', $post_data['trial_duration'] );
        update_post_meta( $subscription_id, '_trial_duration_type', $post_data['trial_duration_type'] );
        update_post_meta( $subscription_id, '_post_type_name', $post_data['post_type_name'] );
        update_post_meta( $subscription_id, '_enable_post_expiration', ( isset($post_data['post_expiration_settings']['enable_post_expiration']) ? $post_data['post_expiration_settings']['enable_post_expiration']:'' ) );
        update_post_meta( $subscription_id, '_post_expiration_time', $post_data['post_expiration_settings']['expiration_time_value'] . ' ' . $post_data['post_expiration_settings']['expiration_time_type'] );
        update_post_meta( $subscription_id, '_expired_post_status', ( isset($post_data['post_expiration_settings']['expired_post_status']) ? $post_data['post_expiration_settings']['expired_post_status']:'' ) );
        update_post_meta( $subscription_id, '_enable_mail_after_expired', ( isset($post_data['post_expiration_settings']['enable_mail_after_expired']) ? $post_data['post_expiration_settings']['enable_mail_after_expired']:'' ) );
        update_post_meta( $subscription_id, '_post_expiration_message', ( isset($post_data['post_expiration_settings']['post_expiration_message']) ? $post_data['post_expiration_settings']['post_expiration_message']:'' ) );
        do_action( 'wpuf_update_subscription_pack', $subscription_id, $post_data );
    }

    /**
     * Subscription post types
     *
     * @return void
     */
    function register_post_type() {

        $capability = wpuf_admin_role();

        register_post_type( 'wpuf_subscription', array(
            'label'           => __( 'Subscription', 'wpuf' ),
            'public'          => false,
            'show_ui'         => true,
            'show_in_menu'    => false,
            'hierarchical'    => false,
            'query_var'       => false,
            'supports'        => array('title'),
            'capability_type' => 'post',
            'capabilities'    => array(
                'publish_posts'       => $capability,
                'edit_posts'          => $capability,
                'edit_others_posts'   => $capability,
                'delete_posts'        => $capability,
                'delete_others_posts' => $capability,
                'read_private_posts'  => $capability,
                'edit_post'           => $capability,
                'delete_post'         => $capability,
                'read_post'           => $capability,
            ),
            'labels' => array(
                'name'               => __( 'Subscription', 'wpuf' ),
                'singular_name'      => __( 'Subscription', 'wpuf' ),
                'menu_name'          => __( 'Subscription', 'wpuf' ),
                'add_new'            => __( 'Add Subscription', 'wpuf' ),
                'add_new_item'       => __( 'Add New Subscription', 'wpuf' ),
                'edit'               => __( 'Edit', 'wpuf' ),
                'edit_item'          => __( 'Edit Subscription', 'wpuf' ),
                'new_item'           => __( 'New Subscription', 'wpuf' ),
                'view'               => __( 'View Subscription', 'wpuf' ),
                'view_item'          => __( 'View Subscription', 'wpuf' ),
                'search_items'       => __( 'Search Subscription', 'wpuf' ),
                'not_found'          => __( 'No Subscription Found', 'wpuf' ),
                'not_found_in_trash' => __( 'No Subscription Found in Trash', 'wpuf' ),
                'parent'             => __( 'Parent Subscription', 'wpuf' ),
            ),
        ) );
    }

    /**
     * Update users subscription
     *
     * Updates the pack when new re-curring payment IPN notification is being
     * sent from PayPal.
     *
     * @return void
     */
    function update_paypal_subscr_payment() {
        if ( !isset( $_POST['txn_type'] ) && $_POST['txn_type'] != 'subscr_payment'  ) {
            return;
        }

        if ( strtolower( $_POST['payment_status'] ) != 'completed' ) {
            return;
        }

        $pack  = $this->get_subscription( $pack_id );
        $payer = json_decode( stripcslashes( $_POST['custom'] ) );

        $this->update_user_subscription_meta( $payer->payer_id, $pack );
    }

    function add_meta_box_subscription_post() {
        add_meta_box( 'wpuf-metabox-subscription', __( 'Billing Details', 'wpuf' ), array($this, 'subscription_form_elements_post'), 'wpuf_subscription', 'normal', 'high' );
    }

    function subscription_form_elements_post() {
        require_once dirname(__FILE__) . '/../admin/class-admin-subscription.php';
        ?>
        <div class="wrap">
            <?php WPUF_Admin_Subscription::getInstance()->form(); ?>
        </div>
        <?php
    }

    /**
     * Get a subscription row from database
     *
     * @global object $wpdb
     * @param int $sub_id subscription pack id
     * @return object|bool
     */
    public static function get_subscription( $sub_id ) {
        $pack = get_post( $sub_id );

        if ( ! $pack ) {
            return false;
        }

        $pack->meta_value = self::get_subscription_meta( $sub_id, $pack );

        return $pack;
    }

    /**
     * Set the new post status if charging is active
     *
     * @param string $postdata
     * @return string
     */
    function set_pending( $postdata, $form_id, $form_settings ) {

        $charging_enabled = '';
        $form             = new WPUF_Form( $form_id );
        $payment_options  = $form->is_charging_enabled();
        if ( !$payment_options ) {
            $charging_enabled = 'no';
        } else {
            $charging_enabled = 'yes';
        }

        if ( $charging_enabled == 'yes' ) {
            if ( isset ( $form_settings['subscription_disabled'] ) && $form_settings['subscription_disabled'] == 'yes'  ) {
                return $postdata;
            }
            $postdata['post_status'] = 'pending';
        }

        return $postdata;
    }

    /**
     * Checks the posting validity after a new post
     *
     * @global object $userdata
     * @global object $wpdb
     * @param int $post_id
     */
    function monitor_new_post( $post_id, $form_id, $form_settings ) {
        // // check form if subscription is disabled
        // if ( isset( $form_settings['subscription_disabled'] ) && $form_settings['subscription_disabled'] == 'yes' ) {
        //     return;
        // }
        global $wpdb, $userdata;

        // bail out if charging is not enabled
        $form = new WPUF_Form( $form_id );

        if ( !$form->is_charging_enabled() ) {
            return;
        }

        $force_pack      = $form->is_enabled_force_pack();
        $pay_per_post    = $form->is_enabled_pay_per_post();
        $current_user    = wpuf_get_user();

         if ( $force_pack || $current_user->subscription()->has_post_count( $form_settings['post_type'] ) ) {

            update_post_meta( $post_id, '_test_key', 'test2' );
            $sub_info    = self::get_user_pack( $userdata->ID );
            $post_type   = isset( $form_settings['post_type'] ) ? $form_settings['post_type'] : 'post';
            $count       = isset( $sub_info['posts'][$post_type] ) ? intval( $sub_info['posts'][$post_type] ) : 0;
            $post_status = isset( $form_settings['post_status'] ) ? $form_settings['post_status'] : 'publish';
            
            wp_update_post( array( 'ID' => $post_id , 'post_status' => $post_status) );
            
            // decrease the post count, if not umlimited
            $wpuf_post_status = get_post_meta( $post_id, 'wpuf_post_status', true );
            
            if ( $wpuf_post_status != 'new_draft' ) {
                if ( $count > 0 ) {
                    $sub_info['posts'][$post_type] = $count - 1;
                    $this->update_user_subscription_meta( $userdata->ID, $sub_info );
                }
            }
            //meta added to make post have flag if post is published
            update_post_meta( $post_id, 'wpuf_post_status', 'published' );

        } elseif ( $pay_per_post ) {
            //there is some error and it needs payment
            //add a uniqid to track the post easily
            $order_id = uniqid( rand( 10, 1000 ), false );
            update_post_meta( $post_id, '_wpuf_order_id', $order_id, true );
            update_post_meta( $post_id, '_wpuf_payment_status', 'pending' );
        }

    }

    /**
     * Check if the post is draft and charging is enabled
     *
     * @global object $userdata
     * @global object $wpdb
     * @param int $post_id
     */
    function monitor_new_draft_post( $post_id, $form_id, $form_settings ) {

        global $wpdb, $userdata;

        // bail out if charging is not enabled
        $charging_enabled = '';
        $form             = new WPUF_Form( $form_id );
        $payment_options  = $form->is_charging_enabled();
        if ( !$payment_options || !is_user_logged_in() ) {
            $charging_enabled = 'no';
        } else {
            $charging_enabled = 'yes';
        }
        // if ( wpuf_get_option( 'charge_posting', 'wpuf_payment', 'no' ) != 'yes' ) {
        //     return;
        // }

        $userdata = get_userdata( get_current_user_id() );

        if ( self::has_user_error( $form_settings ) ) {
            //there is some error and it needs payment
            //add a uniqid to track the post easily
            $order_id = uniqid( rand( 10, 1000 ), false );
            update_post_meta( $post_id, '_wpuf_order_id', $order_id, true );
        }

    }

    /**
     * Redirect to payment page after new post
     *
     * @param string $str
     * @param type $post_id
     * @return string
     */
    function post_redirect( $response, $post_id, $form_id, $form_settings ) {

        $form = new WPUF_Form( $form_id );

        if ( $form->is_charging_enabled() ) {

            $order_id = get_post_meta( $post_id, '_wpuf_order_id', true );

            // check if there is a order ID
            if ( $order_id ) {
                $response['show_message'] = false;
                $response['redirect_to']  = add_query_arg( array(
                    'action'  => 'wpuf_pay',
                    'type'    => 'post',
                    'post_id' => $post_id
                ), get_permalink( wpuf_get_option( 'payment_page', 'wpuf_payment' ) ) );

                return $response;
            }
        }

        return $response;
    }

    /**
     * Perform actions when a new payment is made
     *
     * @param array $info payment info
     */
    function payment_received( $info, $recurring ) {
        if ( $info['post_id'] ) {
            $order_id = get_post_meta( $info['post_id'], '_wpuf_order_id', true );

            $this->handle_post_publish( $order_id );

        } else if ( $info['pack_id'] ) {

            $profile_id = isset( $info['profile_id'] ) ? $info['profile_id'] : null;
            $this->new_subscription( $info['user_id'], $info['pack_id'], $profile_id, $recurring, $info['status'] );

        }
    }

    /**
     * Store new subscription info on user profile
     *
     * if data = 0, means 'unlimited'
     *
     * @param int $user_id
     * @param int $pack_id subscription pack id
     */
    public function new_subscription( $user_id, $pack_id, $profile_id = null, $recurring, $status = null ) {
        global $wpdb;
        $subscription = $this->get_subscription( $pack_id );
        if ( $user_id && $subscription ) {

            $user_meta = array(
                'pack_id' => $pack_id,
                'posts'   => $subscription->meta_value['post_type_name'],
                'status'  => $status
            );

            if ( $recurring ) {
                $totla_date =  date( 'd-m-Y', strtotime('+' . $subscription->meta_value['billing_cycle_number'] . $subscription->meta_value['cycle_period'] . 's') );
                $user_meta['expire']     = '';
                $user_meta['profile_id'] = $profile_id;
                $user_meta['recurring']  = 'yes';
            } else {

                $period_type            = $subscription->meta_value['expiration_period'];
                $period_number          = $subscription->meta_value['expiration_number'];
                $date                   = date( 'd-m-Y', strtotime('+' . $period_number . $period_type . 's') );
                $expired                = ( empty( $period_number ) || ( $period_number == 0 ) ) ? 'unlimited' : wpuf_date2mysql( $date );
                $user_meta['expire']    = $expired;
                $user_meta['recurring'] = 'no';
            }

            $user_meta = apply_filters( 'wpuf_new_subscription', $user_meta, $user_id, $pack_id, $recurring );

            if ( $subscription->_enable_post_expiration ) {
                $user_meta['_enable_post_expiration']    = $subscription->_enable_post_expiration;
                $user_meta['_post_expiration_time']      = $subscription->_post_expiration_time;
                $user_meta['_expired_post_status']       = $subscription->_expired_post_status;
                $user_meta['_enable_mail_after_expired'] = $subscription->_enable_mail_after_expired;
                $user_meta['_post_expiration_message']   = $subscription->_post_expiration_message;
            }

            $this->update_user_subscription_meta( $user_id, $user_meta );

            $sql = $wpdb->prepare( "SELECT * FROM " . $wpdb->prefix . "wpuf_transaction
            WHERE user_id = %d AND pack_id = %d LIMIT 1", $user_id, $pack_id );

            $result = $wpdb->get_row( $sql );
            $user_info = get_userdata( $user_id );
            $table_data = array(
                'user_id'               => $user_id,
                'name'                  => $user_info->display_name,
                'subscribtion_id'       => $pack_id,
                'subscribtion_status'   => $status,
                'gateway'               => is_null( $result->payment_type ) ? 'bank' : $result->payment_type,
                'transaction_id'        => is_null( $result->transaction_id ) ? 'NA' : $result->transaction_id,
                'starts_from'           => date( 'd-m-Y' ),
                'expire'                => $user_meta['expire'] == '' ? 'recurring' : $user_meta['expire'],
            );

            $wpdb->insert( $wpdb->prefix . 'wpuf_subscribers', $table_data );
        }
    }

    public static function update_user_subscription_meta( $user_id, $user_meta ) {

        update_user_meta( $user_id, '_wpuf_subscription_pack', $user_meta );
    }

    public static function post_by_orderid( $order_id ) {
        global $wpdb;

        //$post = get_post( $post_id );
        $sql = $wpdb->prepare( "SELECT p.ID, p.post_status
            FROM $wpdb->posts p, $wpdb->postmeta m
            WHERE p.ID = m.post_id AND p.post_status <> 'publish' AND m.meta_key = '_wpuf_order_id' AND m.meta_value = %s", $order_id );

        return $wpdb->get_row( $sql );
    }

    /**
     * Publish the post if payment is made
     *
     * @param int $post_id
     */
    function handle_post_publish( $order_id ) {
        $post = self::post_by_orderid( $order_id );

        if ( $post ) {
            // set the payment status
            update_post_meta( $post->ID, '_wpuf_payment_status', 'completed' );

            if ( $post->post_status != 'publish' ) {
                $this->set_post_status( $post->ID );
            }
        }
    }

    /**
     * Maintain post status from the form settings
     *
     * @since 2.1.9
     * @param int $post_id
     */
    function set_post_status( $post_id ) {
        $post_status = 'publish';
        $form_id     = get_post_meta( $post_id, '_wpuf_form_id', true );

        if ( $form_id ) {
            $form_settings = wpuf_get_form_settings( $form_id );
            $post_status   = $form_settings['post_status'];
        }

        $update_post = array(
            'ID'          => $post_id,
            'post_status' => $post_status
        );

        wp_update_post( $update_post );
    }

    /**
     * Generate users subscription info with a shortcode
     *
     * @global type $userdata
     */
    function subscription_info() {

        // if ( wpuf_get_option( 'charge_posting', 'wpuf_payment' ) != 'yes' || !is_user_logged_in() ) {
        //     return;
        // }
        $form             = new WPUF_Form( $form_id );
        $payment_options  = $form->is_charging_enabled();
        if ( !$payment_options || !is_user_logged_in() ) {
            return;
        }

        global $userdata;

        ob_start();

        $userdata = get_userdata( $userdata->ID ); //wp 3.3 fix

        $user_sub = self::get_user_pack( $userdata->ID );
        if ( !isset( $user_sub['pack_id'] ) ) {
            return;
        }

        $pack = $this->get_subscription( $user_sub['pack_id'] );

        $details_meta = $this->get_details_meta_value();

        $billing_amount = ( intval( $pack->meta_value['billing_amount'] ) > 0 ) ? $details_meta['symbol'] . $pack->meta_value['billing_amount'] : __( 'Free', 'wpuf' );
        if ( $pack->meta_value['recurring_pay'] == 'yes' ) {
            $recurring_des = sprintf( 'For each %s %s', $pack->meta_value['billing_cycle_number'], $pack->meta_value['cycle_period'], $pack->meta_value['trial_duration_type'] );
            $recurring_des .= !empty( $pack->meta_value['billing_limit'] ) ? sprintf( ', for %s installments', $pack->meta_value['billing_limit'] ) : '';
            $recurring_des = $recurring_des;
        } else {
            $recurring_des = '';
        }

        ?>
        <div class="wpuf_sub_info">
            <h3><?php _e( 'Subscription Details', 'wpuf' ); ?></h3>
            <div class="wpuf-text">
                <div><strong><?php _e( 'Subcription Name: ','wpuf' ); ?></strong><?php echo $pack->post_title; ?></div>
                <div>
                    <strong><?php _e( 'Package & billing details: ', 'wpuf'); ?></strong>

                    <div class="wpuf-pricing-wrap">
                        <div class="wpuf-sub-amount">
                            <?php echo $billing_amount; ?>
                            <?php echo $recurring_des; ?>
                        </div>
                    </div>

                </div>
                <div>
                    <strong><?php _e( 'Remaining post: ', 'wpuf'); ?></strong>
                    <?php
                    foreach ($user_sub['posts'] as $key => $value) {
                        $value = intval( $value );

                        if ( $value === 0 ) {
                            continue;
                        }

                        $post_type_obj = get_post_type_object( $key );
                        if ( ! $post_type_obj ) {
                            continue;
                        }
                        $value = ( $value == '-1' ) ? __( 'Unlimited', 'wpuf' ) : $value;
                        ?>
                        <div><?php echo $post_type_obj->labels->name . ': ' . $value; ?></div>
                        <?php
                    }
                    ?>
                </div>
                <?php
                if ( $user_sub['recurring'] != 'yes' ) {
                    if ( !empty( $user_sub['expire'] ) ) {

                        $expire =  ( $user_sub['expire'] == 'unlimited' ) ? ucfirst( 'unlimited' ) : wpuf_date2mysql( $user_sub['expire'] );

                        ?>
                        <div class="wpuf-expire">
                            <strong><?php echo _e( 'Expire date:', 'wpuf' ); ?></strong> <?php echo wpuf_get_date( $expire ); ?>
                        </div>
                        <?php
                    }

                } ?>
            </div>
            <?php
            if ( $user_sub['recurring'] == 'yes' ) {
                $payment_page = get_permalink( wpuf_get_option( 'payment_page', 'wpuf_payment' ) );
                ?>
                <form action="" method="post">
                    <?php wp_nonce_field( '_wpnonce', 'wpuf_payment_cancel' ); ?>
                    <input type="hidden" name="user_id" value="<?php echo $userdata->ID; ?>">
                    <input type="hidden" name="action" value="wpuf_cancel_pay">
                    <input type="hidden" name="gateway" value="paypal">
                    <input type="submit" name="wpuf_payment_cancel_submit" value="cancel">
                </form>
                <?php $subscription_page = wpuf_get_option( 'subscription_page','wpuf_payment' ); ?>
                <a href="<?php echo get_permalink( $subscription_page ); ?>"><? _e( 'Change', 'wpuf'); ?></a>
                <?php
            }
        echo '</div>';

        $content = ob_get_clean();

        return apply_filters( 'wpuf_sub_info', $content, $userdata, $user_sub, $pack );
    }


    /**
     * Show the subscription packs that are built
     * from admin Panel
     */
    function subscription_packs( $atts = null ) {
<<<<<<< HEAD
        ?>

        <style>
            <?php echo $custom_css = wpuf_get_option( 'custom_css', 'wpuf_general' ); ?>
        </style>
        <?php

        $cost_per_post = isset( $form_settings['pay_per_post_cost'] ) ? $form_settings['pay_per_post_cost'] : 0;

        // if ( $cost_per_post <= 0  ) {
        //     _e('Please enable force pack and charge posting from admin panel', 'wpuf' );
        //     return;
        // }
=======
        $cost_per_post = isset( $form_settings['pay_per_post_cost'] ) ? $form_settings['pay_per_post_cost'] : 0;
>>>>>>> fd5c03f2

        $defaults = array(
            'include' => 'any',
            'exclude' => '',
            'order'   => 'ASC',
            'orderby' => ''
        );

        $arranged = array();
        $args     = wp_parse_args( $atts, $defaults );

        if ( 'any' != $args['include'] ) {
            $args['orderby'] = $args['post__in'];
        }

        $packs = $this->get_subscriptions( $args );

        $details_meta = $this->get_details_meta_value();

        ob_start();

        if ( isset( $_GET['action'] ) && $_GET['action'] == 'wpuf_paypal_success' ) {
            printf( '<h1>%1$s</h1><p>%2$s</p>', __( 'Payment is complete', 'wpuf' ), __( 'Congratulations, your payment has been completed!', 'wpuf' ) );
        }

        if ( isset( $_GET['pack_msg'] ) && $_GET['pack_msg'] == 'buy_pack' ) {
            _e('Please buy a subscription pack to post', 'wpuf' );
        }
<<<<<<< HEAD

        if ( isset( $_GET['ppp_msg'] ) && $_GET['ppp_msg'] == 'pay_per_post' ) {
            _e('Please buy a subscription pack to post', 'wpuf' );
        }

        $current_pack = self::get_user_pack( get_current_user_id() );
=======
>>>>>>> fd5c03f2

        if ( isset( $_GET['ppp_msg'] ) && $_GET['ppp_msg'] == 'pay_per_post' ) {
            _e('Please buy a subscription pack to post', 'wpuf' );
        }

        $current_pack = self::get_user_pack( get_current_user_id() );

        if ( isset( $current_pack['pack_id'] ) ) {
            global $wpdb;

            $user_id = get_current_user_id();
            $payment_gateway = $wpdb->get_var( "SELECT payment_type FROM {$wpdb->prefix}wpuf_transaction WHERE user_id = {$user_id} AND status = 'completed' ORDER BY created DESC" );

            $payment_gateway = strtolower( $payment_gateway );
            ?>

            <?php _e( '<p><i>You have a subscription pack activated. </i></p>', 'wpuf' ); ?>
            <?php _e( '<p><i>Pack name : '.get_the_title( $current_pack['pack_id'] ).' </i></p>', 'wpuf' );

            ?>
            <?php _e( '<p><i>To cancel the pack, press the following cancel button</i></p>', 'wpuf' ); ?>

            <form action="" method="post">
                <?php wp_nonce_field( 'wpuf-sub-cancel' ); ?>
                <input type="hidden" name="user_id" value="<?php echo get_current_user_id(); ?>">
                <input type="hidden" name="gateway" value="<?php echo $payment_gateway; ?>">
                <input type="submit" name="wpuf_cancel_subscription" class="btn btn-sm btn-danger" value="<?php _e( 'Cancel', 'wpuf' ); ?>">
            </form>
            <?php
        }

        if ( $packs ) {
            echo '<ul class="wpuf_packs">';
            foreach ($packs as $pack) {
                $class = 'wpuf-pack-' . $pack->ID;
                ?>
                <li class="<?php echo $class; ?>">
                <?php $this->pack_details( $pack, $details_meta, isset( $current_pack['pack_id'] ) ? $current_pack['pack_id'] : '' ); ?>
                </li>
                <?php

            }
            echo '</ul>';
        }

        $contents = ob_get_clean();

        return apply_filters( 'wpuf_subscription_packs', $contents, $packs );


    }

    function get_details_meta_value() {

        $meta['payment_page'] = get_permalink( wpuf_get_option( 'payment_page', 'wpuf_payment' ) );
        $meta['onclick'] = '';
        $meta['symbol']  = wpuf_get_currency( 'symbol' );

        return $meta;
    }

    function pack_details( $pack, $details_meta, $current_pack_id = '', $coupon_satus = false ) {

        $billing_amount = ( $pack->meta_value['billing_amount'] >= 0 && !empty( $pack->meta_value['billing_amount'] ) ) ? $pack->meta_value['billing_amount'] : '0.00';

        if ( $billing_amount && $pack->meta_value['recurring_pay'] == 'yes' ) {
            $recurring_des = sprintf( __('Every', 'wpuf').' %s %s', $pack->meta_value['billing_cycle_number'], $pack->meta_value['cycle_period'], $pack->meta_value['trial_duration_type'] );
            $recurring_des .= !empty( $pack->meta_value['billing_limit'] ) ? __( sprintf( ', '.__('for', 'wpuf').' %s '.__( 'installments', 'wpuf' ), $pack->meta_value['billing_limit'] ), 'wpuf' ) : '';
            $recurring_des = '<div class="wpuf-pack-cycle wpuf-nullamount-hide">'.$recurring_des.'</div>';
        } else {
            $recurring_des = '<div class="wpuf-pack-cycle wpuf-nullamount-hide">' . __( 'One time payment', 'wpuf' ) . '</div>';
        }

        if ( $billing_amount && $pack->meta_value['recurring_pay'] == 'yes' && $pack->meta_value['trial_status'] == 'yes' ) {

            $trial_des = __( sprintf( 'The first %s %s', $pack->meta_value['trial_duration'], $pack->meta_value['trial_duration_type']  ), 'wpuf' );

        } else {
            $trial_des = '';
        }

        if (  ! is_user_logged_in()  ) {
            $button_name = __( 'Sign Up', 'wpuf' );
            $url = wp_login_url();
        } else if ( $billing_amount == '0.00' ) {
            $button_name = __( 'Free', 'wpuf' );
        } else {
            $button_name = __( 'Buy Now', 'wpuf' );
        }
        ?>
        <div class="wpuf-pricing-wrap">
            <h3><?php echo wp_kses_post( $pack->post_title ); ?> </h3>
            <div class="wpuf-sub-amount">

                <?php if ( $billing_amount != '0.00' ) { ?>
                    <sup class="wpuf-sub-symbol"><?php echo $details_meta['symbol']; ?></sup>
                    <span class="wpuf-sub-cost"><?php echo $billing_amount; ?></span>
                <?php } else { ?>
                    <span class="wpuf-sub-cost"><?php _e( 'Free', 'wpuf' ); ?></span>
                <?php } ?>

                <?php _e( $recurring_des , 'wpuf' ); ?>

            </div>
            <?php
            if ( $pack->meta_value['recurring_pay'] == 'yes' ) {
            ?>
                <div class="wpuf-sub-body wpuf-nullamount-hide">
                    <div class="wpuf-sub-terms"><?php echo $trial_des; ?></div>
                </div>
            <?php
            }
            ?>
        </div>
        <div class="wpuf-sub-desciption">
            <?php echo wpautop( wp_kses_post( $pack->post_content ) ); ?>
        </div>
        <?php

        if ( isset( $_GET['action'] ) && $_GET['action'] == 'wpuf_pay' || $coupon_satus ) {
            return;
        }
        if ( $coupon_satus === false && is_user_logged_in() ) {
            ?>
                <div class="wpuf-sub-button"><a <?php echo ( $current_pack_id != '' ) ? ' class = "wpuf-disabled-link" ' : '' ;?> href="<?php echo ( $current_pack_id != '' ) ? 'javascript:' : add_query_arg( array('action' => 'wpuf_pay', 'type' => 'pack', 'pack_id' => $pack->ID ), $details_meta['payment_page'] ); ?>" onclick="<?php echo esc_attr( $details_meta['onclick'] ); ?>"><?php echo $button_name; ?></a></div>
            <?php
        } else {
            ?>
                <div class="wpuf-sub-button"><a <?php echo ( $current_pack_id != '' ) ? ' class = "wpuf-disabled-link" ' : '' ;?>  href="<?php echo ( $current_pack_id != '' ) ? 'javascript:' : add_query_arg( array( 'action' => 'register', 'type' => 'wpuf_sub', 'pack_id' => $pack->ID ), wp_registration_url() ); ?>" onclick="<?php echo esc_attr( $details_meta['onclick'] ); ?>"><?php echo $button_name; ?></a></div>
            <?php
            //wp_registration_url()
        }

    }

    /**
     * Show a info message when posting if payment is enabled
     */
    function add_post_info( $form_id, $form_settings ) {
        $subscription_disabled = isset( $form_settings['subscription_disabled'] ) ? $form_settings['subscription_disabled'] : '';
        if ( $subscription_disabled == 'yes' ) {
            $user_can_post = 'yes';
        }
        if ( self::has_user_error( $form_settings ) && !$subscription_disabled ) {
            ?>
            <div class="wpuf-info">
                <?php
                $pay_per_post_cost = (int) $form->get_pay_per_post_cost();
                $text = sprintf( __( 'There is a <strong>%s</strong> charge to add a new post.', 'wpuf' ), wpuf_format_price( $pay_per_post_cost ));

                echo apply_filters( 'wpuf_ppp_notice', $text, $form_id, $form_settings );
                ?>
            </div>
            <?php
        }
    }

    public static function get_user_pack( $user_id, $status = true ) {
        return get_user_meta( $user_id, '_wpuf_subscription_pack', $status );
    }

    public function subscription_pack_users( $pack_id = '', $status = '' ) {
        global $wpdb;
        $sql = 'SELECT user_id FROM ' . $wpdb->prefix . 'wpuf_subscribers';
        $sql .= $pack_id ? ' WHERE subscribtion_id = ' . $pack_id : '';
        $sql .= $status ? ' AND subscribtion_status = ' . $status : '';

        $rows = $wpdb->get_results( $sql );

        if ( empty( $rows ) ) {
            return $rows;
        }

        $results = array();
        foreach ( $rows as $row) {
            if ( !in_array( $row->user_id, $results ) ) {
                $results[] = $row->user_id;
            }
        }

        $users = get_users( array( 'include' => $results ) );
        return $users;
    }

    function force_pack_notice( $text, $id, $form_settings ) {

        $subscription_disabled = isset( $form_settings['subscription_disabled'] ) ? $form_settings['subscription_disabled'] : '';
        if ( $subscription_disabled ) {
            $text = '';
        }

        $form = new WPUF_Form( $id );

        $force_pack = $form->is_enabled_force_pack();

        if ( $force_pack && self::has_user_error($form_settings) ) {
            $pack_page = get_permalink( wpuf_get_option( 'subscription_page', 'wpuf_payment' ) );

            $text = sprintf( __( 'You must <a href="%s">purchase a pack</a> before posting', 'wpuf' ), $pack_page );
        }

        return apply_filters( 'wpuf_pack_notice', $text, $id, $form_settings );
    }

    function force_pack_permission( $perm, $id, $form_settings ) {

        $form         = new WPUF_Form( $id );
        $force_pack   = $form->is_enabled_force_pack();
        $pay_per_post = $form->is_enabled_pay_per_post();
        $current_user = wpuf_get_user();
        $subscription_disabled = isset( $form_settings['subscription_disabled'] ) ? $form_settings['subscription_disabled'] : '';

        if ( $subscription_disabled == 'yes' ) {
            return 'yes';
        }

        if ( is_user_logged_in() ) {

            $is_user_postlock =  get_user_meta( get_current_user_id(), 'wpuf_postlock', true );

            if ( $is_user_postlock == 'yes' ) {
                return 'no';
            } else {
                if ( !$form->is_charging_enabled() ) {
                    return 'yes';
                } else {
                    if ( $force_pack ) {
                        if ( !$current_user->subscription()->current_pack_id() ) {
                            return 'no';
                        } elseif ( $current_user->subscription()->has_post_count( $form_settings['post_type'] )) {
                            return 'yes';
                        }
                    }
                    if ( !$force_pack && $pay_per_post ) {
                        return 'yes';
                    }
<<<<<<< HEAD
                }   
=======
                }
>>>>>>> fd5c03f2
            }

        }

        if ( !is_user_logged_in() && $form_settings['guest_post'] == 'true' ) {
            if ( $form->is_charging_enabled() && $subscription_disabled != 'yes' ) {
                if ( $force_pack ) {
<<<<<<< HEAD
                    return 'no'; 
=======
                    return 'no';
>>>>>>> fd5c03f2
                }
                if ( !$force_pack && $pay_per_post ) {
                    return 'yes';
                } elseif ( !$force_pack && !$pay_per_post ) {
                    return 'no';
                }
<<<<<<< HEAD
=======
            }
            else {
                return 'yes';
>>>>>>> fd5c03f2
            }
            else {
                return 'yes';
            } 
        }

        return $perm;

    }

    /**
     * Checks against the user, if he is valid for posting new post
     *
     * @global object $userdata
     * @return bool
     */
    public static function has_user_error( $form_settings = null ) {
        global $userdata;

        $user_id = isset( $userdata->ID ) ? $userdata->ID : '';
        // bail out if charging is not enabled
        if ( wpuf_get_option( 'charge_posting', 'wpuf_payment' ) != 'yes' ) {
            return false;
        }

        // check form if subscription is disabled
        if ( isset( $form_settings['subscription_disabled'] ) && $form_settings['subscription_disabled'] == 'yes' ) {
            return false;
        }

        $user_sub_meta  = self::get_user_pack( $user_id );
        $form_post_type = isset( $form_settings['post_type'] ) ? $form_settings['post_type'] : 'post';
        $post_count     = isset( $user_sub_meta['posts'][$form_post_type] ) ? $user_sub_meta['posts'][$form_post_type] : 0;

        if ( isset( $user_sub_meta['recurring'] ) && $user_sub_meta['recurring'] == 'yes' ) {

            // user has recurring subscription
            if ( $post_count > 0 || $post_count == '-1' ) {
                return false;
            } else {
                return true;
            }

        } else {
            $expire = isset( $user_sub_meta['expire'] ) ? $user_sub_meta['expire'] : 0;

            if ( strtolower( $expire ) == 'unlimited' || empty( $expire ) ) {
                $expire_status = false;
            } else if ( ( strtotime( date( 'Y-m-d', strtotime( $expire ) ) ) >= strtotime( date( 'Y-m-d', time() ) ) ) && ( $post_count > 0  || $post_count == '-1' ) ) {
                $expire_status = false;
            } else {
                $expire_status = true;
            }



            if ( $post_count > 0 || $post_count == '-1' ) {
                $post_count_status = false;
            } else {
                $post_count_status = true;
            }

            if ( $expire_status || $post_count_status ) {
                return true;
            }
        }

        return false;
    }

    /**
     * Determine if the user has used a free pack before
     *
     * @since 2.1.8
     *
     * @param int $user_id
     * @param int $pack_id
     * @return boolean
     */
    public static function has_used_free_pack( $user_id, $pack_id ) {
        $has_used = get_user_meta( $user_id, 'wpuf_fp_used', true );

        if ( $has_used == '' ) {
            return false;
        }

        if ( is_array( $has_used ) && isset( $has_used[$pack_id] ) ) {
            return true;
        }

        return false;
    }

    /**
     * Add a free used pack to the user account
     *
     * @since 2.1.8
     *
     * @param int $user_id
     * @param int $pack_id
     */
    public static function add_used_free_pack( $user_id, $pack_id ) {
        $has_used = get_user_meta( $user_id, 'wpuf_fp_used', true );
        $has_used = is_array( $has_used ) ? $has_used : array();

        $has_used[$pack_id] = $pack_id;
        update_user_meta( $user_id, 'wpuf_fp_used', $has_used );
    }

    function packdropdown( $packs, $selected = '' ) {
        $packs = isset( $packs ) ? $packs : array();
        foreach( $packs as $key => $pack ) {
            ?>
            <option value="<?php echo $pack->ID; ?>" <?php selected( $selected, $pack->ID ); ?>><?php echo $pack->post_title; ?></option>
            <?php
        }
    }


    /**
     * Reset the post count of a subscription of a user
     *
     * @since 2.3.11
     *
     * @param $post_id
     * @param $form_id
     * @param $form_settings
     * @param $form_vars
     */
    public function reset_user_subscription_data( $post_id, $form_id, $form_settings, $form_vars ) {

        global $userdata;

        //update_user_meta( 1, 'test_data', $user_wpuf_subscription_pack );

        $sub_info  = self::get_user_pack( $userdata->ID );
        $post_type = isset( $form_settings['post_type'] ) ? $form_settings['post_type'] : 'post';
        $count     = isset( $sub_info['posts'][$post_type] ) ? intval( $sub_info['posts'][$post_type] ) : 0;


        // decrease the post count, if not umlimited
        $wpuf_post_status = get_post_meta( $post_id , 'wpuf_post_status' , true );

        if ( $wpuf_post_status != 'published' && $wpuf_post_status != 'new_draft' ) {

            if ( $count > 0 ) {
                $sub_info['posts'][$post_type] = $count - 1;
                $this->update_user_subscription_meta( $userdata->ID, $sub_info );
            }

            update_post_meta( $post_id , 'wpuf_post_status' , 'new_draft' );
        }

    }

    /**
     * Returns the payment status of a post
     *
     * @since 2.5.9
     *
     * @param $post_id
     * @return string
     */

    public function get_payment_status( $post_id ) {
        return get_post_meta( $post_id, '_wpuf_payment_status', true);
    }

}<|MERGE_RESOLUTION|>--- conflicted
+++ resolved
@@ -506,12 +506,12 @@
             $post_type   = isset( $form_settings['post_type'] ) ? $form_settings['post_type'] : 'post';
             $count       = isset( $sub_info['posts'][$post_type] ) ? intval( $sub_info['posts'][$post_type] ) : 0;
             $post_status = isset( $form_settings['post_status'] ) ? $form_settings['post_status'] : 'publish';
-            
+
             wp_update_post( array( 'ID' => $post_id , 'post_status' => $post_status) );
-            
+
             // decrease the post count, if not umlimited
             $wpuf_post_status = get_post_meta( $post_id, 'wpuf_post_status', true );
-            
+
             if ( $wpuf_post_status != 'new_draft' ) {
                 if ( $count > 0 ) {
                     $sub_info['posts'][$post_type] = $count - 1;
@@ -859,23 +859,7 @@
      * from admin Panel
      */
     function subscription_packs( $atts = null ) {
-<<<<<<< HEAD
-        ?>
-
-        <style>
-            <?php echo $custom_css = wpuf_get_option( 'custom_css', 'wpuf_general' ); ?>
-        </style>
-        <?php
-
         $cost_per_post = isset( $form_settings['pay_per_post_cost'] ) ? $form_settings['pay_per_post_cost'] : 0;
-
-        // if ( $cost_per_post <= 0  ) {
-        //     _e('Please enable force pack and charge posting from admin panel', 'wpuf' );
-        //     return;
-        // }
-=======
-        $cost_per_post = isset( $form_settings['pay_per_post_cost'] ) ? $form_settings['pay_per_post_cost'] : 0;
->>>>>>> fd5c03f2
 
         $defaults = array(
             'include' => 'any',
@@ -904,15 +888,6 @@
         if ( isset( $_GET['pack_msg'] ) && $_GET['pack_msg'] == 'buy_pack' ) {
             _e('Please buy a subscription pack to post', 'wpuf' );
         }
-<<<<<<< HEAD
-
-        if ( isset( $_GET['ppp_msg'] ) && $_GET['ppp_msg'] == 'pay_per_post' ) {
-            _e('Please buy a subscription pack to post', 'wpuf' );
-        }
-
-        $current_pack = self::get_user_pack( get_current_user_id() );
-=======
->>>>>>> fd5c03f2
 
         if ( isset( $_GET['ppp_msg'] ) && $_GET['ppp_msg'] == 'pay_per_post' ) {
             _e('Please buy a subscription pack to post', 'wpuf' );
@@ -1149,11 +1124,7 @@
                     if ( !$force_pack && $pay_per_post ) {
                         return 'yes';
                     }
-<<<<<<< HEAD
-                }   
-=======
                 }
->>>>>>> fd5c03f2
             }
 
         }
@@ -1161,27 +1132,17 @@
         if ( !is_user_logged_in() && $form_settings['guest_post'] == 'true' ) {
             if ( $form->is_charging_enabled() && $subscription_disabled != 'yes' ) {
                 if ( $force_pack ) {
-<<<<<<< HEAD
-                    return 'no'; 
-=======
                     return 'no';
->>>>>>> fd5c03f2
                 }
                 if ( !$force_pack && $pay_per_post ) {
                     return 'yes';
                 } elseif ( !$force_pack && !$pay_per_post ) {
                     return 'no';
                 }
-<<<<<<< HEAD
-=======
             }
             else {
                 return 'yes';
->>>>>>> fd5c03f2
-            }
-            else {
-                return 'yes';
-            } 
+            }
         }
 
         return $perm;
