--- conflicted
+++ resolved
@@ -78,13 +78,6 @@
         // do plugin upgrades
         add_action( 'plugins_loaded', array($this, 'plugin_upgrades') );
         add_filter( 'plugin_action_links_' . plugin_basename(__FILE__), array( $this, 'plugin_action_links' ) );
-<<<<<<< HEAD
-
-        if ( $this->is_pro() ) {
-            //add_filter( 'http_request_args', array( $this, 'skip_plugin_update' ), 5, 2 );
-        }
-=======
->>>>>>> d434959b
     }
 
     /**
