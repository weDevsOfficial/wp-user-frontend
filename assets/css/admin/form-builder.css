--- conflicted
+++ resolved
@@ -2395,8 +2395,6 @@
   margin-right: 0.5rem;
 }
 
-<<<<<<< HEAD
-=======
 .wpuf-mx-3 {
   margin-left: 0.75rem;
   margin-right: 0.75rem;
@@ -2407,7 +2405,6 @@
   margin-right: 1rem;
 }
 
->>>>>>> 854c8ab0
 .wpuf-mx-auto {
   margin-left: auto;
   margin-right: auto;
@@ -2822,13 +2819,8 @@
   width: 2rem;
 }
 
-<<<<<<< HEAD
-.wpuf-w-\[10\%\] {
-  width: 10%;
-=======
 .wpuf-w-9 {
   width: 2.25rem;
->>>>>>> 854c8ab0
 }
 
 .wpuf-w-\[104\%\] {
@@ -4283,7 +4275,7 @@
 }
 
 .selectize-control.multi .selectize-input [data-value] {
-  background: #15803d !important;
+  background: #16a34a !important;
   border: 1px solid transparent !important;
 }
 
@@ -4462,14 +4454,19 @@
   position: absolute;
 }
 
-.after\:wpuf-h-6::after {
+.after\:wpuf-left-\[3px\]::after {
   content: var(--tw-content);
-  height: 1.5rem;
-}
-
-.after\:wpuf-w-6::after {
+  left: 3px;
+}
+
+.after\:wpuf-h-5::after {
   content: var(--tw-content);
-  width: 1.5rem;
+  height: 1.25rem;
+}
+
+.after\:wpuf-w-5::after {
+  content: var(--tw-content);
+  width: 1.25rem;
 }
 
 .after\:wpuf-rounded-full::after {
@@ -4492,15 +4489,10 @@
   border-right-width: 0px;
 }
 
-.after\:wpuf-border-solid::after {
-  content: var(--tw-content);
-  border-style: solid;
-}
-
-.after\:wpuf-border-gray-50::after {
+.after\:wpuf-border-gray-300::after {
   content: var(--tw-content);
   --tw-border-opacity: 1;
-  border-color: rgb(249 250 251 / var(--tw-border-opacity));
+  border-color: rgb(209 213 219 / var(--tw-border-opacity));
 }
 
 .after\:wpuf-border-x-transparent::after {
@@ -4521,16 +4513,11 @@
   background-color: rgb(255 255 255 / var(--tw-bg-opacity));
 }
 
-.after\:wpuf-shadow-md::after {
+.after\:wpuf-transition-all::after {
+  transition-timing-function: cubic-bezier(0.4, 0, 0.2, 1);
+  transition-duration: 150ms;
   content: var(--tw-content);
-  --tw-shadow: 0 4px 6px -1px rgb(0 0 0 / 0.1), 0 2px 4px -2px rgb(0 0 0 / 0.1);
-  --tw-shadow-colored: 0 4px 6px -1px var(--tw-shadow-color), 0 2px 4px -2px var(--tw-shadow-color);
-  box-shadow: var(--tw-ring-offset-shadow, 0 0 #0000), var(--tw-ring-shadow, 0 0 #0000), var(--tw-shadow);
-}
-
-.after\:wpuf-duration-300::after {
-  content: var(--tw-content);
-  transition-duration: 300ms;
+  transition-property: all;
 }
 
 .checked\:\!wpuf-bg-primary:checked {
@@ -4957,10 +4944,16 @@
   opacity: 1;
 }
 
-.wpuf-peer:checked ~ .peer-checked\:after\:wpuf-translate-x-4::after {
+.wpuf-peer:checked ~ .peer-checked\:after\:wpuf-translate-x-full::after {
   content: var(--tw-content);
-  --tw-translate-x: 1rem;
+  --tw-translate-x: 100%;
   transform: translate(var(--tw-translate-x), var(--tw-translate-y)) rotate(var(--tw-rotate)) skewX(var(--tw-skew-x)) skewY(var(--tw-skew-y)) scaleX(var(--tw-scale-x)) scaleY(var(--tw-scale-y));
+}
+
+.wpuf-peer:checked ~ .peer-checked\:after\:wpuf-border-white::after {
+  content: var(--tw-content);
+  --tw-border-opacity: 1;
+  border-color: rgb(255 255 255 / var(--tw-border-opacity));
 }
 
 .wpuf-peer:hover ~ .peer-hover\:wpuf-block {
