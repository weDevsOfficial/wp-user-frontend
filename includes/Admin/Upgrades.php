<?php

namespace WeDevs\Wpuf\Admin;

/**
 * Plugin Upgrade Routine
 *
 * @since 2.2
 */
class Upgrades {

    /**
     * The upgrades
     *
     * @var array
     */
    private static $upgrades = [
        '2.1.9'  => 'upgrades/upgrade-2.1.9.php',
        '2.6.0'  => 'upgrades/upgrade-2.6.0.php',
        '2.7.0'  => 'upgrades/upgrade-2.7.0.php',
        '2.8.0'  => 'upgrades/upgrade-2.8.0.php',
        '2.8.2'  => 'upgrades/upgrade-2.8.2.php',
        '2.8.5'  => 'upgrades/upgrade-2.8.5.php',
        '2.9.2'  => 'upgrades/upgrade-2.9.2.php',
        '3.6.0'  => 'upgrades/upgrade-3.6.0.php',
        '4.0.4'  => 'upgrades/upgrade-4.0.4.php',
<<<<<<< HEAD
        '4.0.8'  => 'upgrades/upgrade-4.0.8.php',
=======
        '4.0.11' => 'upgrades/upgrade-4.0.11.php',
>>>>>>> f1096388
    ];

    /**
     * The class constructor
     *
     * @since 3.6.0
     *
     * @return void
     */
    public function __construct() {
        add_action( 'admin_notices', [ $this, 'show_upgrade_notice' ] );
        add_action( 'admin_init', [ $this, 'perform_updates' ] );
    }

    /**
     * Get the plugin version
     *
     * @return string
     */
    public function get_version() {
        return get_option( 'wpuf_version' );
    }

    /**
     * Check if the plugin needs any update
     *
     * @return bool
     */
    public function needs_update() {
        // may be it's the first install
        if ( ! $this->get_version() ) {
            return false;
        }
        // check if current version is greater than installed version and any update key is available
        if ( version_compare( $this->get_version(), WPUF_VERSION, '<' ) && in_array( WPUF_VERSION, array_keys( self::$upgrades ), true ) ) {
            return true;
        }

        return false;
    }

    /**
     * Perform all the necessary upgrade routines
     *
     * @return void
     */
    public function perform_updates() {
        if ( ! isset( $_GET['nonce'] ) || ! wp_verify_nonce( sanitize_text_field( wp_unslash( $_GET['nonce'] ) ), 'wpuf_do_update' ) ) {
            return;
        }

        if ( empty( $_GET['wpuf_do_update'] ) || ! sanitize_text_field( wp_unslash( $_GET['wpuf_do_update'] ) ) ) {
            return;
        }

        $installed_version = $this->get_version();

        foreach ( self::$upgrades as $version => $file ) {
            if ( version_compare( $installed_version, $version, '<' ) ) {
                $path = WPUF_ROOT . '/includes/' . $file;
                if ( file_exists( $path ) ) {
                    include_once $path;
                }
            }
        }

        update_option( wpuf()->get_db_version_key(), WPUF_VERSION );
    }

    /**
     * Show upgrade notice.
     *
     * @since 3.6.0
     *
     * @return void
     */
    public function show_upgrade_notice() {
        if ( ! current_user_can( 'update_plugins' ) || ! $this->needs_update() ) {
            return;
        }

        if ( $this->needs_update() ) {
            $url  = ! empty( $_SERVER['REQUEST_URI'] ) ? sanitize_text_field( wp_unslash( $_SERVER['REQUEST_URI'] ) ) : '';
            $link = add_query_arg(
                [
                    'wpuf_do_update' => true,
                    'nonce'          => wp_create_nonce( 'wpuf_do_update' ),
                ],
                $url
            );
            ?>
            <div id="message" class="updated">
                <p><?php printf( '<strong>%s</strong>', esc_html__( 'WPUF Data Update Required', 'wp-user-frontend' ) ); ?></p>
                <p class="submit"><a href="<?php echo esc_url( $link ); ?>" class="wpuf-update-btn button-primary"><?php esc_html_e( 'Run the updater', 'wp-user-frontend' ); ?></a></p>
            </div>

            <script type="text/javascript">
                jQuery('.wpuf-update-btn').click('click', function() {
                    return confirm( '<?php esc_attr_e( 'It is strongly recommended that you backup your database before proceeding. Are you sure you wish to run the updater now?', 'wp-user-frontend' ); ?>' );
                });
            </script>
            <?php
        }
    }
}<|MERGE_RESOLUTION|>--- conflicted
+++ resolved
@@ -24,11 +24,8 @@
         '2.9.2'  => 'upgrades/upgrade-2.9.2.php',
         '3.6.0'  => 'upgrades/upgrade-3.6.0.php',
         '4.0.4'  => 'upgrades/upgrade-4.0.4.php',
-<<<<<<< HEAD
         '4.0.8'  => 'upgrades/upgrade-4.0.8.php',
-=======
         '4.0.11' => 'upgrades/upgrade-4.0.11.php',
->>>>>>> f1096388
     ];
 
     /**
