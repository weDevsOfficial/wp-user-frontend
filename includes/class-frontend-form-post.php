--- conflicted
+++ resolved
@@ -707,7 +707,7 @@
         $this->form_fields            = $form->get_fields();
         $this->form_settings          = $form->get_settings();
         $this->generate_auth_link(); // Translate tag %login% %registration% to login registartion url
-        [ $user_can_post, $info ] = $form->is_submission_open( $form, $this->form_settings );
+	    list( $user_can_post, $info ) = $form->is_submission_open( $form, $this->form_settings );
         $info                         = apply_filters( 'wpuf_addpost_notice', $info, $id, $this->form_settings );
         $user_can_post                = apply_filters( 'wpuf_can_post', $user_can_post, $id, $this->form_settings );
 
@@ -725,11 +725,7 @@
     public static function update_post_meta( $meta_vars, $post_id ) {
         // check_ajax_referer( 'wpuf_form_add' );
         // prepare the meta vars
-<<<<<<< HEAD
         list( $meta_key_value, $repeat_fields, $files ) = self::prepare_meta_fields( $meta_vars );
-=======
-        [ $meta_key_value, $multi_repeated, $files ] = self::prepare_meta_fields( $meta_vars );
->>>>>>> c5e9c111
         // set featured image if there's any
 
         // @codingStandardsIgnoreStart
@@ -898,7 +894,7 @@
 
         // custom fields
         preg_match_all( '/%custom_([\w-]*)\b%/', $content, $matches );
-        [ $search, $replace ] = $matches;
+        list( $search, $replace ) = $matches;
 
         if ( $replace ) {
             foreach ( $replace as $index => $meta_key ) {
