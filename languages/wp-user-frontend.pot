# Copyright (C) 2024 weDevs
# This file is distributed under the GPL2 or later.
msgid ""
msgstr ""
<<<<<<< HEAD
"Project-Id-Version: WP User Frontend 4.0.6\n"
"Report-Msgid-Bugs-To: https://wedevs.com/contact/\n"
"POT-Creation-Date: 2024-02-13 06:25:03+00:00\n"
=======
"Project-Id-Version: WP User Frontend 4.0.11\n"
"Report-Msgid-Bugs-To: https://wedevs.com/contact/\n"
"POT-Creation-Date: 2024-09-17 06:55:34+00:00\n"
>>>>>>> 2d97a719
"MIME-Version: 1.0\n"
"Content-Type: text/plain; charset=utf-8\n"
"Content-Transfer-Encoding: 8bit\n"
"PO-Revision-Date: 2024-MO-DA HO:MI+ZONE\n"
"Last-Translator: FULL NAME <EMAIL@ADDRESS>\n"
"Language-Team: LANGUAGE <EMAIL@ADDRESS>\n"
"Language: en\n"
"Plural-Forms: nplurals=2; plural=(n != 1);\n"
"X-Poedit-Country: United States\n"
"X-Poedit-SourceCharset: UTF-8\n"
"X-Poedit-KeywordsList: "
"__;_e;_x:1,2c;_ex:1,2c;_n:1,2;_nx:1,2,4c;_n_noop:1,2;_nx_noop:1,2,3c;esc_"
"attr__;esc_html__;esc_attr_e;esc_html_e;esc_attr_x:1,2c;esc_html_x:1,2c;\n"
"X-Poedit-Basepath: ../\n"
"X-Poedit-SearchPath-0: .\n"
"X-Poedit-Bookmarks: \n"
"X-Textdomain-Support: yes\n"
"X-Generator: grunt-wp-i18n 1.0.3\n"

#: Lib/Gateway/Bank.php:32
msgid "Bank Instruction"
msgstr ""

#: Lib/Gateway/Bank.php:39
msgid "Bank Payment Success Page"
msgstr ""

<<<<<<< HEAD
#: Lib/Gateway/Bank.php:40 includes/functions/settings-options.php:518
=======
#: Lib/Gateway/Bank.php:40 includes/functions/settings-options.php:525
>>>>>>> 2d97a719
msgid "After payment users will be redirected here"
msgstr ""

#: Lib/Gateway/Bank.php:89
msgid "[%s] New Bank Order Received"
msgstr ""

#: Lib/Gateway/Bank.php:90
msgid "New bank order received at %s, please check it out: %s"
msgstr ""

#: Lib/Gateway/Bank.php:111 includes/Frontend/Payment.php:526
#. translators: %s is site title name
msgid "[%s] Payment Received"
msgstr ""

#: Lib/Gateway/Bank.php:112
msgid "Hello %s,"
msgstr ""

#: Lib/Gateway/Bank.php:113
msgid "We have received your bank payment."
msgstr ""

#: Lib/Gateway/Bank.php:114
msgid "Thanks for being with us."
msgstr ""

#: Lib/Gateway/Paypal.php:40
msgid "PayPal Email"
msgstr ""

#: Lib/Gateway/Paypal.php:45
msgid "PayPal Instruction"
msgstr ""

#: Lib/Gateway/Paypal.php:52
msgid "PayPal API username"
msgstr ""

#: Lib/Gateway/Paypal.php:56
msgid "PayPal API password"
msgstr ""

#: Lib/Gateway/Paypal.php:60
msgid "PayPal API signature"
msgstr ""

#: Lib/Gateway/Paypal.php:142
msgid "Subscription %1$s at %2$s"
msgstr ""

#: Lib/WeDevs_Settings_API.php:409
msgid "Choose File"
msgstr ""

<<<<<<< HEAD
=======
#: Lib/WeDevs_Settings_API.php:541
msgid "Search in settings"
msgstr ""

>>>>>>> 2d97a719
#. Plugin Name of the plugin/theme
msgid "WP User Frontend"
msgstr ""

<<<<<<< HEAD
#: admin/class-admin-settings.php:89 includes/Admin/Menu.php:23
msgid "User Frontend"
msgstr ""

#: admin/class-admin-settings.php:91 includes/Admin/Menu.php:27
=======
#: admin/class-admin-settings.php:87 includes/Admin/Menu.php:23
msgid "User Frontend"
msgstr ""

#: admin/class-admin-settings.php:89 includes/Admin/Menu.php:27
>>>>>>> 2d97a719
#: includes/Admin/Menu.php:28
#: includes/Admin/views/post-forms-list-table-view.php:5
msgid "Post Forms"
msgstr ""

<<<<<<< HEAD
#: admin/class-admin-settings.php:104 includes/Admin/Menu.php:44
msgid "Subscriptions"
msgstr ""

#: admin/class-admin-settings.php:110 includes/Admin/Admin_Tools.php:368
#: includes/Admin/Menu.php:48
=======
#: admin/class-admin-settings.php:102 includes/Admin/Menu.php:48
#: includes/Admin/Menu.php:49
msgid "Subscriptions"
msgstr ""

#: admin/class-admin-settings.php:108 includes/Admin/Admin_Tools.php:370
#: includes/Admin/Menu.php:58
>>>>>>> 2d97a719
#: includes/Admin/views/transactions-list-table-view.php:2
msgid "Transactions"
msgstr ""

<<<<<<< HEAD
#: admin/class-admin-settings.php:113 includes/Admin/Menu.php:53
=======
#: admin/class-admin-settings.php:111 includes/Admin/Menu.php:63
>>>>>>> 2d97a719
#: includes/Admin/views/tools.php:7
msgid "Tools"
msgstr ""

<<<<<<< HEAD
#: admin/class-admin-settings.php:118 includes/Admin/Menu.php:65
msgid "Premium"
msgstr ""

#: admin/class-admin-settings.php:120 includes/Admin/Menu.php:70
=======
#: admin/class-admin-settings.php:116 includes/Admin/Menu.php:75
msgid "Premium"
msgstr ""

#: admin/class-admin-settings.php:118 includes/Admin/Menu.php:80
>>>>>>> 2d97a719
msgid "Help"
msgstr ""

#: admin/class-admin-settings.php:120
msgid "<span style=\"color:#f18500\">Help</span>"
msgstr ""

<<<<<<< HEAD
#: admin/class-admin-settings.php:121 admin/class-admin-settings.php:169
#: admin/form-builder/views/form-builder.php:9
#: includes/Admin/Admin_Settings.php:68 includes/Admin/Menu.php:81
#: includes/Admin/Menu.php:323 includes/Setup_Wizard.php:141
msgid "Settings"
msgstr ""

#: admin/class-admin-settings.php:123 includes/Admin/Admin_Subscription.php:189
#: includes/Admin/Menu.php:75 includes/Admin/views/subscribers.php:14
msgid "Subscribers"
msgstr ""

#: admin/class-admin-settings.php:466 includes/Admin/Menu.php:168
msgid "Number of items per page:"
msgstr ""

#: admin/class-admin-settings.php:497 includes/Admin.php:77
msgid "Post lock has been cleared"
msgstr ""

#: admin/class-admin-settings.php:500 includes/Admin.php:81
=======
#: admin/class-admin-settings.php:119 admin/class-admin-settings.php:167
#: admin/form-builder/views/form-builder.php:9
#: includes/Admin/Admin_Settings.php:68 includes/Admin/Menu.php:91
#: includes/Admin/Menu.php:358 includes/Setup_Wizard.php:154
msgid "Settings"
msgstr ""

#: admin/class-admin-settings.php:121 includes/Admin/Admin_Subscription.php:285
#: includes/Admin/Menu.php:85 includes/Admin/views/subscribers.php:14
msgid "Subscribers"
msgstr ""

#: admin/class-admin-settings.php:464 includes/Admin/Menu.php:199
msgid "Number of items per page:"
msgstr ""

#: admin/class-admin-settings.php:495 includes/Admin.php:75
msgid "Post lock has been cleared"
msgstr ""

#: admin/class-admin-settings.php:498 includes/Admin.php:79
>>>>>>> 2d97a719
msgid ""
"%sThis post contains a sensitive short-code %s, that may allow others to "
"sign-up with distinguished roles. If unsure, remove the short-code before "
"publishing (recommended) %sas this may be exploited as a security "
"vulnerability.%s"
msgstr ""

<<<<<<< HEAD
#: admin/class-admin-settings.php:536 includes/Admin/Menu.php:278
msgid "WPUF Import Forms"
msgstr ""

#: admin/class-admin-settings.php:537 includes/Admin/Menu.php:279
msgid "Add JSON file"
msgstr ""

#: admin/class-admin-settings.php:538 includes/Admin/Menu.php:280
msgid "Could not import forms."
msgstr ""

#: admin/class-admin-settings.php:618
=======
#: admin/class-admin-settings.php:534 includes/Admin/Menu.php:315
msgid "WPUF Import Forms"
msgstr ""

#: admin/class-admin-settings.php:535 includes/Admin/Menu.php:316
msgid "Add JSON file"
msgstr ""

#: admin/class-admin-settings.php:536 includes/Admin/Menu.php:317
msgid "Could not import forms."
msgstr ""

#: admin/class-admin-settings.php:616
>>>>>>> 2d97a719
#: includes/Admin/Forms/Admin_Form_Handler.php:60
#: includes/Admin/Forms/Admin_Form_Handler.php:200
msgid "You do not have sufficient permissions to do this action"
msgstr ""

<<<<<<< HEAD
#: admin/class-admin-settings.php:623 includes/Admin/Admin_Tools.php:459
msgid "Missing file_id param"
msgstr ""

#: admin/class-admin-settings.php:633 includes/Admin/Admin_Tools.php:466
msgid "JSON file not found"
msgstr ""

#: admin/class-admin-settings.php:642 includes/Admin/Admin_Tools.php:471
msgid "Provided file is not a JSON file."
msgstr ""

#: admin/class-admin-settings.php:659 includes/Admin/Admin_Tools.php:482
=======
#: admin/class-admin-settings.php:621 includes/Admin/Admin_Tools.php:463
msgid "Missing file_id param"
msgstr ""

#: admin/class-admin-settings.php:631 includes/Admin/Admin_Tools.php:474
msgid "JSON file not found"
msgstr ""

#: admin/class-admin-settings.php:640 includes/Admin/Admin_Tools.php:484
msgid "Provided file is not a JSON file."
msgstr ""

#: admin/class-admin-settings.php:657 includes/Admin/Admin_Tools.php:496
>>>>>>> 2d97a719
msgid "Forms imported successfully."
msgstr ""

#: admin/form-builder/assets/js/components/builder-stage/template.php:3
<<<<<<< HEAD
=======
#: assets/js-templates/form-components.php:4
>>>>>>> 2d97a719
msgid "Add fields by dragging the fields from the right sidebar to this area."
msgstr ""

#: admin/form-builder/assets/js/components/builder-stage/template.php:29
#: admin/form-builder/assets/js/components/form-column_field/template.php:29
<<<<<<< HEAD
=======
#: assets/js-templates/form-components.php:30
#: assets/js-templates/form-components.php:470
>>>>>>> 2d97a719
msgid "is available in Pro Version"
msgstr ""

#: admin/form-builder/assets/js/components/builder-stage/template.php:60
<<<<<<< HEAD
=======
#: assets/js-templates/form-components.php:61
>>>>>>> 2d97a719
msgid "Hidden Fields"
msgstr ""

#: admin/form-builder/assets/js/components/builder-stage/template.php:67
<<<<<<< HEAD
=======
#: assets/js-templates/form-components.php:68
>>>>>>> 2d97a719
msgid "key"
msgstr ""

#: admin/form-builder/assets/js/components/builder-stage/template.php:67
<<<<<<< HEAD
=======
#: assets/js-templates/form-components.php:68
>>>>>>> 2d97a719
msgid "value"
msgstr ""

#: admin/form-builder/assets/js/components/field-option-data/template.php:10
<<<<<<< HEAD
#: admin/template.php:231 includes/Admin/Forms/Admin_Template.php:270
=======
#: admin/template.php:231 assets/js-templates/form-components.php:130
#: includes/Admin/Forms/Admin_Template.php:270
>>>>>>> 2d97a719
msgid "Show values"
msgstr ""

#: admin/form-builder/assets/js/components/field-option-data/template.php:18
<<<<<<< HEAD
=======
#: assets/js-templates/form-components.php:138
>>>>>>> 2d97a719
msgid "Sync values"
msgstr ""

#: admin/form-builder/assets/js/components/field-option-data/template.php:20
<<<<<<< HEAD
=======
#: assets/js-templates/form-components.php:140
>>>>>>> 2d97a719
msgid "When enabled, option values will update according to their labels."
msgstr ""

#: admin/form-builder/assets/js/components/field-option-data/template.php:32
#: admin/template.php:234 admin/template.php:286
<<<<<<< HEAD
=======
#: assets/js-templates/form-components.php:152
>>>>>>> 2d97a719
#: includes/Admin/Forms/Admin_Template.php:275
#: includes/Admin/Forms/Admin_Template.php:336
msgid "Label"
msgstr ""

#: admin/form-builder/assets/js/components/field-option-data/template.php:33
<<<<<<< HEAD
=======
#: assets/js-templates/form-components.php:153
>>>>>>> 2d97a719
msgid "Do not use & or other special character for option label"
msgstr ""

#: admin/form-builder/assets/js/components/field-option-data/template.php:37
#: admin/template.php:234 admin/template.php:286
<<<<<<< HEAD
=======
#: assets/js-templates/form-components.php:157
>>>>>>> 2d97a719
#: includes/Admin/Forms/Admin_Template.php:276
#: includes/Admin/Forms/Admin_Template.php:337
msgid "Value"
msgstr ""

#: admin/form-builder/assets/js/components/field-option-data/template.php:85
<<<<<<< HEAD
=======
#: assets/js-templates/form-components.php:205
>>>>>>> 2d97a719
msgid "Clear Selection"
msgstr ""

#: admin/form-builder/assets/js/components/field-option-pro-feature-alert/template.php:4
<<<<<<< HEAD
=======
#: assets/js-templates/form-components.php:213
>>>>>>> 2d97a719
msgid "Available in Pro Version"
msgstr ""

#: admin/form-builder/assets/js/components/field-select/template.php:7
<<<<<<< HEAD
=======
#: assets/js-templates/form-components.php:308
>>>>>>> 2d97a719
msgid "Select an option"
msgstr ""

#: admin/form-builder/assets/js/components/field-visibility/template.php:52
<<<<<<< HEAD
=======
#: assets/js-templates/form-components.php:412
>>>>>>> 2d97a719
msgid "No subscription plan found."
msgstr ""

#: admin/form-builder/assets/js/components/form-featured_image/template.php:6
#: admin/form-builder/assets/js/components/form-image_upload/template.php:6
<<<<<<< HEAD
#: class/render-form.php:1670 includes/Fields/Form_Field_Featured_Image.php:126
#: includes/Fields/Form_Field_Image.php:120
#: includes/Fields/Form_Field_Image.php:141 includes/Render_Form.php:1527
=======
#: assets/js-templates/form-components.php:545
#: assets/js-templates/form-components.php:616 class/render-form.php:1670
#: includes/Fields/Form_Field_Featured_Image.php:128
#: includes/Fields/Form_Field_Image.php:122
#: includes/Fields/Form_Field_Image.php:143 includes/Render_Form.php:1527
>>>>>>> 2d97a719
msgid "Select Image"
msgstr ""

#: admin/form-builder/assets/js/components/form-post_content/template.php:4
<<<<<<< HEAD
#: class/render-form.php:1058 includes/Fields/Form_Field_Post_Content.php:51
#: includes/Render_Form.php:915
=======
#: assets/js-templates/form-components.php:653 class/render-form.php:1058
#: includes/Fields/Form_Field_Post_Content.php:51 includes/Render_Form.php:915
>>>>>>> 2d97a719
msgid "Insert Photo"
msgstr ""

#: admin/form-builder/assets/js/components/form-recaptcha/template.php:10
<<<<<<< HEAD
=======
#: assets/js-templates/form-components.php:745
>>>>>>> 2d97a719
msgid "Invisible reCaptcha"
msgstr ""

#: admin/form-builder/assets/js/components/form-taxonomy/template.php:11
<<<<<<< HEAD
=======
#: assets/js-templates/form-components.php:768
>>>>>>> 2d97a719
msgid "— Select —"
msgstr ""

#: admin/form-builder/views/form-builder.php:5
msgid "Form Editor"
msgstr ""

#: admin/form-builder/views/form-builder.php:15
#: admin/html/form-settings-post.php:23 templates/dashboard/posts.php:165
msgid "Preview"
msgstr ""

#: admin/form-builder/views/form-builder.php:18
msgid "Save Form"
msgstr ""

#: admin/form-builder/views/form-builder.php:22
msgid "Saving Form Data"
msgstr ""

#: admin/form-builder/views/form-builder.php:25
#: admin/form-builder/views/form-builder.php:77
msgid "Add Fields"
msgstr ""

#: admin/form-builder/views/form-builder.php:26
msgid "Show Form"
msgstr ""

#: admin/form-builder/views/form-builder.php:47
#. translators: %s: form id
msgid "Click to copy %s shortcode"
msgstr ""

#: admin/form-builder/views/form-builder.php:50
<<<<<<< HEAD
#: includes/Admin/Forms/Admin_Form_Builder.php:307
=======
#: includes/Admin/Forms/Admin_Form_Builder.php:289
>>>>>>> 2d97a719
msgid "Click to copy shortcode"
msgstr ""

#: admin/form-builder/views/form-builder.php:83
msgid "Field Options"
msgstr ""

#: admin/html/form-settings-display.php:11
msgid "Label Position"
msgstr ""

#: admin/html/form-settings-display.php:16
msgid "Above Element"
msgstr ""

#: admin/html/form-settings-display.php:17
msgid "Left of Element"
msgstr ""

#: admin/html/form-settings-display.php:18
msgid "Right of Element"
msgstr ""

#: admin/html/form-settings-display.php:19
#: includes/Admin/Customizer_Options.php:119
#: includes/Fields/Field_Contract.php:352
#: includes/Fields/Form_Field_Column.php:112
msgid "Hidden"
msgstr ""

#: admin/html/form-settings-display.php:29
msgid "Where the labels of the form should display"
msgstr ""

#: admin/html/form-settings-display.php:35
msgid "Use Theme CSS"
msgstr ""

#: admin/html/form-settings-display.php:40 admin/template.php:64
<<<<<<< HEAD
#: includes/Admin/Admin_Subscription.php:229
#: includes/Admin/Admin_Subscription.php:705
=======
#: includes/Admin/Admin_Subscription.php:325
#: includes/Admin/Admin_Subscription.php:818
>>>>>>> 2d97a719
#: includes/Admin/Forms/Admin_Template.php:69
#: includes/Admin/Forms/Post/Templates/List_Table_Admin_Post_Forms.php:371
#: includes/Fields/Field_Contract.php:300
#: includes/Fields/Field_Contract.php:393
#: includes/Fields/Field_Contract.php:407
#: includes/Fields/Field_Contract.php:471
#: includes/Fields/Form_Field_Checkbox.php:84
<<<<<<< HEAD
#: includes/Fields/Form_Field_Radio.php:88 includes/Free/Form_Element.php:504
#: includes/Frontend.php:115 includes/functions/settings-options.php:123
#: includes/functions/settings-options.php:135
#: includes/functions/settings-options.php:233
#: includes/functions/settings-options.php:244
=======
#: includes/Fields/Form_Field_Radio.php:88 includes/Free/Form_Element.php:525
#: includes/Frontend.php:113 includes/functions/settings-options.php:123
#: includes/functions/settings-options.php:142
#: includes/functions/settings-options.php:240
#: includes/functions/settings-options.php:251
>>>>>>> 2d97a719
msgid "No"
msgstr ""

#: admin/html/form-settings-display.php:41 admin/template.php:63
<<<<<<< HEAD
#: includes/Admin/Admin_Subscription.php:227
#: includes/Admin/Admin_Subscription.php:705
=======
#: includes/Admin/Admin_Subscription.php:323
#: includes/Admin/Admin_Subscription.php:818
>>>>>>> 2d97a719
#: includes/Admin/Forms/Admin_Template.php:66
#: includes/Admin/Forms/Post/Templates/List_Table_Admin_Post_Forms.php:370
#: includes/Fields/Field_Contract.php:299
#: includes/Fields/Field_Contract.php:392
#: includes/Fields/Field_Contract.php:406
#: includes/Fields/Field_Contract.php:470
#: includes/Fields/Form_Field_Checkbox.php:83
<<<<<<< HEAD
#: includes/Fields/Form_Field_Radio.php:87 includes/Free/Form_Element.php:503
#: includes/Frontend.php:114 includes/functions/settings-options.php:122
#: includes/functions/settings-options.php:134
#: includes/functions/settings-options.php:232
#: includes/functions/settings-options.php:243
=======
#: includes/Fields/Form_Field_Radio.php:87 includes/Free/Form_Element.php:524
#: includes/Frontend.php:112 includes/functions/settings-options.php:122
#: includes/functions/settings-options.php:141
#: includes/functions/settings-options.php:239
#: includes/functions/settings-options.php:250
>>>>>>> 2d97a719
msgid "Yes"
msgstr ""

#: admin/html/form-settings-display.php:51
msgid "Selecting \"Yes\" will use your theme's style for form fields."
msgstr ""

#: admin/html/form-settings-display.php:58
msgid "Form Style"
msgstr ""

#: admin/html/form-settings-payment.php:21
msgid "Payment Options"
msgstr ""

<<<<<<< HEAD
#: admin/html/form-settings-payment.php:26 includes/Setup_Wizard.php:317
#: includes/functions/settings-options.php:431
=======
#: admin/html/form-settings-payment.php:26 includes/Setup_Wizard.php:337
#: includes/functions/settings-options.php:438
>>>>>>> 2d97a719
msgid "Enable Payments"
msgstr ""

#: admin/html/form-settings-payment.php:28
msgid "Check to enable Payments for this form."
msgstr ""

#: admin/html/form-settings-payment.php:33
msgid "Force Pack"
msgstr ""

#: admin/html/form-settings-payment.php:38
msgid "Force subscription pack"
msgstr ""

#: admin/html/form-settings-payment.php:40
msgid "Force users to purchase and use subscription pack."
msgstr ""

#: admin/html/form-settings-payment.php:45
msgid "Fallback to pay per post"
msgstr ""

#: admin/html/form-settings-payment.php:50
msgid "Fallback pay per post charging"
msgstr ""

#: admin/html/form-settings-payment.php:52
msgid "Fallback to pay per post charging if pack limit exceeds"
msgstr ""

#: admin/html/form-settings-payment.php:57
msgid "Fallback cost"
msgstr ""

#: admin/html/form-settings-payment.php:62
msgid "Cost of pay per post after a subscription pack limit is reached."
msgstr ""

<<<<<<< HEAD
#: admin/html/form-settings-payment.php:67
=======
#: admin/html/form-settings-payment.php:67 includes/Admin/views/support.php:644
>>>>>>> 2d97a719
msgid "Pay Per Post"
msgstr ""

#: admin/html/form-settings-payment.php:72
msgid "Enable Pay Per Post"
msgstr ""

#: admin/html/form-settings-payment.php:74
msgid "Charge users for posting,"
msgstr ""

#: admin/html/form-settings-payment.php:74
msgid " Learn More about Pay Per Post."
msgstr ""

#: admin/html/form-settings-payment.php:79
msgid "Cost Settings"
msgstr ""

#: admin/html/form-settings-payment.php:84
msgid "Amount to be charged per post"
msgstr ""

#: admin/html/form-settings-payment.php:88
<<<<<<< HEAD
#: includes/functions/settings-options.php:517
=======
#: includes/functions/settings-options.php:524
>>>>>>> 2d97a719
msgid "Payment Success Page"
msgstr ""

#: admin/html/form-settings-payment.php:101
msgid "Page will show after successful payment"
msgstr ""

#: admin/html/form-settings-post-edit.php:4
#: admin/html/form-settings-post.php:16
msgid "Post updated successfully"
msgstr ""

#: admin/html/form-settings-post-edit.php:7
msgid "Update"
msgstr ""

#: admin/html/form-settings-post-edit.php:14
msgid "Set Post Status to"
msgstr ""

#: admin/html/form-settings-post-edit.php:24
msgid "No Change"
msgstr ""

#: admin/html/form-settings-post-edit.php:31
<<<<<<< HEAD
#: admin/html/form-settings-post.php:130 includes/Free/Form_Element.php:395
=======
#: admin/html/form-settings-post.php:131 includes/Free/Form_Element.php:416
>>>>>>> 2d97a719
msgid "Redirect To"
msgstr ""

#: admin/html/form-settings-post-edit.php:36
<<<<<<< HEAD
#: admin/html/form-settings-post.php:135
msgid "Newly created post"
msgstr ""

#: admin/html/form-settings-post-edit.php:37
#: admin/html/form-settings-post.php:136 includes/Free/Form_Element.php:400
msgid "Same Page"
msgstr ""

#: admin/html/form-settings-post-edit.php:38
#: admin/html/form-settings-post.php:137 includes/Free/Form_Element.php:401
msgid "To a page"
msgstr ""

#: admin/html/form-settings-post-edit.php:39
#: admin/html/form-settings-post.php:138 includes/Free/Form_Element.php:402
msgid "To a custom URL"
msgstr ""

#: admin/html/form-settings-post-edit.php:48
#: admin/html/form-settings-post.php:147 includes/Free/Form_Element.php:411
msgid "After successfull submit, where the page will redirect to"
msgstr ""

#: admin/html/form-settings-post-edit.php:54
msgid "Post Update Message"
msgstr ""

#: admin/html/form-settings-post-edit.php:61
#: admin/html/form-settings-post.php:160 includes/Free/Form_Element.php:431
msgid "Page"
msgstr ""

#: admin/html/form-settings-post-edit.php:76
#: admin/html/form-settings-post.php:175 includes/Free/Form_Element.php:454
msgid "Custom URL"
msgstr ""

#: admin/html/form-settings-post-edit.php:83
msgid "Subscription Title"
msgstr ""

#: admin/html/form-settings-post-edit.php:92
msgid "Update Post Button text"
msgstr ""

#: admin/html/form-settings-post-edit.php:99
msgid "Lock User From Editing After"
msgstr ""

#: admin/html/form-settings-post-edit.php:102
msgid "hours"
msgstr ""

#: admin/html/form-settings-post-edit.php:104
msgid "After how many hours user will be locked from editing the submitted post."
msgstr ""

#: admin/html/form-settings-post.php:7
#: includes/Admin/Forms/Post/Templates/Post_Form_Template_Post.php:134
msgid "This page is restricted. Please %login% / %register% to view this page."
msgstr ""

#: admin/html/form-settings-post.php:15
msgid "Post saved"
msgstr ""

#: admin/html/form-settings-post.php:21
msgid "Submit"
msgstr ""

#: admin/html/form-settings-post.php:22 class/render-form.php:761
#: includes/Admin/Forms/Admin_Form_Builder.php:74
#: includes/Frontend_Render_Form.php:79 includes/Render_Form.php:618
#: includes/class-frontend-render-form.php:183
msgid "Save Draft"
msgstr ""

#: admin/html/form-settings-post.php:29
#: includes/Admin/Forms/Post/Templates/List_Table_Admin_Post_Forms.php:322
msgid "Post Type"
msgstr ""

#: admin/html/form-settings-post.php:51
msgid "Custom Post Type will appear here. "
msgstr ""

#: admin/html/form-settings-post.php:51
msgid "Learn More "
msgstr ""

#: admin/html/form-settings-post.php:56
#: includes/Admin/Admin_Subscription.php:455
#: includes/Admin/Forms/Post/Templates/List_Table_Admin_Post_Forms.php:323
msgid "Post Status"
msgstr ""

#: admin/html/form-settings-post.php:71
msgid "Post Format"
msgstr ""

#: admin/html/form-settings-post.php:74
msgid "- None -"
msgstr ""

#: admin/html/form-settings-post.php:120
msgid ""
"If users are not allowed to choose any category, this category will be used "
"instead (if post type supports)"
msgstr ""

#: admin/html/form-settings-post.php:153
msgid "Message to show"
msgstr ""

#: admin/html/form-settings-post.php:182
msgid "Comment Status"
msgstr ""

#: admin/html/form-settings-post.php:185
msgid "Open"
msgstr ""

#: admin/html/form-settings-post.php:186
msgid "Closed"
msgstr ""

#: admin/html/form-settings-post.php:192
msgid "Submit Post Button text"
msgstr ""

#: admin/html/form-settings-post.php:199
msgid "Post Draft"
msgstr ""

#: admin/html/form-settings-post.php:204
msgid "Enable Saving as draft"
msgstr ""

#: admin/html/form-settings-post.php:206
msgid "It will show a button to save as draft"
msgstr ""

#: admin/html/form-submission-restriction.php:11 admin/template-post.php:160
#: includes/Admin/Forms/Template_Post.php:174
#: includes/Fields/Field_Contract.php:485 includes/Free/Edit_Profile.php:100
#: templates/registration-form.php:31
msgid "Name"
msgstr ""

#: admin/html/form-submission-restriction.php:12
#: includes/Admin/List_Table_Transactions.php:56
#: includes/Admin/views/support.php:223 includes/WPUF_Privacy.php:363
#: includes/functions/user/edit-user.php:166 templates/registration-form.php:48
msgid "Email"
msgstr ""

#: admin/html/form-submission-restriction.php:29
#: includes/Admin/Forms/Post/Templates/List_Table_Admin_Post_Forms.php:324
msgid "Guest Post"
msgstr ""

#: admin/html/form-submission-restriction.php:34
msgid "Enable Guest Post"
msgstr ""

#: admin/html/form-submission-restriction.php:36
msgid "Unregistered users will be able to submit posts"
msgstr ""

#: admin/html/form-submission-restriction.php:36
msgid "Learn more about guest posting."
msgstr ""

#: admin/html/form-submission-restriction.php:41
msgid "User Details"
msgstr ""

#: admin/html/form-submission-restriction.php:46
msgid "Require Name and Email address"
msgstr ""

#: admin/html/form-submission-restriction.php:48
msgid ""
"If requires, users will be automatically registered to the site using the "
"name and email address"
msgstr ""

#: admin/html/form-submission-restriction.php:53
msgid "Name Label"
msgstr ""

#: admin/html/form-submission-restriction.php:58
msgid "Label text for name field"
msgstr ""

#: admin/html/form-submission-restriction.php:63
msgid "E-Mail Label"
msgstr ""

#: admin/html/form-submission-restriction.php:68
msgid "Label text for email field"
msgstr ""

#: admin/html/form-submission-restriction.php:73
msgid "Email Verification"
msgstr ""

#: admin/html/form-submission-restriction.php:77
msgid "Require Email Verification for Guests"
msgstr ""

#: admin/html/form-submission-restriction.php:79
msgid "If requires, users will be required to verify their email adress."
msgstr ""

#: admin/html/form-submission-restriction.php:84
msgid "Role Base"
msgstr ""

#: admin/html/form-submission-restriction.php:89
msgid "Enable role base post"
msgstr ""

#: admin/html/form-submission-restriction.php:91
msgid "You can choose which role can submit posts by this form."
msgstr ""

#: admin/html/form-submission-restriction.php:96
msgid "Roles"
msgstr ""

#: admin/html/form-submission-restriction.php:112
msgid "Choose which roles can submit posts."
msgstr ""

#: admin/html/form-submission-restriction.php:117
#: includes/functions/settings-options.php:303
msgid "Unauthorized Message"
msgstr ""

#: admin/html/form-submission-restriction.php:120
msgid ""
"Not logged in users will see this message. You may use %login%, %register% "
"for link"
msgstr ""

#: admin/html/form-submission-restriction.php:125
msgid "Schedule form"
msgstr ""

#: admin/html/form-submission-restriction.php:130
msgid "Schedule form for a period"
msgstr ""

#: admin/html/form-submission-restriction.php:132
msgid "Schedule for a time period the form is active."
msgstr ""

#: admin/html/form-submission-restriction.php:137
msgid "Schedule Period"
msgstr ""

#: admin/html/form-submission-restriction.php:140
msgid "From"
msgstr ""

#: admin/html/form-submission-restriction.php:144
#: includes/Free/Form_Element.php:234 includes/Free/Form_Element.php:271
msgid "To"
msgstr ""

#: admin/html/form-submission-restriction.php:151
msgid "Form Pending Message"
msgstr ""

#: admin/html/form-submission-restriction.php:158
msgid "Form Expired Message"
msgstr ""

#: admin/html/form-submission-restriction.php:165
msgid "Limit Entries"
msgstr ""

#: admin/html/form-submission-restriction.php:170
msgid "Enable form entry limit"
msgstr ""

#: admin/html/form-submission-restriction.php:174
msgid "Limit the number of entries allowed for this form"
msgstr ""

#: admin/html/form-submission-restriction.php:180
msgid "Number of Entries"
msgstr ""

#: admin/html/form-submission-restriction.php:187
msgid "Limit Reached Message"
msgstr ""

#: admin/html/whats-new.php:8
msgid "Update deprecated uses for PHP versions and latest WordPress"
msgstr ""

#: admin/html/whats-new.php:12
msgid "Eye icon inside password field"
msgstr ""

#: admin/html/whats-new.php:16
msgid "Error after PayPal payment"
msgstr ""

#: admin/html/whats-new.php:20
msgid "Reset password not working"
msgstr ""

#: admin/html/whats-new.php:24
msgid "Subscription posting restriction not working"
msgstr ""

#: admin/html/whats-new.php:34
msgid "Integrate headway and canny"
msgstr ""

#: admin/html/whats-new.php:44
msgid "Add visibility to the Columns field"
msgstr ""

#: admin/html/whats-new.php:48
msgid "Login with reCAPTCHA gives error"
msgstr ""

#: admin/html/whats-new.php:52
msgid "AJAX image upload"
msgstr ""

#: admin/html/whats-new.php:56
msgid "Error on multi select form custom taxonomy"
msgstr ""

#: admin/html/whats-new.php:60
msgid "Frontend registration form is not showing"
msgstr ""

#: admin/html/whats-new.php:64
msgid "Handle email for guest post"
msgstr ""

#: admin/html/whats-new.php:68
msgid "Default form template not selecting"
msgstr ""

#: admin/html/whats-new.php:72
msgid "Error in setup wizard"
msgstr ""

#: admin/html/whats-new.php:82 admin/html/whats-new.php:104
#: admin/html/whats-new.php:126 admin/html/whats-new.php:148
msgid "Restructure plugin codes"
msgstr ""

#: admin/html/whats-new.php:86 admin/html/whats-new.php:108
#: admin/html/whats-new.php:130 admin/html/whats-new.php:152
msgid "Error when editing the featured post"
msgstr ""

#: admin/html/whats-new.php:90 admin/html/whats-new.php:112
#: admin/html/whats-new.php:134 admin/html/whats-new.php:156
msgid "add/edit post forms if the site language is set to Simplified Chinese"
msgstr ""

#: admin/html/whats-new.php:94 admin/html/whats-new.php:116
#: admin/html/whats-new.php:138 admin/html/whats-new.php:160
msgid "Errors with Post Form Conditional Logic"
msgstr ""

#: admin/html/whats-new.php:170
msgid "Add capabilities check on AJAX actions"
msgstr ""

#: admin/html/whats-new.php:180
msgid "Delete upload file even after clicking cancel button"
msgstr ""

#: admin/html/whats-new.php:184
msgid "Taxonomy data not showing for checkbox"
msgstr ""

#: admin/html/whats-new.php:188
msgid "Some validation for AJAX actions"
msgstr ""

#: admin/html/whats-new.php:198
msgid "conflicts with Advanced Custom Fields Pro Plugin"
msgstr ""

#: admin/html/whats-new.php:202
msgid "conflicts with the Classic Editor Plugin"
msgstr ""

#: admin/html/whats-new.php:206
msgid "multiple HTML field inside column field"
msgstr ""

#: admin/html/whats-new.php:216
msgid "Restrict shortcode in post form"
msgstr ""

#: admin/html/whats-new.php:220
msgid "Add custom note on plugin update page"
msgstr ""

#: admin/html/whats-new.php:230
msgid "Revamp registration page design"
msgstr ""

#: admin/html/whats-new.php:234
msgid "Expiration time not showing for admin"
msgstr ""

#: admin/html/whats-new.php:238
msgid "Error when editing user profile"
msgstr ""

#: admin/html/whats-new.php:248
msgid "Post submission for dokan vendors"
msgstr ""

#: admin/html/whats-new.php:252
msgid "Paypal transaction not showing"
msgstr ""

#: admin/html/whats-new.php:256
msgid "Predefined category field not working"
msgstr ""

#: admin/html/whats-new.php:260
msgid "Field visibility not working"
msgstr ""

#: admin/html/whats-new.php:270
msgid "Error if Dokan not installed"
msgstr ""

#: admin/html/whats-new.php:274
msgid "Style conflict with LearnPress"
msgstr ""

#: admin/html/whats-new.php:284
msgid "Post submission for the Dokan Vendors"
msgstr ""

#: admin/html/whats-new.php:294
msgid "Add responsiveness to the upgrade-to-pro popup widget"
msgstr ""

#: admin/html/whats-new.php:298
msgid "Update Appsero SDK to the latest version"
msgstr ""

#: admin/html/whats-new.php:302
msgid "warning before updating a subscription package"
msgstr ""

#: admin/html/whats-new.php:306
msgid "Subscription shouldn't be editable from user's profile"
msgstr ""

#: admin/html/whats-new.php:310
msgid "Text field append '0' when character exceeds content restriction limit"
msgstr ""

#: admin/html/whats-new.php:314
msgid "Fields within column doesn't behave as expected in forms"
msgstr ""

#: admin/html/whats-new.php:318
msgid "Change sweetalert2 to v11.4.19 to remove anti-war message"
msgstr ""

#: admin/html/whats-new.php:328
msgid "Admin dashboard news and update meta-box added"
msgstr ""

#: admin/html/whats-new.php:332
msgid "Upgrade prompts design"
msgstr ""

#: admin/html/whats-new.php:336
msgid "Email style handled"
msgstr ""

#: admin/html/whats-new.php:340
msgid ""
"text-area type selection(Normal, Rich text-area, Teeny Rich text-area) bug "
"in field options"
msgstr ""

#: admin/html/whats-new.php:344
msgid "Frontend form validation"
msgstr ""

#: admin/html/whats-new.php:348
msgid "Default value not saving for radio, dropdown, checkbox"
msgstr ""

#: admin/html/whats-new.php:352
msgid "sweetalert2 version"
msgstr ""

#: admin/html/whats-new.php:362
msgid "Short-code encryption updated for registration page"
msgstr ""

#: admin/html/whats-new.php:372
msgid "Updated compatibility with the latest version of WordPress 6.0"
msgstr ""

#: admin/html/whats-new.php:376
msgid "Improved some backend implementations"
msgstr ""

#: admin/html/whats-new.php:386
msgid "Email template enhanced for after activation"
msgstr ""

#: admin/html/whats-new.php:390
msgid "Read only option for custom field"
msgstr ""

#: admin/html/whats-new.php:394
msgid "Editor toolbar exclude option enhanced"
msgstr ""

#: admin/html/whats-new.php:398
msgid "Preview option enhanced  for user profile"
msgstr ""

#: admin/html/whats-new.php:402
msgid "Meta key enhanced for user email notification"
msgstr ""

#: admin/html/whats-new.php:406
msgid "Global option for disable post edit on account"
msgstr ""

#: admin/html/whats-new.php:410
msgid "Filter for conditional logic for fields added"
msgstr ""

#: admin/html/whats-new.php:414
msgid "PHP 8 compatibility handled"
msgstr ""

#: admin/html/whats-new.php:418
msgid "Address / Billing address inconsistency handled"
msgstr ""

#: admin/html/whats-new.php:422
msgid "Content restriction several issue fixed"
msgstr ""

#: admin/html/whats-new.php:426
msgid "Tax calculation properly handled for all areas"
msgstr ""

#: admin/html/whats-new.php:430
msgid "Validation added for invalid email and URL formats"
msgstr ""

#: admin/html/whats-new.php:434
msgid "Special character password handled for login"
msgstr ""

#: admin/html/whats-new.php:438
msgid "Reset password handled for sidebar widget"
msgstr ""

#: admin/html/whats-new.php:442
msgid "Required google map issues handled"
msgstr ""

#: admin/html/whats-new.php:446
msgid "Translation related issue handled for admin menu"
msgstr ""

#: admin/html/whats-new.php:450
msgid "Label & query enhanced for transaction table"
msgstr ""

#: admin/html/whats-new.php:454
msgid "Template override for child theme fixed"
msgstr ""

#: admin/html/whats-new.php:458
msgid "Custom field modal handled for registration form"
msgstr ""

#: admin/html/whats-new.php:462
msgid "Redundant CSS issues handled"
msgstr ""

#: admin/html/whats-new.php:466
msgid "Address field inconsistency fixed"
msgstr ""

#: admin/html/whats-new.php:470
msgid "Plugin page spin loading issue handled"
msgstr ""

#: admin/html/whats-new.php:474
msgid "Warning on exit for draft post fixed"
msgstr ""

#: admin/html/whats-new.php:478
msgid "Unlimited expire on admin user profile handled"
msgstr ""

#: admin/html/whats-new.php:482
msgid "No value checkbox issue handled"
msgstr ""

#: admin/html/whats-new.php:486
msgid "Tag search security Vulnerability handled"
msgstr ""

#: admin/html/whats-new.php:490
msgid "Multi dropdown field error handled"
msgstr ""

#: admin/html/whats-new.php:501
msgid "Promotion notice enhanced through api"
msgstr ""

#: admin/html/whats-new.php:512
msgid "Security Vulnerability fixed"
msgstr ""

#: admin/html/whats-new.php:523
msgid "Featured item for subscriber"
msgstr ""

#: admin/html/whats-new.php:527
msgid "Warning added for unsaved form data on frontend"
msgstr ""

#: admin/html/whats-new.php:531
msgid "Settings page search implemented"
msgstr ""

#: admin/html/whats-new.php:535
msgid "Editor added for registration form email template"
msgstr ""

#: admin/html/whats-new.php:539
msgid "Fallback pay per post not working with when draft enabled"
msgstr ""

#: admin/html/whats-new.php:543
msgid "User Dashboard responsive issues fixed"
msgstr ""

#: admin/html/whats-new.php:547
msgid "Showing wrong license expire message handled"
msgstr ""

#: admin/html/whats-new.php:551
msgid "Remove expire cron handled for once daily"
msgstr ""

#: admin/html/whats-new.php:555
msgid "Billing address validation handled"
msgstr ""

#: admin/html/whats-new.php:559
msgid "Promotion notice restricted for WPUF menu"
msgstr ""

#: admin/html/whats-new.php:570
msgid "reCaptcha issue with other plugin handled"
msgstr ""

#: admin/html/whats-new.php:574
msgid "Multiple post type for wpuf dashboard not working fixed"
msgstr ""

#: admin/html/whats-new.php:578
msgid "Billing address ajax request issue handled"
msgstr ""

#: admin/html/whats-new.php:582
msgid "Halloween promotion notice added"
msgstr ""

#: admin/html/whats-new.php:593
msgid "Content restriction for minimum, maximum value enhanced"
msgstr ""

#: admin/html/whats-new.php:597
msgid "New option for redirection after pay per post payment in form setting"
msgstr ""

#: admin/html/whats-new.php:601
msgid "Controller added for various email notification"
msgstr ""

#: admin/html/whats-new.php:605
msgid "Placeholder added for unauth message option"
msgstr ""

#: admin/html/whats-new.php:609
msgid "Subscription Post expiration option change to input field"
msgstr ""

#: admin/html/whats-new.php:613
msgid "Content restriction message translatable"
msgstr ""

#: admin/html/whats-new.php:617
msgid "ACF integration inconsistency handled"
msgstr ""

#: admin/html/whats-new.php:621
msgid "Enable payment checkbox handled for child option"
msgstr ""

#: admin/html/whats-new.php:625
msgid "Broken asset link handled for custom field popup"
msgstr ""

#: admin/html/whats-new.php:629
msgid "Rollback inconsistency for CPT handled"
msgstr ""

#: admin/html/whats-new.php:633
msgid "Login form loaded after resetting password"
msgstr ""

#: admin/html/whats-new.php:637
msgid "Billing address inconsistency handled"
msgstr ""

#: admin/html/whats-new.php:641
msgid "Form duplication on creation handled"
msgstr ""

#: admin/html/whats-new.php:645
msgid "Field Dragging inconsistency fixed"
msgstr ""

#: admin/html/whats-new.php:656
msgid "Google Map field enhanced along with acf google map"
msgstr ""

#: admin/html/whats-new.php:660
msgid "Filter added for dashboard account menu"
msgstr ""

#: admin/html/whats-new.php:664
msgid "Fallback Pay Per Post inconsistency handled"
msgstr ""

#: admin/html/whats-new.php:668
msgid "Google map search field not showing"
msgstr ""

#: admin/html/whats-new.php:672
msgid "Form preview page inconsistency with builder"
msgstr ""

#: admin/html/whats-new.php:676
msgid "Category not showing as hierarchy"
msgstr ""

#: admin/html/whats-new.php:680
msgid "TOC field randering issue with registration form"
msgstr ""

#: admin/html/whats-new.php:684
msgid "Custom plupload filter inconsistency with file upload handled"
msgstr ""

#: admin/html/whats-new.php:688
msgid "Guest Pay Per Post inconsistency handled"
msgstr ""

#: admin/html/whats-new.php:692
msgid "Responsive and font issue handled"
msgstr ""

#: admin/html/whats-new.php:703
msgid "Preview page added for post form and registration form"
msgstr ""

#: admin/html/whats-new.php:707
msgid "Post types menu on account page added"
msgstr ""

#: admin/html/whats-new.php:711
msgid "Dashboard shortcode attributes enhanced"
msgstr ""

#: admin/html/whats-new.php:715
msgid "Account page post type list new design"
=======
#: admin/html/form-settings-post.php:136
msgid "Newly created post"
msgstr ""

#: admin/html/form-settings-post-edit.php:37
#: admin/html/form-settings-post.php:137 includes/Free/Form_Element.php:421
msgid "Same Page"
msgstr ""

#: admin/html/form-settings-post-edit.php:38
#: admin/html/form-settings-post.php:138 includes/Free/Form_Element.php:422
msgid "To a page"
msgstr ""

#: admin/html/form-settings-post-edit.php:39
#: admin/html/form-settings-post.php:139 includes/Free/Form_Element.php:423
msgid "To a custom URL"
msgstr ""

#: admin/html/form-settings-post-edit.php:48
#: admin/html/form-settings-post.php:148 includes/Free/Form_Element.php:432
msgid "After successfull submit, where the page will redirect to"
>>>>>>> 2d97a719
msgstr ""

#: admin/html/whats-new.php:719
msgid "Payment page restricted from direct unauthenticated access"
msgstr ""

<<<<<<< HEAD
#: admin/html/whats-new.php:723
msgid "Timepicker conflict with dokan handled"
msgstr ""

#: admin/html/whats-new.php:727
msgid "Trial inconsistency with paypal fixed"
=======
#: admin/html/form-settings-post-edit.php:61
#: admin/html/form-settings-post.php:161 includes/Free/Form_Element.php:452
msgid "Page"
msgstr ""

#: admin/html/form-settings-post-edit.php:76
#: admin/html/form-settings-post.php:176 includes/Free/Form_Element.php:475
msgid "Custom URL"
>>>>>>> 2d97a719
msgstr ""

#: admin/html/whats-new.php:731
msgid "Subscription does not cancel with paypal due to profile missing id"
msgstr ""

#: admin/html/whats-new.php:735
msgid "Subscription email notification inconsistency fixed"
msgstr ""

#: admin/html/whats-new.php:739
msgid "Various issues on payment page for non-logged in user handled"
msgstr ""

#: admin/html/whats-new.php:743
msgid "Column inner field cloning inconsistency fixed"
msgstr ""

#: admin/html/whats-new.php:747
msgid "Popup z-index changed due to other plugin z-index"
msgstr ""

<<<<<<< HEAD
#: admin/html/whats-new.php:759
msgid "Added Mauritian Rupee for currency"
=======
#: admin/html/form-settings-post.php:7
#: includes/Admin/Forms/Post/Templates/Post_Form_Template_Post.php:134
msgid "This page is restricted. Please %login% / %register% to view this page."
>>>>>>> 2d97a719
msgstr ""

#: admin/html/whats-new.php:763
msgid "Added eid promotional offer notice"
msgstr ""

#: admin/html/whats-new.php:767
msgid "Multiple google map validation for same form"
msgstr ""

<<<<<<< HEAD
#: admin/html/whats-new.php:771
msgid "Various issues on verification, autologin payments & address field"
=======
#: admin/html/form-settings-post.php:22 class/render-form.php:761
#: includes/Admin/Forms/Admin_Form_Builder.php:74
#: includes/Frontend_Render_Form.php:79 includes/Render_Form.php:618
#: includes/class-frontend-render-form.php:183
msgid "Save Draft"
msgstr ""

#: admin/html/form-settings-post.php:29
#: includes/Admin/Forms/Post/Templates/List_Table_Admin_Post_Forms.php:322
msgid "Post Type"
>>>>>>> 2d97a719
msgstr ""

#: admin/html/whats-new.php:775
msgid "Docs update for file & attachments feature which is pro only"
msgstr ""

#: admin/html/whats-new.php:786
msgid "Overflow footer on form builder page"
msgstr ""

<<<<<<< HEAD
#: admin/html/whats-new.php:790
msgid "WordPress 5.7 compatibility"
=======
#: admin/html/form-settings-post.php:56
#: includes/Admin/Admin_Subscription.php:551
#: includes/Admin/Admin_Subscription.php:1253
#: includes/Admin/Forms/Post/Templates/List_Table_Admin_Post_Forms.php:323
#: includes/Free/Form_Element.php:109
msgid "Post Status"
msgstr ""

#: admin/html/form-settings-post.php:71
msgid "Post Format"
>>>>>>> 2d97a719
msgstr ""

#: admin/html/whats-new.php:794
msgid "Limited time promotion for weDevs birthday"
msgstr ""

<<<<<<< HEAD
#: admin/html/whats-new.php:805
msgid "Meta key will not change if label update"
msgstr ""

#: admin/html/whats-new.php:809
msgid "Login redirect empty previous url"
msgstr ""

#: admin/html/whats-new.php:813
msgid "Email doesnt set as username"
msgstr ""

#: admin/html/whats-new.php:817
msgid "Post redirection to payment doesn't work"
msgstr ""

#: admin/html/whats-new.php:821
msgid "Address field not working when used with conditional logic"
msgstr ""

#: admin/html/whats-new.php:825
msgid "Ajax type category child of not working"
msgstr ""

#: admin/html/whats-new.php:829
msgid "Non recurring subscription did not work"
msgstr ""

#: admin/html/whats-new.php:840
msgid "Menu position has chenged due to dokan has same menu position"
msgstr ""

#: admin/html/whats-new.php:844
msgid "Drag and drop not working properly for new field"
msgstr ""

#: admin/html/whats-new.php:855
msgid "QR and math captcha added to pro feature list"
msgstr ""

#: admin/html/whats-new.php:859
msgid "Tooltip for category navigate"
msgstr ""

#: admin/html/whats-new.php:863
msgid "Understandable guest payment notice"
=======
#: admin/html/form-settings-post.php:106
#. translators: %s: post type name and taxonomy name
msgid "Default %s %s"
msgstr ""

#: admin/html/form-settings-post.php:121
msgid ""
"If users are not allowed to choose any category, this category will be used "
"instead (if post type supports)"
msgstr ""

#: admin/html/form-settings-post.php:154
msgid "Message to show"
msgstr ""

#: admin/html/form-settings-post.php:183
msgid "Comment Status"
msgstr ""

#: admin/html/form-settings-post.php:186
msgid "Open"
msgstr ""

#: admin/html/form-settings-post.php:187
msgid "Closed"
msgstr ""

#: admin/html/form-settings-post.php:193
msgid "Submit Post Button text"
msgstr ""

#: admin/html/form-settings-post.php:200
msgid "Post Draft"
msgstr ""

#: admin/html/form-settings-post.php:205
msgid "Enable Saving as draft"
msgstr ""

#: admin/html/form-settings-post.php:207
msgid "It will show a button to save as draft"
msgstr ""

#: admin/html/form-submission-restriction.php:11 admin/template-post.php:160
#: includes/Admin/Forms/Template_Post.php:174
#: includes/Fields/Field_Contract.php:485 includes/Free/Edit_Profile.php:100
#: templates/registration-form.php:31
msgid "Name"
msgstr ""

#: admin/html/form-submission-restriction.php:12
#: includes/Admin/List_Table_Transactions.php:56 includes/WPUF_Privacy.php:363
#: includes/functions/user/edit-user.php:166 templates/registration-form.php:48
msgid "Email"
msgstr ""

#: admin/html/form-submission-restriction.php:29
#: includes/Admin/Forms/Post/Templates/List_Table_Admin_Post_Forms.php:324
msgid "Guest Post"
>>>>>>> 2d97a719
msgstr ""

#: admin/html/whats-new.php:867
msgid "Paypal non recurring pack id does not set"
msgstr ""

#: admin/html/whats-new.php:878
msgid "Once trial subscription is used, it couldn't reset"
msgstr ""

#: admin/html/whats-new.php:882
msgid "Subscription cancel doesn't work"
msgstr ""

#: admin/html/whats-new.php:886
msgid "The tax rate was not calculated with the total amount"
msgstr ""

#: admin/html/whats-new.php:890
msgid "The width of the column field was breaking"
msgstr ""

#: admin/html/whats-new.php:894
msgid "Paypal recurring payment"
msgstr ""

#: admin/html/whats-new.php:905
msgid "Updated codebase to fix timezone mismatch"
msgstr ""

#: admin/html/whats-new.php:916
msgid "Custom html content field's width"
msgstr ""

#: admin/html/whats-new.php:920
msgid "All states of New Zealand are added"
msgstr ""

#: admin/html/whats-new.php:931
msgid "Get appropriate user id when role based conditions are present"
msgstr ""

#: admin/html/whats-new.php:935
msgid "Show Invalid subscription message if wrong pack id passed"
msgstr ""

#: admin/html/whats-new.php:939
msgid "URL field new window not working"
msgstr ""

#: admin/html/whats-new.php:943
msgid "Option label not working when & use"
msgstr ""

#: admin/html/whats-new.php:947
msgid "Ajax type category not showing on edit"
msgstr ""

#: admin/html/whats-new.php:951
msgid "Multiple file image can't select"
msgstr ""

#: admin/html/whats-new.php:955
msgid "Subscription pack PayPal Checkout gets \"Error: Access Denied\""
msgstr ""

#: admin/html/whats-new.php:959
msgid "Conflict image field with acf image field"
msgstr ""

#: admin/html/whats-new.php:963
msgid "Missing Auckland State for New Zealand country"
msgstr ""

<<<<<<< HEAD
#: admin/html/whats-new.php:967
msgid "Added support for WooCommerce product category value replacemen"
msgstr ""

#: admin/html/whats-new.php:977
msgid "Add character restriction feature"
msgstr ""

#: admin/html/whats-new.php:981
msgid "Make sure post author edit link works only in frontend"
msgstr ""

#: admin/html/whats-new.php:985
msgid "Inconsistency in lost password reset email message"
msgstr ""

#: admin/html/whats-new.php:989
msgid "Saving custom taxonomy terms when input type is text"
msgstr ""

#: admin/html/whats-new.php:993
msgid "Taxonomy field JS error in builder"
msgstr ""

#: admin/html/whats-new.php:997
msgid "Showing WPUF edit link for WP default roles"
msgstr ""

#: admin/html/whats-new.php:1001
msgid "Upload button unresponsive issue in iOS"
msgstr ""

#: admin/html/whats-new.php:1011
msgid "Add post edit link for post authors in single or archive pages"
msgstr ""

#: admin/html/whats-new.php:1015
msgid "Enhance post delete message"
msgstr ""

#: admin/html/whats-new.php:1019
msgid "Refactor control buttons visibility in form builder"
msgstr ""

#: admin/html/whats-new.php:1023
msgid "Add missing colons after field label"
msgstr ""

#: admin/html/whats-new.php:1027
msgid "Post edit map capability condition"
msgstr ""

#: admin/html/whats-new.php:1031
msgid "Role based permission for accessing a post form"
msgstr ""

#: admin/html/whats-new.php:1035
msgid "Section-break field alignment"
msgstr ""

#: admin/html/whats-new.php:1039
msgid "Pay per post doesn't work if subscription pack is activated"
msgstr ""

#: admin/html/whats-new.php:1043
msgid "Mime type for uploading JSON files"
msgstr ""

#: admin/html/whats-new.php:1047
msgid "File upload with same file name"
msgstr ""

#: admin/html/whats-new.php:1051
msgid "Post preview missing fields"
msgstr ""

#: admin/html/whats-new.php:1055
msgid "Illigal variable declartion"
msgstr ""

#: admin/html/whats-new.php:1059
msgid "Featured image updating issue"
msgstr ""

#: admin/html/whats-new.php:1063
msgid "Conflict with Phlox theme"
msgstr ""

#: admin/html/whats-new.php:1067
msgid "Textarea custom field data sanitization"
msgstr ""

#: admin/html/whats-new.php:1071
msgid "exclude_type warning in wpuf_category_checklist"
msgstr ""

#: admin/html/whats-new.php:1075
msgid "Category field not showing all child categories for selection type child of"
msgstr ""

#: admin/html/whats-new.php:1079
msgid "Conflict between image and file upload custom fields"
msgstr ""

#: admin/html/whats-new.php:1083
msgid "Login url when login page is not set"
msgstr ""

#: admin/html/whats-new.php:1093
msgid ""
"Use common names for Ivory Coast, North Korea and Sourth Korea instead of "
"their official names"
msgstr ""

#: admin/html/whats-new.php:1097
msgid "Fix condition to use default avatar"
msgstr ""

#: admin/html/whats-new.php:1101
msgid "Make Email and URL fields clickable"
msgstr ""

#: admin/html/whats-new.php:1105
msgid "Fix redirect after user login"
msgstr ""

#: admin/html/whats-new.php:1109
msgid "Sanitize textarea field data"
msgstr ""

#: admin/html/whats-new.php:1113
msgid ""
"Fix missing colon to email, URL, text and textarea labels when renders "
"their data"
msgstr ""

#: admin/html/whats-new.php:1117
msgid "Prevent showing empty labels for fields that have render_field_data method"
msgstr ""

#: admin/html/whats-new.php:1127
msgid "Add Namibian Dollar in currency list"
msgstr ""

#: admin/html/whats-new.php:1131
msgid "Add sync values option for option data fields"
msgstr ""

#: admin/html/whats-new.php:1135
msgid "Allow uploading image that having filesize meets php ini settings"
msgstr ""

#: admin/html/whats-new.php:1139
msgid "Limit the selection of one image at a time"
msgstr ""

#: admin/html/whats-new.php:1143
msgid "Use file name and size to generate hash to prevent duplicant image upload"
msgstr ""

#: admin/html/whats-new.php:1147
msgid "Sanitize text and textarea field data"
msgstr ""

#: admin/html/whats-new.php:1151
msgid ""
"Show label instead of values for radio, checkbox, dropdown and multiselect "
"data"
msgstr ""

#: admin/html/whats-new.php:1155
msgid "Saving custom taxonomies for type text input"
msgstr ""

#: admin/html/whats-new.php:1159
msgid "Admin settings link for recaptcha helper text"
msgstr ""

#: admin/html/whats-new.php:1163
msgid "Undefined name property for Custom HTML fields"
msgstr ""

#: admin/html/whats-new.php:1167
msgid "Delete attachment process"
msgstr ""

#: admin/html/whats-new.php:1171
msgid "Missing billing address in invoice PDF"
msgstr ""

#: admin/html/whats-new.php:1175
msgid "Showing country field value in frontend post content"
msgstr ""

#: admin/html/whats-new.php:1179
msgid "Avatar size display not complying with admin settings size"
msgstr ""

#: admin/html/whats-new.php:1183
msgid "Display default avatars on admin settings discussion page"
msgstr ""

#: admin/html/whats-new.php:1187
msgid "Redirect to subscription page at registration"
msgstr ""

#: admin/html/whats-new.php:1191
msgid "Error notice regarding registration page redirect"
msgstr ""

#: admin/html/whats-new.php:1195
msgid "Escaping html in registration errors"
msgstr ""

#: admin/html/whats-new.php:1199
msgid "Default login redirect link"
msgstr ""

#: admin/html/whats-new.php:1203
msgid "Implementing default WP login page override option"
msgstr ""

#: admin/html/whats-new.php:1207
msgid "Transparent background of autosuggestion dropdown"
msgstr ""

#: admin/html/whats-new.php:1217
msgid "Import forms system"
msgstr ""

#: admin/html/whats-new.php:1221
msgid "Password reset system"
msgstr ""

#: admin/html/whats-new.php:1225
msgid "Updated url validation regex to support modern tlds"
msgstr ""

#: admin/html/whats-new.php:1229
msgid "Export WPUF forms individually from admin tools page"
msgstr ""

#: admin/html/whats-new.php:1233
msgid "Subscription cycle label translation issue"
msgstr ""

#: admin/html/whats-new.php:1237
msgid "ACF integration for checkbox fields"
msgstr ""

#: admin/html/whats-new.php:1241
msgid "Illegal string offset warning while updating settings"
msgstr ""

#: admin/html/whats-new.php:1245
msgid "Conditional logic for Section Break field"
msgstr ""

#: admin/html/whats-new.php:1249
msgid "Subscriptions cannot be deleted from backend"
msgstr ""

#: admin/html/whats-new.php:1253
msgid "A regression regarding saving checkbox data"
msgstr ""

#: admin/html/whats-new.php:1257
msgid "Default value of multi-select fields is not showing"
msgstr ""

#: admin/html/whats-new.php:1267
msgid "Hide post edit option when subscription is expired"
msgstr ""

#: admin/html/whats-new.php:1269
msgid "Hide post edit option from users whose subscription pack is expired."
msgstr ""

#: admin/html/whats-new.php:1272
msgid "Check files to prevent duplicity in media upload"
msgstr ""

#: admin/html/whats-new.php:1274
msgid ""
"A simple measure has been taken to prevent maliciously flooding the site by "
"uploading same file multiple times. Though this won't work with already "
"uploaded medias."
msgstr ""

#: admin/html/whats-new.php:1277
msgid "Refactor address fields in Account section"
msgstr ""

#: admin/html/whats-new.php:1279
msgid "Address edit section from Account section has been rewritten to improve UX."
msgstr ""

#: admin/html/whats-new.php:1282
msgid "Update Paypal payment gateway"
msgstr ""

#: admin/html/whats-new.php:1284
msgid "Paypal payment gateway has seen some improvements."
msgstr ""

#: admin/html/whats-new.php:1287
msgid "Default Category selection improvements"
msgstr ""

#: admin/html/whats-new.php:1289
msgid ""
"An intuitive way of selecting default category of a selected post type has "
"been introduced."
msgstr ""

#: admin/html/whats-new.php:1292
msgid "Compatibility issue with ACF date time field"
msgstr ""

#: admin/html/whats-new.php:1294
msgid "A Compatibility issue with ACF date time field has been addressed."
msgstr ""

#: admin/html/whats-new.php:1297
msgid "Media title, caption & description not saving"
msgstr ""

#: admin/html/whats-new.php:1299
msgid ""
"Media title, caption & description were not saving from frontend. They will "
"now."
msgstr ""

#: admin/html/whats-new.php:1302
msgid ""
"The Events Calendar venue and organizer fields issue in WPUF Custom Fields "
"metabox"
msgstr ""

#: admin/html/whats-new.php:1304
msgid ""
"A workaround has been introduced to save The Events Calendar Venue and "
"Organizer fields properly from WPUF Custom Fields metabox."
msgstr ""

#: admin/html/whats-new.php:1307
msgid "Checkbox data not saving from WPUF Custom Fields metabox"
msgstr ""

#: admin/html/whats-new.php:1309
msgid ""
"Checkboxe data from WPUF Custom Fields metabox were not saving. It has been "
"fixed."
msgstr ""

#: admin/html/whats-new.php:1312
msgid "Multi-column Repeater field data saving issue"
msgstr ""

#: admin/html/whats-new.php:1314
msgid ""
"Multi-column Repeater field data from a form was not saving. It has been "
"fixed."
msgstr ""

#: admin/html/whats-new.php:1317
msgid "Multistep form conflict with Elementor"
msgstr ""

#: admin/html/whats-new.php:1319
msgid "Multistep form had a conflict with Elementor. It has been fixed."
msgstr ""

#: admin/html/whats-new.php:1322
msgid "Multiple images showing issue in frontend"
msgstr ""

#: admin/html/whats-new.php:1324
msgid "Multiple images in a post were not showing in frontend. Now they will."
msgstr ""

#: admin/html/whats-new.php:1333
msgid "Nonce not verify on login"
msgstr ""

#: admin/html/whats-new.php:1335
msgid "Return of function wp_verify_nonce() was ignored."
msgstr ""

#: admin/html/whats-new.php:1344
msgid "Option to set which tab shows as active on the account page"
msgstr ""

#: admin/html/whats-new.php:1346
msgid ""
"Option to set which tab shows as active on the account page. To configure "
"this setting navigate to wp-admin->User Frontend->Settings->My "
"Account->Active Tab "
msgstr ""

#: admin/html/whats-new.php:1349
msgid "Unlock option was unavailable after the post being locked"
msgstr ""

#: admin/html/whats-new.php:1351
msgid "Unlock option was unavailable after the post being locked."
msgstr ""

#: admin/html/whats-new.php:1354
msgid "Gutenberg block of WPUF didn't work on bedrock installation"
msgstr ""

#: admin/html/whats-new.php:1356
msgid "Gutenberg block of WPUF didn't work on bedrock installation."
msgstr ""

#: admin/html/whats-new.php:1359
msgid "Sending admin payment received email twice"
msgstr ""

#: admin/html/whats-new.php:1361
msgid ""
"After processing payment admin & user was receiving payment received email "
"twice."
msgstr ""

#: admin/html/whats-new.php:1364
msgid ""
"Add shortcode support to display post information in the Post Expiration "
"Message"
msgstr ""

#: admin/html/whats-new.php:1366
msgid ""
"Add shortcode support to display post information in the Post Expiration "
"Message. You can use: <strong>{post_author} {post_url} {blogname} "
"{post_title} {post_status}</strong>"
msgstr ""

#: admin/html/whats-new.php:1369
msgid "Add optin on the setup wizard"
msgstr ""

#: admin/html/whats-new.php:1371
msgid ""
"Added optin on the setup wizard, admin can choose whether he/she wants to "
"share server environment details (php, mysql, server, WordPress versions), "
"Number of users, Site language, Number of active and inactive plugins, Site "
"name and url, admin name and email address. No sensitive data is tracked"
msgstr ""

#: admin/html/whats-new.php:1380
msgid "Post Owner problem"
msgstr ""

#: admin/html/whats-new.php:1382
msgid ""
"Posts were not assigned to the selected default post owner, this issue has "
"been fixed."
msgstr ""

#: admin/html/whats-new.php:1385
msgid "Google reCaptcha was not working"
msgstr ""

#: admin/html/whats-new.php:1387
msgid ""
"Google reCaptcha was not working, users could submit the form without "
"reCaptcha validation."
msgstr ""

#: admin/html/whats-new.php:1396
msgid "Added column field"
msgstr ""

#: admin/html/whats-new.php:1401
msgid "Unable to render the events on the front-end dashboard"
msgstr ""

#: admin/html/whats-new.php:1403
msgid ""
"On the frontend dashboard, the submitted events were not showing, you will "
"get it fixed in this version."
msgstr ""

#: admin/html/whats-new.php:1406
msgid "Page order getting 0(zero) after editing from the frontend"
msgstr ""

#: admin/html/whats-new.php:1408
msgid ""
"Page order was not saving while editing a post using WPUF form, it has been "
"fixed."
msgstr ""

#: admin/html/whats-new.php:1411
msgid "Text input field for taxonomies not working"
msgstr ""

#: admin/html/whats-new.php:1413
msgid ""
"When taxonomy field type is set to `Text Input` then a fatal error was "
"showing on the frontend, no error with taxonomy field in the latest version."
msgstr ""

#: admin/html/whats-new.php:1416
msgid ""
"In radio and checkbox field use conditional logic that value does not save "
"in database"
msgstr ""

#: admin/html/whats-new.php:1418
msgid ""
"The selected value of radio and checkbox field were not showing while "
"editing posts from the backend or frontend, you can see the selected value "
"in this version."
msgstr ""

#: admin/html/whats-new.php:1421
msgid "The args param not working with get_avatar filter"
msgstr ""

#: admin/html/whats-new.php:1423
msgid "The args parameter did not exist with get_avatar filter, which now exists."
msgstr ""

#: admin/html/whats-new.php:1426
msgid "The item in ajax taxonomy field was not selected"
msgstr ""

#: admin/html/whats-new.php:1428
msgid ""
"When the taxonomy field type is set to Ajax, the submitted terms were not "
"showing in the backend and frontend which have been fixed."
msgstr ""

#: admin/html/whats-new.php:1437
msgid "Unable to send new user registration email"
msgstr ""

#: admin/html/whats-new.php:1439
msgid ""
"WP User Frontend default registration form `[wpuf-registration]` was unable "
"to send the new user registration email."
msgstr ""

#: admin/html/whats-new.php:1442
msgid "WPUF forms block compatibility issue with the latest WP version"
msgstr ""

#: admin/html/whats-new.php:1444
msgid ""
"With the latest version of WordPress the gutenberg block of WP User "
"Frontend were not working. In this version, you will get it fixed."
msgstr ""

#: admin/html/whats-new.php:1447
msgid "Page not update where `[wpuf_dashboard]` shortcode exist"
msgstr ""

#: admin/html/whats-new.php:1449
msgid ""
"While using Gutenberg, the page were not being updated with WPUF shortcode "
"[wpuf dashboard]"
msgstr ""

#: admin/html/whats-new.php:1452
msgid "Retain default when determining whether to display the admin bar"
msgstr ""

#: admin/html/whats-new.php:1454
msgid ""
"From the User Frontend Settings, set that Administrator, Editor, Vendor can "
"see the admin bar. Now, the super admin want, one specific user ( who has "
"the user role from the above ) can't see the admin bar and disabled it from "
"the Toolbar form that specific user profile. And this configuration ( "
"Toolbar ) from the specific user profile were unable to impact on the "
"frontend."
msgstr ""

#: admin/html/whats-new.php:1457
msgid "Fatal error when use PHP lower version (5.4 or lower)"
msgstr ""

#: admin/html/whats-new.php:1459
msgid ""
"It was unable to install WP User Frontend with PHP 5.4 or lower version. "
"Here is the error details: <br><br><strong>Fatal error: Can't use method "
"return value in write context in "
"/wp-user-frontend/class/frontend-form-post.php on line 194</strong>"
msgstr ""

#: admin/html/whats-new.php:1462
msgid "Product form was unable to show the single gallery image"
msgstr ""

#: admin/html/whats-new.php:1464
msgid ""
"When user upload single image for product gallery using WPUF WooCommerce "
"product form, that image were not showing on the frontend."
msgstr ""

#: admin/html/whats-new.php:1473
msgid "WooCommerce gallery images not getting saved"
msgstr ""

#: admin/html/whats-new.php:1475
msgid ""
"After releasing version 2.9.3, WooCommerce gallery image field stopped "
"working. You will get it fixed in this version."
msgstr ""

#: admin/html/whats-new.php:1484
msgid "The Events Calendar Integration Form"
msgstr ""

#: admin/html/whats-new.php:1486
msgid ""
"Now admin can allow users to create event from the frontend. Currently WPUF "
"has a one click pre-build event form that has been integrated with The "
"Events Calendar plugin"
msgstr ""

#: admin/html/whats-new.php:1489
msgid "Post Submission Facility From Account Page"
msgstr ""

#: admin/html/whats-new.php:1491
msgid ""
"On the frontend account page, added a new menu item named <b>Submit "
"Post</b>. Now admin can allow users to submit post from their default "
"account page. As an admin you can disable or enable this option from "
"<b>User Frontend -> Settings -> My Account -> Post Submission</b>, Also, "
"you can assign any post form that will use to submit posts."
msgstr ""

#: admin/html/whats-new.php:1494
msgid "Login/Lost Password Link Under Registration Form"
msgstr ""

#: admin/html/whats-new.php:1496
msgid "Added Login/Lost Password link under registration form"
msgstr ""

#: admin/html/whats-new.php:1505
msgid "Added drag and drop image ordering on image upload"
msgstr ""

#: admin/html/whats-new.php:1507
msgid ""
"Now frontend users can drag & drop the images/files to change the order "
"while uploading."
msgstr ""

#: admin/html/whats-new.php:1510
msgid "Added reCAPTCHA field in login form"
msgstr ""

#: admin/html/whats-new.php:1512
msgid ""
"Admin has the option to show reCAPTCHA field in login form. Check the "
"related settings from <strong>User Frontend > Settings > "
"Login/Registration</strong>"
msgstr ""

#: admin/html/whats-new.php:1515
msgid "Added preview option in forms"
msgstr ""

#: admin/html/whats-new.php:1517
msgid ""
"You can see a nice <strong>Preview</strong> button with <strong>Save "
"Form</strong> button, admin can take a quick look of the form without using "
"shortcode"
msgstr ""

#: admin/html/whats-new.php:1520
msgid "Fixed hiding “Select Image” button while uploading multiple images."
msgstr ""

#: admin/html/whats-new.php:1522
msgid ""
"The upload button will not be hidden until the user selects max number of "
"files "
msgstr ""

#: admin/html/whats-new.php:1525
msgid "Added form limit notice before form submission"
msgstr ""

#: admin/html/whats-new.php:1527
msgid ""
"Limit notice message was showing after submission, now it is showing when "
"rendering the form"
msgstr ""

#: admin/html/whats-new.php:1530
msgid "Fixed: default post category not saving"
msgstr ""

#: admin/html/whats-new.php:1532
msgid ""
"From the form <strong>Settings > Post Settings</strong>, default post "
"category options were not saving. Now, it's fixed."
msgstr ""

#: admin/html/whats-new.php:1535
msgid ""
"WPUF dashboard shortcode with form_id attribute was not showing posts "
"properly"
msgstr ""

#: admin/html/whats-new.php:1537
msgid ""
"Now you can list posts on the frontend by using <strong>form_id<strong/> "
"attribute with <strong>[wpuf_dashboard]</strong> shortcode"
msgstr ""

#: admin/html/whats-new.php:1546
msgid "Changed text domain to `wp-user-frontend` from `wpuf`  "
msgstr ""

#: admin/html/whats-new.php:1548
msgid ""
"If you are using other language than English. Please <b>rename</b> your "
"<i>.po and .mo </i> files to `wp-user-frontend_` from `wpuf_` <br> This "
"change was made to support translations from translate.wordpress.org"
msgstr ""

#: admin/html/whats-new.php:1551
msgid "Added WP User Frontend Data export and erase functionality."
msgstr ""

#: admin/html/whats-new.php:1553
msgid "Added functionality to export WP User Frontend Data to comply with GDPR."
msgstr ""

#: admin/html/whats-new.php:1556
msgid "Added billing address customizer."
msgstr ""

#: admin/html/whats-new.php:1558
msgid "Added customizer options for billing address in payment page."
msgstr ""

#: admin/html/whats-new.php:1561
msgid "Make the payment page responsive."
msgstr ""

#: admin/html/whats-new.php:1563
msgid "Some css adjustments are made in payment page to make it responsive."
msgstr ""

#: admin/html/whats-new.php:1566
msgid "Fixed image upload issue in Safari."
msgstr ""

#: admin/html/whats-new.php:1568
msgid "Images were not showing after upload in safari, it is fixed now."
msgstr ""

#: admin/html/whats-new.php:1571
msgid "Post update issue after updating or removing post images."
msgstr ""

#: admin/html/whats-new.php:1573
msgid ""
"Posts cannot be updated after updating or removing post images, it is fixed "
"now."
msgstr ""

#: admin/html/whats-new.php:1582
msgid "Allow overriding form input styles using theme styling."
msgstr ""

#: admin/html/whats-new.php:1584
msgid "Overriding form input styles using theme style is now possible."
msgstr ""

#: admin/html/whats-new.php:1587
msgid "Fixed Auto Login after registration."
msgstr ""

#: admin/html/whats-new.php:1589
msgid "Auto Login after registration was not working is fixed now."
msgstr ""

#: admin/html/whats-new.php:1592
msgid "Fixed fallback cost calculation"
msgstr ""

#: admin/html/whats-new.php:1594
msgid "Fallback cost calculation was inaccurate for some cases, it is fixed now."
msgstr ""

#: admin/html/whats-new.php:1597
msgid "Removal of subscription from User Profile gets reverted if updated"
msgstr ""

#: admin/html/whats-new.php:1599
msgid "User subscription deletion gets reverted if updated is fixed."
msgstr ""

#: admin/html/whats-new.php:1602
msgid "Show Free pack users in subscribers list."
msgstr ""

#: admin/html/whats-new.php:1604
msgid "Free pack users were not showing in subscribers list, now they will."
msgstr ""

#: admin/html/whats-new.php:1613
msgid "WP User Frontend Guten Block is added"
msgstr ""

#: admin/html/whats-new.php:1615
msgid ""
"WPUF Form Block is now available to be used within gutenberg editor with "
"preview of the form.  "
msgstr ""

#: admin/html/whats-new.php:1618
msgid "Advanced Custom Fields plugin compatibility"
msgstr ""

#: admin/html/whats-new.php:1620
msgid "Now all your ACF fields can be used within WPUF Post forms. "
msgstr ""

#: admin/html/whats-new.php:1623
msgid "Taxonomy Terms not showing for custom post types"
msgstr ""

#: admin/html/whats-new.php:1625
msgid ""
"Fixed an issue with taxonomy terms not appearing for Custom Post types "
"within Form Settings and Dashboard Post Listing"
msgstr ""

#: admin/html/whats-new.php:1628
msgid "Various other code optimizations"
msgstr ""

#: admin/html/whats-new.php:1630 admin/html/whats-new.php:1687
msgid "Code structure organization and optimization for better performance"
msgstr ""

#: admin/html/whats-new.php:1639
msgid "WoooCommerce billing address Sync"
msgstr ""

#: admin/html/whats-new.php:1641
msgid ""
"If an existing customer has previously set his billing address, that will "
"be imported into WPUF Billing address "
msgstr ""

#: admin/html/whats-new.php:1644
msgid "Trial subscription message not showing properly"
msgstr ""

#: admin/html/whats-new.php:1646
msgid "Subscriptions with Trial now shows trial notices"
msgstr ""

#: admin/html/whats-new.php:1649
msgid "Reset email Key not working"
msgstr ""

#: admin/html/whats-new.php:1651
msgid "Reset Email key was not working in some cases"
msgstr ""

#: admin/html/whats-new.php:1654
msgid "Post count not showing on the frontend dashboard"
msgstr ""

#: admin/html/whats-new.php:1656
msgid ""
"Dashboard with multiple post type was not showing post counts properly, is "
"now fixed and shows count for each post type"
msgstr ""

#: admin/html/whats-new.php:1659
msgid "Login Redirect showing blank page is fixed"
msgstr ""

#: admin/html/whats-new.php:1661
msgid ""
"If \"Previous Page\" was set for redirection, login redirect was "
"redirecting to blank page for users who hit login page directly"
msgstr ""

#: admin/html/whats-new.php:1670
msgid "Enhanced Login Redirect to redirect users to previous page"
msgstr ""

#: admin/html/whats-new.php:1672
msgid ""
"You can choose Previous Page as Login Redirect page settings now to "
"redirect users to the page from which they went for Login. "
msgstr ""

#: admin/html/whats-new.php:1675
msgid "Email HTML links not Rendreing properly issue is fixed"
msgstr ""

#: admin/html/whats-new.php:1677
msgid ""
"For some clients emails were not rendering the HTML links properly, this is "
"now fixed"
msgstr ""

#: admin/html/whats-new.php:1680
msgid "Form Builder : Form Field's Help text styles not showing properly"
msgstr ""

#: admin/html/whats-new.php:1682
msgid "Help texts styling is now fixed and much easier to read and understand"
msgstr ""

#: admin/html/whats-new.php:1685
msgid "Various other code improvements"
msgstr ""

#: admin/html/whats-new.php:1696
msgid "Dashboard Post Listing now supports multiple post types"
msgstr ""

#: admin/html/whats-new.php:1698
msgid ""
"Now you can show multiple post type in user dashboard using shortcode like "
"this : <br><b>[wpuf_dashboard post_type=\"post,page,custom_type\"]</b> "
msgstr ""

#: admin/html/whats-new.php:1701
msgid "Added Login Redirect Settings"
msgstr ""

#: admin/html/whats-new.php:1703
msgid ""
"You can now set a page from <i>WPUF Settings > Login/Registration > "
"Redirect after Login</i>. When login redirection is active the user will be "
"redirected to this page after login."
msgstr ""

#: admin/html/whats-new.php:1706
msgid "Image Upload field button text can be changed"
msgstr ""

#: admin/html/whats-new.php:1708
msgid ""
"The upload button text can now be changed for image upload fields which "
"defaults to \"Select Image\" if not set. "
msgstr ""

#: admin/html/whats-new.php:1711
msgid "Multi Step Form styles made compatible with more themes"
msgstr ""

#: admin/html/whats-new.php:1713
msgid "Multi Step form can now be styled more easily with other themes "
msgstr ""

#: admin/html/whats-new.php:1716
msgid "Required field condition for google map not working is fixed"
msgstr ""

#: admin/html/whats-new.php:1718
msgid ""
"If Google Map field was set as required users were able to submit form "
"without changing the default value."
msgstr ""

#: admin/html/whats-new.php:1727
msgid "Admin form builder is now fully responsive."
msgstr ""

#: admin/html/whats-new.php:1729
msgid ""
"Now you can edit forms from your mobile devices directly. Our improved "
"responsive layouts of form builder makes it easy for you to build forms on "
"the go."
msgstr ""

#: admin/html/whats-new.php:1732
msgid "Added color schemes for creating attractive form layouts."
msgstr ""

#: admin/html/whats-new.php:1734
msgid ""
"We have added 3 new color schemes for the form layouts which you can choose "
"from each form's new display settings."
msgstr ""

#: admin/html/whats-new.php:1737
msgid "Restrict Free subscription pack to be enabled multiple times "
msgstr ""

#: admin/html/whats-new.php:1739
msgid ""
"Free subscription packs now can only be purchased once and the limit "
"applies properly"
msgstr ""

#: admin/html/whats-new.php:1742
msgid "Various other bug fixes and improvements were made "
msgstr ""

#: admin/html/whats-new.php:1744
msgid "Please see the change log to see full details."
msgstr ""

#: admin/html/whats-new.php:1753
msgid "Added upgrade function for default category"
msgstr ""

#: admin/html/whats-new.php:1755
msgid "Upgrader added to upgrade previously set default post category."
msgstr ""

#: admin/html/whats-new.php:1758
msgid "Subscription pack cannot be canceled"
msgstr ""

#: admin/html/whats-new.php:1760
msgid ""
"Fixed recurring subscription pack cannot be canceled from my account page "
"in subscription details section."
msgstr ""

#: admin/html/whats-new.php:1763
msgid "page installer admin notice logic issue"
msgstr ""

#: admin/html/whats-new.php:1765
msgid ""
"Fixed page installer admin notice logic problem due to new payment settings "
"default value not set."
msgstr ""

#: admin/html/whats-new.php:1775
msgid "Setup Wizard"
msgstr ""

#: admin/html/whats-new.php:1777
msgid "Setup Wizard added to turn off payment options and install pages."
msgstr ""

#: admin/html/whats-new.php:1781
msgid "Multi-select Category"
msgstr ""

#: admin/html/whats-new.php:1783
msgid "Add multi-select to default category in post form settings."
msgstr ""

#: admin/html/whats-new.php:1787
msgid "Select Text option for Taxonomy"
msgstr ""

#: admin/html/whats-new.php:1789
msgid ""
"Add Select Text option for taxonomy fields. Now you can add default text "
"with empty value as first option for Taxonomy dropdown."
msgstr ""

#: admin/html/whats-new.php:1792
msgid "Taxonomy Checkbox Inline"
msgstr ""

#: admin/html/whats-new.php:1794
msgid ""
"Added checkbox inline option to taxonomy checkbox. You can now display "
"Taxonomy checkbox fields inline."
msgstr ""

#: admin/html/whats-new.php:1804
msgid "Manage schedule for form submission"
msgstr ""

#: admin/html/whats-new.php:1806
msgid ""
"Do not accept form submission if the current date is not between the date "
"range of the schedule."
msgstr ""

#: admin/html/whats-new.php:1810
msgid "Restrict form submission based on the user roles"
msgstr ""

#: admin/html/whats-new.php:1812
msgid ""
"Restrict form submission based on the user roles. Now you can manage user "
"role base permission on form submission."
msgstr ""

#: admin/html/whats-new.php:1816
msgid "Limit how many entries a form will accept"
msgstr ""

#: admin/html/whats-new.php:1818
msgid ""
"Limit how many entries a form will accept and display a custom message when "
"that limit is reached."
msgstr ""

#: admin/html/whats-new.php:1822
msgid "Show/hide Admin Bar"
msgstr ""

#: admin/html/whats-new.php:1824
msgid "Control the admin bar visibility based on user roles."
msgstr ""

#: admin/html/whats-new.php:1828
msgid "Ajax Login widget"
msgstr ""

#: admin/html/whats-new.php:1830
msgid ""
"Login user is more simple now with Ajax Login Widget. The simple ajax login "
"form do not required page loading for login."
msgstr ""

#: admin/html/whats-new.php:1834
msgid "Form submission with Captcha field"
msgstr ""

#: admin/html/whats-new.php:1836
msgid "Form field validation process updated if form submits with captcha field."
msgstr ""

#: admin/html/whats-new.php:1850
msgid "What's New in WPUF?"
msgstr ""

#: admin/installer.php:27 includes/Admin/Admin_Installer.php:28
msgid ""
"If you have not created <strong>WP User Frontend</strong> pages yet, you "
"can do this by one click."
msgstr ""

#: admin/installer.php:30 includes/Admin/Admin_Installer.php:34
#: includes/Admin/Admin_Tools.php:341 includes/Setup_Wizard.php:324
msgid "Install WPUF Pages"
msgstr ""

#: admin/installer.php:31 includes/Admin/Admin_Installer.php:36
msgid "or"
msgstr ""

#: admin/installer.php:32 includes/Admin/Admin_Installer.php:38
msgid "Skip Setup"
msgstr ""

#: admin/installer.php:42 includes/Admin/Admin_Installer.php:48
msgid "Congratulations!"
msgstr ""

#: admin/installer.php:84 includes/Admin/Admin_Installer.php:86
#: includes/Admin/Shortcodes_Button.php:85
#: includes/functions/settings-options.php:24 wpuf-functions.php:2086
msgid "Dashboard"
msgstr ""

#: admin/installer.php:85 includes/Admin/Admin_Installer.php:87
#: includes/Admin/Shortcodes_Button.php:89
msgid "Account"
msgstr ""

#: admin/installer.php:86 class/subscription.php:466
#: includes/Admin/Admin_Installer.php:88 includes/Admin/Forms/Admin_Form.php:80
#: includes/Admin/Forms/Admin_Form.php:119
#: includes/Admin/Forms/Post/Templates/List_Table_Admin_Post_Forms.php:416
#: includes/Admin/Shortcodes_Button.php:93 includes/Admin/Subscription.php:464
#: includes/functions/user/edit-user.php:102
msgid "Edit"
msgstr ""

#: admin/installer.php:89 includes/Admin/Admin_Installer.php:90
#: includes/Admin/Shortcodes_Button.php:97
#: includes/Widgets/Login_Widget.php:262
msgid "Login"
msgstr ""

#: admin/installer.php:95 class/subscription.php:441 class/subscription.php:461
#: class/subscription.php:462 class/subscription.php:463
#: includes/Admin/Admin_Installer.php:94
#: includes/Admin/Shortcodes_Button.php:105 includes/Admin/Subscription.php:439
#: includes/Admin/Subscription.php:459 includes/Admin/Subscription.php:460
#: includes/Admin/Subscription.php:461 wpuf-functions.php:2069
msgid "Subscription"
msgstr ""

#: admin/installer.php:95 includes/Admin/Admin_Installer.php:95
msgid "[wpuf_sub_pack]"
msgstr ""

#: admin/installer.php:96 includes/Admin/Admin_Installer.php:96
#: templates/dashboard/list.php:16 templates/dashboard/posts.php:106
msgid "Payment"
msgstr ""

#: admin/installer.php:96 includes/Admin/Admin_Installer.php:97
msgid "Please select a gateway for payment"
msgstr ""

#: admin/installer.php:97 includes/Admin/Admin_Installer.php:98
msgid "Thank You"
msgstr ""

#: admin/installer.php:97 includes/Admin/Admin_Installer.php:99
msgid ""
"<h1>Payment is complete</h1><p>Congratulations, your payment has been "
"completed!</p>"
msgstr ""

#: admin/installer.php:98 includes/Admin/Admin_Installer.php:101
msgid "Order Received"
msgstr ""

#: admin/installer.php:98 includes/Admin/Admin_Installer.php:102
msgid ""
"Hi, we have received your order. We will validate the order and will take "
"necessary steps to move forward."
msgstr ""

#: admin/installer.php:184 includes/Admin/Admin_Installer.php:177
#: includes/Admin/Shortcodes_Button.php:101
msgid "Registration"
msgstr ""

#: admin/installer.php:193 includes/Admin/Admin_Installer.php:186
msgid "Sample Form"
msgstr ""

#: admin/posting.php:74 class/render-form.php:1688
#: includes/Admin/Posting.php:61 includes/Admin.php:109
#: includes/Frontend.php:74 includes/Render_Form.php:1545
msgid "Are you sure?"
msgstr ""

#: admin/posting.php:75 includes/Admin/Forms/Admin_Form_Builder.php:290
#: includes/Admin/Posting.php:62 includes/Admin.php:110
#: includes/Frontend.php:75
msgid "Yes, delete it"
msgstr ""

#: admin/posting.php:76 includes/Admin/Forms/Admin_Form_Builder.php:291
#: includes/Admin/Posting.php:63 includes/Admin.php:111
#: includes/Frontend.php:76
msgid "No, cancel it"
msgstr ""

#: admin/posting.php:82 includes/Admin/Posting.php:69 includes/Admin.php:119
#: includes/Frontend.php:86
msgid "Allowed Files"
msgstr ""

#: admin/posting.php:85 includes/Admin/Posting.php:72 includes/Admin.php:125
#: includes/Frontend.php:92
msgid "Maximum number of files reached!"
msgstr ""

#: admin/posting.php:86 includes/Admin/Posting.php:73 includes/Admin.php:126
#: includes/Frontend.php:93
msgid "The file you have uploaded exceeds the file size limit. Please try again."
msgstr ""

#: admin/posting.php:87 includes/Admin/Posting.php:74 includes/Admin.php:127
#: includes/Frontend.php:97
msgid "You have uploaded an incorrect file type. Please try again."
msgstr ""

#: admin/posting.php:106 includes/Admin/Posting.php:93
msgid "WPUF Form"
msgstr ""

#: admin/posting.php:134 includes/Admin/Posting.php:121
msgid "Learn more"
msgstr ""

#: admin/posting.php:181 includes/Admin/Posting.php:168
msgid "WPUF Lock User"
msgstr ""

#: admin/posting.php:207 includes/Admin/Posting.php:194
msgid ""
"Post is locked, to allow user to edit this post <a "
"id=\"wpuf_clear_schedule_lock\" data=\"%s\" href=\"#\">Click here</a>"
msgstr ""

#: admin/posting.php:214 includes/Admin/Posting.php:201
msgid ""
"Frontend edit access for this post will be automatically locked after %s, "
"<a id=\"wpuf_clear_schedule_lock\" data=\"%s\" href=\"#\">Clear Lock</a> Or,"
msgstr ""

#: admin/posting.php:235 includes/Admin/Posting.php:222
msgid "Lock Post Permanently"
msgstr ""

#: admin/posting.php:240 includes/Admin/Posting.php:227
msgid "Lock user from editing this post from the frontend dashboard"
msgstr ""

#: admin/posting.php:291 includes/Admin/Posting.php:278
msgid "WPUF Custom Fields"
msgstr ""

#: admin/posting.php:348 includes/Admin/Posting.php:335
msgid "No custom fields found."
msgstr ""

#: admin/posting.php:543 includes/Admin/Posting.php:530
#: includes/Admin/Promotion.php:216 includes/Admin/Promotion.php:220
#: includes/Admin/Promotion.php:224 includes/Admin/Promotion.php:301
#: includes/Admin/Promotion.php:305 includes/Admin/Promotion.php:309
#: includes/Admin/Whats_New.php:156
#: includes/Ajax/Admin_Form_Builder_Ajax.php:27
#: includes/Ajax/Admin_Form_Builder_Ajax.php:31
#: includes/Ajax/Admin_Form_Builder_Ajax.php:78
#: includes/Ajax/Admin_Form_Builder_Ajax.php:82
#: includes/Integrations/WPUF_ACF_Compatibility.php:76
#: includes/Integrations/WPUF_ACF_Compatibility.php:94
#: includes/Integrations/WPUF_ACF_Compatibility.php:160
#: includes/class-frontend-render-form.php:228
msgid "Unauthorized operation"
msgstr ""

#: admin/template-post.php:36 includes/Admin/Forms/Template_Post.php:39
#: includes/Fields/Form_Field_Post_Content.php:145
msgid "Enable Image Insertion"
msgstr ""

#: admin/template-post.php:42 includes/Admin/Forms/Template_Post.php:46
#: includes/Fields/Form_Field_Post_Content.php:147
msgid "Enable image upload in post area"
msgstr ""

#: admin/template-post.php:88 admin/template.php:608
#: includes/Admin/Forms/Admin_Template.php:694
#: includes/Admin/Forms/Template_Post.php:92
#: includes/Fields/Form_Field_Featured_Image.php:120
#: includes/Fields/Form_Field_Image.php:105
msgid "Enter maximum upload size limit in KB"
msgstr ""

#: admin/template-post.php:99 admin/template.php:619
#: includes/Admin/Forms/Admin_Template.php:705
#: includes/Admin/Forms/Template_Post.php:103
#: includes/Fields/Form_Field_Featured_Image.php:116
#: includes/Fields/Form_Field_Image.php:101
msgid "Max. file size"
msgstr ""

#: admin/template-post.php:147 includes/Admin/Forms/Template_Post.php:151
#: includes/Fields/Field_Contract.php:442
msgid "Type"
msgstr ""

#: admin/template-post.php:149 includes/Admin/Forms/Template_Post.php:153
#: includes/Fields/Form_Field_Dropdown.php:11
#: includes/Fields/Form_Field_Dropdown.php:105
msgid "Dropdown"
msgstr ""

#: admin/template-post.php:150 includes/Admin/Forms/Template_Post.php:156
#: includes/Fields/Field_Contract.php:446
#: includes/Fields/Form_Field_MultiDropdown.php:11
#: includes/Fields/Form_Field_MultiDropdown.php:81
msgid "Multi Select"
msgstr ""

#: admin/template-post.php:151 includes/Admin/Forms/Template_Post.php:159
#: includes/Fields/Field_Contract.php:447
#: includes/Fields/Form_Field_Checkbox.php:11
msgid "Checkbox"
msgstr ""

#: admin/template-post.php:152 includes/Admin/Forms/Template_Post.php:162
#: includes/Fields/Field_Contract.php:448
msgid "Text Input"
msgstr ""

#: admin/template-post.php:153 includes/Admin/Forms/Template_Post.php:165
#: includes/Fields/Field_Contract.php:449
msgid "Ajax"
msgstr ""

#: admin/template-post.php:158 includes/Admin/Forms/Template_Post.php:172
#: includes/Fields/Field_Contract.php:482
msgid "Order By"
msgstr ""

#: admin/template-post.php:161 includes/Admin/Forms/Template_Post.php:177
#: includes/Fields/Field_Contract.php:486
msgid "Term ID"
msgstr ""

#: admin/template-post.php:162 includes/Admin/Forms/Template_Post.php:180
#: includes/Fields/Field_Contract.php:487
msgid "Slug"
msgstr ""

#: admin/template-post.php:163 includes/Admin/Forms/Template_Post.php:183
#: includes/Fields/Field_Contract.php:488
msgid "Count"
msgstr ""

#: admin/template-post.php:164 includes/Admin/Forms/Template_Post.php:186
#: includes/Fields/Field_Contract.php:489
msgid "Term Group"
msgstr ""

#: admin/template-post.php:169 includes/Admin/Forms/Template_Post.php:193
#: includes/Fields/Field_Contract.php:498
msgid "Order"
msgstr ""

#: admin/template-post.php:171 includes/Admin/Forms/Template_Post.php:195
#: includes/Fields/Field_Contract.php:502
msgid "ASC"
msgstr ""

#: admin/template-post.php:172 includes/Admin/Forms/Template_Post.php:198
#: includes/Fields/Field_Contract.php:503
msgid "DESC"
msgstr ""

#: admin/template-post.php:177 includes/Admin/Forms/Template_Post.php:205
#: includes/Fields/Field_Contract.php:512
msgid "Selection Type"
msgstr ""

#: admin/template-post.php:179 includes/Admin/Forms/Template_Post.php:207
#: includes/Fields/Field_Contract.php:515
msgid "Exclude"
msgstr ""

#: admin/template-post.php:180 includes/Admin/Forms/Template_Post.php:210
#: includes/Fields/Field_Contract.php:516
msgid "Include"
msgstr ""

#: admin/template-post.php:181 includes/Admin/Forms/Template_Post.php:213
#: includes/Fields/Field_Contract.php:517
msgid "Child of"
msgstr ""

#: admin/template-post.php:186 includes/Admin/Forms/Template_Post.php:220
msgid "Selection terms"
msgstr ""

#: admin/template-post.php:187 includes/Admin/Forms/Template_Post.php:222
msgid "Search the terms name."
msgstr ""

#: admin/template-post.php:191 includes/Admin/Forms/Template_Post.php:227
msgid "WooCommerce Attribute"
msgstr ""

#: admin/template-post.php:197 includes/Admin/Forms/Template_Post.php:234
#: includes/Fields/Field_Contract.php:539
msgid "This taxonomy is a WooCommerce attribute"
msgstr ""

#: admin/template-post.php:203 includes/Admin/Forms/Template_Post.php:240
#: includes/Fields/Field_Contract.php:347
#: includes/Fields/Form_Field_Column.php:107
msgid "Visibility"
msgstr ""

#: admin/template-post.php:209 includes/Admin/Forms/Template_Post.php:247
#: includes/Fields/Field_Contract.php:550
msgid "Visible on product page"
msgstr ""

#: admin/template-post.php:247 includes/Admin/Forms/Template_Post.php:294
msgid "all"
msgstr ""

#: admin/template-post.php:247 includes/Admin/Forms/Template_Post.php:296
msgid "Show All"
msgstr ""

#: admin/template-post.php:250 includes/Admin/Forms/Template_Post.php:302
msgid "hide"
msgstr ""

#: admin/template-post.php:250 includes/Admin/Forms/Template_Post.php:304
msgid "Hide These Countries"
msgstr ""

#: admin/template-post.php:251 includes/Admin/Forms/Template_Post.php:308
msgid "Chose Country to hide from List"
msgstr ""

#: admin/template-post.php:255 includes/Admin/Forms/Template_Post.php:315
msgid "show"
msgstr ""

#: admin/template-post.php:255 includes/Admin/Forms/Template_Post.php:317
msgid "Show These Countries"
msgstr ""

#: admin/template-post.php:256 includes/Admin/Forms/Template_Post.php:322
msgid "Add Country to List"
msgstr ""

#: admin/template.php:20 includes/Admin/Forms/Admin_Template.php:22
msgid "Click and Drag to rearrange"
msgstr ""

#: admin/template.php:24 includes/Admin/Forms/Admin_Template.php:27
#: includes/Traits/TaxableTrait.php:192
msgid "Remove"
msgstr ""

#: admin/template.php:25 includes/Admin/Forms/Admin_Template.php:28
msgid "Toggle"
msgstr ""

#: admin/template.php:60 includes/Admin/Customizer_Options.php:121
#: includes/Admin/Forms/Admin_Template.php:61
#: includes/Fields/Field_Contract.php:296
msgid "Required"
msgstr ""

#: admin/template.php:69 includes/Admin/Forms/Admin_Template.php:74
#: includes/Fields/Field_Contract.php:278
msgid "Field Label"
msgstr ""

#: admin/template.php:70 includes/Admin/Forms/Admin_Template.php:77
#: includes/Fields/Field_Contract.php:282
msgid "Enter a title of this field"
msgstr ""

#: admin/template.php:75 admin/template.php:550
#: includes/Admin/Forms/Admin_Template.php:82
#: includes/Admin/Forms/Admin_Template.php:627
#: includes/Fields/Field_Contract.php:365
#: includes/Fields/Form_Field_Hidden.php:41
msgid "Meta Key"
msgstr ""

#: admin/template.php:76 admin/template.php:551
#: includes/Admin/Forms/Admin_Template.php:85
#: includes/Admin/Forms/Admin_Template.php:630
#: includes/Fields/Field_Contract.php:369
#: includes/Fields/Form_Field_Hidden.php:45
msgid "Name of the meta key this field will save to"
msgstr ""

#: admin/template.php:87 includes/Admin/Forms/Admin_Template.php:99
#: includes/Fields/Field_Contract.php:287
msgid "Help text"
msgstr ""

#: admin/template.php:88 includes/Admin/Forms/Admin_Template.php:100
#: includes/Fields/Field_Contract.php:291
msgid "Give the user some information about this field"
msgstr ""

#: admin/template.php:92 includes/Admin/Forms/Admin_Template.php:106
#: includes/Fields/Field_Contract.php:326
#: includes/Fields/Form_Field_Column.php:95
msgid "CSS Class Name"
msgstr ""

#: admin/template.php:93 includes/Admin/Forms/Admin_Template.php:109
msgid "Add a CSS class name for this field"
msgstr ""

#: admin/template.php:117 admin/template.php:175
#: includes/Admin/Forms/Admin_Template.php:132
#: includes/Admin/Forms/Admin_Template.php:200
#: includes/Fields/Field_Contract.php:578
#: includes/Fields/Field_Contract.php:662
msgid "Placeholder text"
msgstr ""

#: admin/template.php:118 includes/Admin/Forms/Admin_Template.php:134
#: includes/Fields/Field_Contract.php:584
#: includes/Fields/Field_Contract.php:666
msgid "Text for HTML5 placeholder attribute"
msgstr ""

#: admin/template.php:122 admin/template.php:180
#: includes/Admin/Forms/Admin_Template.php:139
#: includes/Admin/Forms/Admin_Template.php:206
#: includes/Fields/Field_Contract.php:589
#: includes/Fields/Field_Contract.php:674
msgid "Default value"
msgstr ""

#: admin/template.php:123 includes/Admin/Forms/Admin_Template.php:141
#: includes/Fields/Field_Contract.php:595
#: includes/Fields/Field_Contract.php:678
msgid "The default value this field will have"
msgstr ""

#: admin/template.php:127 includes/Admin/Forms/Admin_Template.php:146
#: includes/Fields/Field_Contract.php:600
msgid "Size"
msgstr ""

#: admin/template.php:128 includes/Admin/Forms/Admin_Template.php:148
#: includes/Fields/Field_Contract.php:605
msgid "Size of this input field"
msgstr ""

#: admin/template.php:132 admin/template.php:195
#: includes/Admin/Forms/Admin_Template.php:153
#: includes/Admin/Forms/Admin_Template.php:228
msgid "Word Restriction"
msgstr ""

#: admin/template.php:136 admin/template.php:199
#: includes/Admin/Forms/Admin_Template.php:158
#: includes/Admin/Forms/Admin_Template.php:233
msgid "Numebr of words the author to be restricted in"
msgstr ""

#: admin/template.php:165 includes/Admin/Forms/Admin_Template.php:188
#: includes/Fields/Field_Contract.php:644
msgid "Rows"
msgstr ""

#: admin/template.php:170 includes/Admin/Forms/Admin_Template.php:194
#: includes/Fields/Field_Contract.php:653
#: includes/Fields/Form_Field_Column.php:11
msgid "Columns"
msgstr ""

#: admin/template.php:185 includes/Admin/Forms/Admin_Template.php:212
#: includes/Fields/Field_Contract.php:683
#: includes/Fields/Form_Field_Textarea.php:12
#: includes/Fields/Form_Field_Textarea.php:125
msgid "Textarea"
msgstr ""

#: admin/template.php:188 includes/Admin/Forms/Admin_Template.php:217
#: includes/Fields/Field_Contract.php:686
msgid "Normal"
msgstr ""

#: admin/template.php:189 includes/Admin/Forms/Admin_Template.php:220
#: includes/Fields/Field_Contract.php:687
msgid "Rich textarea"
msgstr ""

#: admin/template.php:190 includes/Admin/Forms/Admin_Template.php:223
#: includes/Fields/Field_Contract.php:688
msgid "Teeny Rich textarea"
msgstr ""

#: admin/template.php:285 includes/Admin/Forms/Admin_Template.php:333
msgid "show values"
msgstr ""

#: admin/template.php:377 admin/template.php:401 admin/template.php:432
#: admin/template.php:463 includes/Admin/Forms/Admin_Template.php:437
#: includes/Admin/Forms/Admin_Template.php:461
#: includes/Admin/Forms/Admin_Template.php:498
#: includes/Admin/Forms/Admin_Template.php:535
#: includes/Fields/Field_Contract.php:626 templates/dashboard/list.php:19
#: templates/dashboard/posts.php:109
msgid "Options"
msgstr ""

#: admin/template.php:417 admin/template.php:448
#: includes/Admin/Forms/Admin_Template.php:478
#: includes/Admin/Forms/Admin_Template.php:515
#: includes/Fields/Field_Contract.php:462
#: includes/Fields/Form_Field_Dropdown.php:89
msgid ""
"First element of the select dropdown. Leave this empty if you don't want to "
"show this field"
msgstr ""

#: admin/template.php:427 admin/template.php:458
#: includes/Admin/Forms/Admin_Template.php:492
#: includes/Admin/Forms/Admin_Template.php:529
#: includes/Fields/Field_Contract.php:458
#: includes/Fields/Form_Field_Dropdown.php:85
msgid "Select Text"
msgstr ""

#: admin/template.php:520 admin/template.php:578 admin/template.php:656
#: includes/Admin/Forms/Admin_Template.php:592
#: includes/Admin/Forms/Admin_Template.php:661
#: includes/Admin/Forms/Admin_Template.php:746
#: includes/Ajax/Upload_Ajax.php:236
#: includes/Fields/Form_Field_SectionBreak.php:58
#: includes/Fields/Form_Field_reCaptcha.php:150 templates/dashboard/list.php:10
#: templates/dashboard/posts.php:100 wpuf-functions.php:1052
msgid "Title"
msgstr ""

#: admin/template.php:525 includes/Admin/Forms/Admin_Template.php:599
msgid "HTML Codes"
msgstr ""

#: admin/template.php:557 includes/Admin/Forms/Admin_Template.php:638
#: includes/Fields/Form_Field_Hidden.php:50
msgid "Meta Value"
msgstr ""

#: admin/template.php:558 includes/Admin/Forms/Admin_Template.php:640
#: includes/Fields/Form_Field_Hidden.php:54
msgid "Enter the meta value"
msgstr ""

#: admin/template.php:583 includes/Admin/Forms/Admin_Template.php:668
#: includes/Ajax/Upload_Ajax.php:244
#: includes/Fields/Form_Field_SectionBreak.php:66 wpuf-functions.php:1060
msgid "Description"
msgstr ""

#: admin/template.php:609 includes/Admin/Forms/Admin_Template.php:695
#: includes/Fields/Form_Field_Image.php:114
msgid "Number of images can be uploaded"
msgstr ""

#: admin/template.php:624 includes/Admin/Forms/Admin_Template.php:711
#: includes/Fields/Form_Field_Image.php:110
msgid "Max. files"
msgstr ""

#: admin/template.php:662 includes/Admin/Forms/Admin_Template.php:756
msgid ""
"Insert your public key and private key in <a href='%s'>plugin settings</a>. "
"<a href='%s' target='_blank'>Register</a> first if you don't have any keys."
msgstr ""

#: admin/template.php:668 includes/Admin/Forms/Admin_Template.php:768
msgid "reCaptcha type"
msgstr ""

#: admin/template.php:672 includes/Admin/Forms/Admin_Template.php:774
#: includes/Fields/Form_Field_reCaptcha.php:163
msgid "Enable Invisible reCaptcha"
msgstr ""

#: admin/template.php:676 includes/Admin/Forms/Admin_Template.php:780
#: includes/Fields/Form_Field_reCaptcha.php:162
msgid "Enable noCaptcha"
msgstr ""

#: class/render-form.php:87 includes/Render_Form.php:71
#: includes/Traits/FieldableTrait.php:242
#: includes/class-frontend-render-form.php:84
msgid "Really Simple Captcha validation failed"
msgstr ""

#: class/render-form.php:127 includes/Render_Form.php:111
#: includes/Traits/FieldableTrait.php:279
#: includes/class-frontend-render-form.php:121
msgid "noCaptcha reCAPTCHA validation failed"
msgstr ""

#: class/render-form.php:136 includes/Render_Form.php:120
#: includes/Traits/FieldableTrait.php:288
#: includes/class-frontend-render-form.php:130
msgid "reCAPTCHA validation failed"
msgstr ""

#: class/render-form.php:146 includes/Render_Form.php:130
#: includes/Traits/FieldableTrait.php:298
#: includes/class-frontend-render-form.php:140
msgid "Invisible reCAPTCHA validation failed"
msgstr ""

#: class/render-form.php:378 includes/Frontend_Render_Form.php:181
#: includes/Render_Form.php:235 includes/class-frontend-render-form.php:289
msgid "Your selected form is no longer available."
msgstr ""

#: class/render-form.php:384 includes/Frontend_Render_Form.php:187
#: includes/Render_Form.php:241 includes/class-frontend-render-form.php:295
msgid "Please make sure you've published your form."
msgstr ""

#: class/render-form.php:1329 includes/Free/Edit_Profile.php:202
#: includes/Render_Form.php:1186 templates/registration-form.php:70
msgid "Confirm Password"
msgstr ""

#: class/render-form.php:1351 includes/Free/Edit_Profile.php:211
#: includes/Render_Form.php:1208 templates/dashboard/edit-profile.php:81
msgid "Strength indicator"
msgstr ""

#: class/render-form.php:1413 includes/Fields/Form_Field_Post_Taxonomy.php:135
#: includes/Fields/Form_Field_Post_Taxonomy.php:265
#: includes/Render_Form.php:1270
msgid "-- Select --"
msgstr ""

#: class/render-form.php:1477 includes/Fields/Form_Field_Post_Taxonomy.php:74
#: includes/Render_Form.php:1334
msgid "This field is no longer available."
msgstr ""

#: class/render-form.php:1688 includes/Admin/List_Table_Transactions.php:142
#: includes/Admin/List_Table_Transactions.php:210 includes/Render_Form.php:1545
#: includes/functions/user/edit-user.php:103
msgid "Delete"
msgstr ""

#: class/subscription.php:347 includes/Admin/Admin_Subscription.php:187
#: includes/Admin/Subscription.php:345
msgid "Pack Name"
msgstr ""

#: class/subscription.php:464 includes/Admin/Subscription.php:462
msgid "Add Subscription"
msgstr ""

#: class/subscription.php:465 includes/Admin/Subscription.php:463
msgid "Add New Subscription"
msgstr ""

#: class/subscription.php:467 includes/Admin/Subscription.php:465
msgid "Edit Subscription"
msgstr ""

#: class/subscription.php:468 includes/Admin/Subscription.php:466
msgid "New Subscription"
msgstr ""

#: class/subscription.php:469 class/subscription.php:470
#: includes/Admin/Subscription.php:467 includes/Admin/Subscription.php:468
msgid "View Subscription"
msgstr ""

#: class/subscription.php:471 includes/Admin/Subscription.php:469
msgid "Search Subscription"
msgstr ""

#: class/subscription.php:472 includes/Admin/Subscription.php:470
msgid "No Subscription Found"
msgstr ""

#: class/subscription.php:473 includes/Admin/Subscription.php:471
msgid "No Subscription Found in Trash"
msgstr ""

#: class/subscription.php:474 includes/Admin/Subscription.php:472
msgid "Parent Subscription"
msgstr ""

#: class/subscription.php:829 includes/Admin/Subscription.php:835
msgid "Payment is complete"
msgstr ""

#: class/subscription.php:829 includes/Admin/Subscription.php:835
msgid "Congratulations, your payment has been completed!"
msgstr ""

#: class/subscription.php:833 class/subscription.php:837
#: includes/Admin/Subscription.php:839 includes/Admin/Subscription.php:843
msgid "Please buy a subscription pack to post"
msgstr ""

#: class/subscription.php:856 includes/Admin/Subscription.php:862
msgid "<p><i>You have a subscription pack activated. </i></p>"
msgstr ""

#: class/subscription.php:858 includes/Admin/Subscription.php:864
#. translators: %s: pack title
msgid "<p><i>Pack name: %s </i></p>"
msgstr ""

#: class/subscription.php:860 includes/Admin/Subscription.php:866
msgid "To cancel the pack, press the following cancel button"
msgstr ""

#: class/subscription.php:867 includes/Admin/Admin_Subscription.php:812
#: includes/Admin/Forms/Admin_Form_Builder.php:293
#: includes/Admin/List_Table_Subscribers.php:144
#: includes/Admin/Subscription.php:873 includes/Frontend/Payment.php:246
#: templates/dashboard/subscription.php:68
msgid "Cancel"
msgstr ""

#: class/subscription.php:907 includes/Admin/Subscription.php:913
msgid "Day"
msgid_plural "Days"
msgstr[0] ""
msgstr[1] ""

#: class/subscription.php:908 includes/Admin/Subscription.php:914
msgid "Week"
msgid_plural "Weeks"
msgstr[0] ""
msgstr[1] ""

#: class/subscription.php:909 includes/Admin/Subscription.php:915
msgid "Month"
msgid_plural "Months"
msgstr[0] ""
msgstr[1] ""

#: class/subscription.php:910 includes/Admin/Subscription.php:916
msgid "Year"
msgid_plural "Years"
msgstr[0] ""
msgstr[1] ""

#: class/subscription.php:942 includes/Admin/Subscription.php:946
msgid "One time payment"
msgstr ""

#: class/subscription.php:949 includes/Admin/Subscription.php:953
msgid "Every"
msgstr ""

#: class/subscription.php:950 includes/Admin/Subscription.php:954
msgid "for"
msgstr ""

#: class/subscription.php:950 includes/Admin/Subscription.php:954
msgid "installments"
msgstr ""

#: class/subscription.php:958 includes/Admin/Subscription.php:962
#. translators: %s: trial days
msgid "Trial available for first %1$s %2$s"
msgstr ""

#: class/subscription.php:962 includes/Admin/Subscription.php:966
msgid "Buy Now"
msgstr ""

#: class/subscription.php:966 includes/Admin/Subscription.php:970
msgid "Sign Up"
msgstr ""

#: class/subscription.php:969 includes/Admin/Admin_Subscription.php:210
#: includes/Admin/Admin_Subscription.php:607
#: includes/Admin/Subscription.php:973
#: includes/Free/templates/page-registration-form.php:94
#: includes/Frontend/Frontend_Account.php:227
#: includes/User_Subscription.php:314
#: templates/subscriptions/pack-details.php:24
msgid "Free"
msgstr ""

#: class/subscription.php:1034 includes/Admin/Subscription.php:1036
#. translators: %s: amount
msgid "There is a <strong>%s</strong> charge to add a new post."
msgstr ""

#: class/subscription.php:1051 includes/Admin/Subscription.php:1053
#. translators: %s: amount
msgid ""
"Your Subscription pack is exhausted. There is a <strong>%s</strong> charge "
"to add a new post."
msgstr ""

#: class/subscription.php:1097 includes/Admin/Subscription.php:1099
#. translators: %s: subscription link
msgid "You must <a href=\"%s\">purchase a pack</a> before posting"
msgstr ""

#: includes/Admin/Admin_Subscription.php:42
msgid "Pack Description"
msgstr ""

#: includes/Admin/Admin_Subscription.php:56
#: includes/Admin/Admin_Subscription.php:59
msgid "Subscription pack updated."
msgstr ""

#: includes/Admin/Admin_Subscription.php:57
msgid "Custom field updated."
msgstr ""

#: includes/Admin/Admin_Subscription.php:58
msgid "Custom field deleted."
msgstr ""

#: includes/Admin/Admin_Subscription.php:60
msgid "Subscription pack restored to revision from %s"
msgstr ""

#: includes/Admin/Admin_Subscription.php:61
msgid "Subscription pack published."
msgstr ""

#: includes/Admin/Admin_Subscription.php:62
msgid "Subscription pack saved."
msgstr ""

#: includes/Admin/Admin_Subscription.php:63
msgid "Subscription pack submitted."
msgstr ""

#: includes/Admin/Admin_Subscription.php:65
msgid "Subscription pack draft updated."
msgstr ""

#: includes/Admin/Admin_Subscription.php:188
msgid "Amount"
msgstr ""

#: includes/Admin/Admin_Subscription.php:190 includes/WPUF_Privacy.php:483
msgid "Recurring"
msgstr ""

#: includes/Admin/Admin_Subscription.php:191
msgid "Duration"
msgstr ""

#: includes/Admin/Admin_Subscription.php:325
#: includes/Admin/Forms/Admin_Form.php:244
msgid "Payment Settings"
msgstr ""

#: includes/Admin/Admin_Subscription.php:332
msgid "Posting Restriction"
msgstr ""

#: includes/Admin/Admin_Subscription.php:346
msgid "Billing amount:"
msgstr ""

#: includes/Admin/Admin_Subscription.php:347
msgid "Billing amount each cycle:"
msgstr ""

#: includes/Admin/Admin_Subscription.php:355
msgid "Expires In:"
msgstr ""

#: includes/Admin/Admin_Subscription.php:374
#: includes/Admin/Admin_Subscription.php:658
msgid "Number of featured item"
msgstr ""

#: includes/Admin/Admin_Subscription.php:378
msgid "How many items a user can set as featured, including all post types"
msgstr ""

#: includes/Admin/Admin_Subscription.php:382
msgid "Remove featured item on subscription expiry"
msgstr ""

#: includes/Admin/Admin_Subscription.php:386
msgid "The featured item will be removed if the subscription expires"
msgstr ""

#: includes/Admin/Admin_Subscription.php:421
#: includes/Admin/Forms/Admin_Form.php:248 includes/Free/Form_Element.php:61
msgid "Post Expiration"
msgstr ""

#: includes/Admin/Admin_Subscription.php:426 includes/Free/Form_Element.php:65
msgid "Enable Post Expiration"
msgstr ""

#: includes/Admin/Admin_Subscription.php:438
#: includes/Admin/Admin_Subscription.php:715 includes/Free/Form_Element.php:71
msgid "Post Expiration Time"
msgstr ""

#: includes/Admin/Admin_Subscription.php:468 includes/Free/Form_Element.php:122
msgid "Status of post after post expiration time is over "
msgstr ""

#: includes/Admin/Admin_Subscription.php:473
msgid "Expiration Mail"
msgstr ""

#: includes/Admin/Admin_Subscription.php:478
msgid "Send Expiration Email to Post Author"
msgstr ""

#: includes/Admin/Admin_Subscription.php:482
msgid "Send Mail to Author After Exceeding Post Expiration Time"
msgstr ""

#: includes/Admin/Admin_Subscription.php:487
msgid "Expiration Message"
msgstr ""

#: includes/Admin/Admin_Subscription.php:490 includes/Free/Form_Element.php:141
msgid "You may use: {post_author} {post_url} {blogname} {post_title} {post_status}"
msgstr ""

#: includes/Admin/Admin_Subscription.php:552
msgid "Day(s)"
msgstr ""

#: includes/Admin/Admin_Subscription.php:553
msgid "Week(s)"
msgstr ""

#: includes/Admin/Admin_Subscription.php:554
msgid "Month(s)"
msgstr ""

#: includes/Admin/Admin_Subscription.php:555
msgid "Year(s)"
msgstr ""

#: includes/Admin/Admin_Subscription.php:599
msgid "WPUF Subscription Information"
msgstr ""

#: includes/Admin/Admin_Subscription.php:611
msgid "For each %1$s %2$s"
msgstr ""

#: includes/Admin/Admin_Subscription.php:612
#: includes/Frontend/Frontend_Account.php:237
#. translators: %s: number of installments
msgid ", for %s installments"
msgstr ""

#: includes/Admin/Admin_Subscription.php:623
msgid "Subcription Name"
msgstr ""

#: includes/Admin/Admin_Subscription.php:633
msgid "Billing Info"
msgstr ""

#: includes/Admin/Admin_Subscription.php:647
msgid "This user is using recurring subscription pack"
msgstr ""

#: includes/Admin/Admin_Subscription.php:653
msgid "Remaining Posting Count"
msgstr ""

#: includes/Admin/Admin_Subscription.php:682
msgid "Subscription Expiration Info"
msgstr ""

#: includes/Admin/Admin_Subscription.php:691 includes/User_Subscription.php:366
#: templates/dashboard/subscription.php:50
msgid "Expire date:"
msgstr ""

#: includes/Admin/Admin_Subscription.php:704
msgid "Post Expiration Enabled"
msgstr ""

#: includes/Admin/Admin_Subscription.php:741
msgid "Allowed Taxonomy Terms"
msgstr ""

#: includes/Admin/Admin_Subscription.php:811
msgid "Assign Package"
msgstr ""

#: includes/Admin/Admin_Subscription.php:818
msgid "Select Package:"
msgstr ""

#: includes/Admin/Admin_Subscription.php:821
#: includes/functions/settings-options.php:632 wpuf-functions.php:215
#: wpuf-functions.php:1838 wpuf-functions.php:2103
msgid "&mdash; Select &mdash;"
msgstr ""

#: includes/Admin/Admin_Subscription.php:825
msgid "Only non-recurring pack can be assigned"
msgstr ""

#: includes/Admin/Admin_Subscription.php:836
msgid "Delete Package"
msgstr ""

#: includes/Admin/Admin_Subscription.php:895
msgid "Learn more about <a href=\"%s\" target=\"_blank\">Subscription</a>"
msgstr ""

#: includes/Admin/Admin_Tools.php:47
msgid "Form Export"
msgstr ""

#: includes/Admin/Admin_Tools.php:53 includes/Admin/Admin_Tools.php:116
#: includes/Admin/Forms/Post/Templates/List_Table_Admin_Post_Forms.php:53
#: includes/Admin/List_Table_Subscribers.php:142
#: includes/Admin/List_Table_Transactions.php:97 wpuf-functions.php:3517
msgid "All"
msgstr ""

#: includes/Admin/Admin_Tools.php:58 includes/Admin/Admin_Tools.php:121
msgid "Select individual"
msgstr ""

#: includes/Admin/Admin_Tools.php:68 includes/Admin/Admin_Tools.php:134
#: includes/Admin/views/tools.php:11
msgid "Export"
msgstr ""

#: includes/Admin/Admin_Tools.php:76 includes/Admin/Admin_Tools.php:141
msgid "Sorry you have no form to export"
msgstr ""

#: includes/Admin/Admin_Tools.php:108
msgid "Registration Form Export"
msgstr ""

#: includes/Admin/Admin_Tools.php:150
msgid "Import forms"
msgstr ""

#: includes/Admin/Admin_Tools.php:153
msgid "Upload your JSON file and start imporing WPUF forms here"
msgstr ""

#: includes/Admin/Admin_Tools.php:162
msgid "Upload JSON File"
msgstr ""

#: includes/Admin/Admin_Tools.php:165
msgid "Importing JSON File"
msgstr ""

#: includes/Admin/Admin_Tools.php:227
msgid "Please select some form for exporting"
msgstr ""

#: includes/Admin/Admin_Tools.php:310
msgid "Are you Sure?"
msgstr ""

#: includes/Admin/Admin_Tools.php:313
msgid "All forms has been deleted"
msgstr ""

#: includes/Admin/Admin_Tools.php:317
msgid "Settings has been cleared!"
msgstr ""

#: includes/Admin/Admin_Tools.php:321
msgid "All transactions has been deleted!"
msgstr ""

#: includes/Admin/Admin_Tools.php:337
msgid "Page Installation"
msgstr ""

#: includes/Admin/Admin_Tools.php:340
msgid ""
"Clicking this button will create required pages for the plugin. Note: It'll "
"not delete/replace existing pages."
msgstr ""

#: includes/Admin/Admin_Tools.php:346 includes/Admin/Admin_Tools.php:350
msgid "Reset Settings"
msgstr ""

#: includes/Admin/Admin_Tools.php:349
msgid ""
"Caution: This tool will delete all the plugin settings of WP User Frontend "
"Pro"
msgstr ""

#: includes/Admin/Admin_Tools.php:355
msgid "Delete Forms"
msgstr ""

#: includes/Admin/Admin_Tools.php:358
msgid "Caution: This tool will delete all the post and registration/profile forms."
msgstr ""

#: includes/Admin/Admin_Tools.php:360
msgid "Delete Post Forms"
msgstr ""

#: includes/Admin/Admin_Tools.php:361
msgid "Delete Registration Forms"
msgstr ""

#: includes/Admin/Admin_Tools.php:362
msgid "Delete Subscriptions"
msgstr ""

#: includes/Admin/Admin_Tools.php:363
msgid "Delete Coupons"
msgstr ""

#: includes/Admin/Admin_Tools.php:371
msgid "This tool will delete all the transactions from the transaction table."
msgstr ""

#: includes/Admin/Admin_Tools.php:373
msgid "Delete Transactions"
msgstr ""

#: includes/Admin/Admin_Welcome.php:25 includes/Admin/Admin_Welcome.php:26
msgid "Welcome to WP User Frontend"
msgstr ""

#: includes/Admin/Customizer_Options.php:44
#: includes/Admin/Customizer_Options.php:85
#: includes/functions/settings-options.php:342
msgid "Show Billing Address"
msgstr ""

#: includes/Admin/Customizer_Options.php:45
#: includes/Admin/Customizer_Options.php:86
#: includes/Ajax/Address_Form_Ajax.php:167 includes/Traits/TaxableTrait.php:80
#: includes/Traits/TaxableTrait.php:189 includes/WPUF_Privacy.php:270
#: templates/dashboard/billing-address.php:51
#: templates/dashboard/billing-address.php:52
msgid "Country"
msgstr ""

#: includes/Admin/Customizer_Options.php:46
#: includes/Admin/Customizer_Options.php:87
#: includes/Ajax/Address_Form_Ajax.php:210
#: templates/dashboard/billing-address.php:90
#: templates/dashboard/billing-address.php:91
msgid "State/Province/Region"
msgstr ""

#: includes/Admin/Customizer_Options.php:47
#: includes/Admin/Customizer_Options.php:88
msgid "Address line 1"
msgstr ""

#: includes/Admin/Customizer_Options.php:48
#: includes/Admin/Customizer_Options.php:89
msgid "Address line 2"
msgstr ""

#: includes/Admin/Customizer_Options.php:49
#: includes/Admin/Customizer_Options.php:90
#: includes/Ajax/Address_Form_Ajax.php:265 includes/WPUF_Privacy.php:258
#: templates/dashboard/billing-address.php:148
#: templates/dashboard/billing-address.php:149
msgid "City"
msgstr ""

#: includes/Admin/Customizer_Options.php:50
#: includes/Admin/Customizer_Options.php:91
#: includes/Ajax/Address_Form_Ajax.php:275
msgid "Postal Code/ZIP"
msgstr ""

#: includes/Admin/Customizer_Options.php:68
msgid "Customize WPUF Settings"
msgstr ""

#: includes/Admin/Customizer_Options.php:75 includes/Frontend/Payment.php:156
#: wpuf-functions.php:2070
msgid "Billing Address"
msgstr ""

#: includes/Admin/Customizer_Options.php:78
msgid "These options let you change the appearance of the billing address."
msgstr ""

#: includes/Admin/Customizer_Options.php:104
#: includes/Admin/Customizer_Options.php:114
#. Translators: %s field name.
msgid "%s field"
msgstr ""

#: includes/Admin/Customizer_Options.php:120
msgid "Optional"
msgstr ""

#: includes/Admin/Dashboard_Metabox.php:19
msgid "WP User Frontend News & Updates"
msgstr ""

#: includes/Admin/Forms/Admin_Form.php:55
#: includes/Admin/Forms/Admin_Form.php:75
#: includes/Admin/Forms/Admin_Form.php:77
#: includes/Admin/Forms/Admin_Form.php:113
msgid "Forms"
msgstr ""

#: includes/Admin/Forms/Admin_Form.php:76
#: includes/Admin/Forms/Admin_Form.php:114
msgid "Form"
msgstr ""

#: includes/Admin/Forms/Admin_Form.php:78
#: includes/Admin/Forms/Admin_Form.php:117
#: includes/Admin/views/post-forms-list-table-view.php:9
msgid "Add Form"
msgstr ""

#: includes/Admin/Forms/Admin_Form.php:79
#: includes/Admin/Forms/Admin_Form.php:118
msgid "Add New Form"
msgstr ""

#: includes/Admin/Forms/Admin_Form.php:81
#: includes/Admin/Forms/Admin_Form.php:120
msgid "Edit Form"
msgstr ""

#: includes/Admin/Forms/Admin_Form.php:82
#: includes/Admin/Forms/Admin_Form.php:121
msgid "New Form"
msgstr ""

#: includes/Admin/Forms/Admin_Form.php:83
#: includes/Admin/Forms/Admin_Form.php:84
#: includes/Admin/Forms/Admin_Form.php:122
#: includes/Admin/Forms/Admin_Form.php:123
msgid "View Form"
msgstr ""

#: includes/Admin/Forms/Admin_Form.php:85
#: includes/Admin/Forms/Admin_Form.php:124
msgid "Search Form"
msgstr ""

#: includes/Admin/Forms/Admin_Form.php:86
#: includes/Admin/Forms/Admin_Form.php:125
msgid "No Form Found"
msgstr ""

#: includes/Admin/Forms/Admin_Form.php:87
#: includes/Admin/Forms/Admin_Form.php:126
msgid "No Form Found in Trash"
msgstr ""

#: includes/Admin/Forms/Admin_Form.php:89
#: includes/Admin/Forms/Admin_Form.php:128
msgid "Parent Form"
msgstr ""

#: includes/Admin/Forms/Admin_Form.php:93
msgid "Registraton Forms"
msgstr ""

#: includes/Admin/Forms/Admin_Form.php:115 includes/Free/Free_Loader.php:86
#: includes/Free/Free_Loader.php:87
msgid "Registration Forms"
msgstr ""

#: includes/Admin/Forms/Admin_Form.php:239
msgid "Post Settings"
msgstr ""

#: includes/Admin/Forms/Admin_Form.php:240
msgid "Edit Settings"
msgstr ""

#: includes/Admin/Forms/Admin_Form.php:242
msgid "Submission Restriction"
msgstr ""

#: includes/Admin/Forms/Admin_Form.php:246
msgid "Display Settings"
msgstr ""

#: includes/Admin/Forms/Admin_Form.php:267 includes/Free/Form_Element.php:222
#: includes/Free/Form_Element.php:260
msgid "Notification"
msgstr ""

#: includes/Admin/Forms/Admin_Form.php:303
#: includes/Admin/Forms/Admin_Form.php:309
msgid "- Select -"
msgstr ""

#: includes/Admin/Forms/Admin_Form.php:347
msgid "Post Fields"
msgstr ""

#: includes/Admin/Forms/Admin_Form.php:352
msgid "Taxonomies"
msgstr ""

#: includes/Admin/Forms/Admin_Form.php:445
msgid "Post Forms must have either Post Title, Post Body or Excerpt field"
msgstr ""

#: includes/Admin/Forms/Admin_Form_Builder.php:288
msgid "Advanced Options"
msgstr ""

#: includes/Admin/Forms/Admin_Form_Builder.php:289
msgid "Are you sure you want to delete this field?"
msgstr ""

#: includes/Admin/Forms/Admin_Form_Builder.php:292
msgid "OK"
msgstr ""

#: includes/Admin/Forms/Admin_Form_Builder.php:294
#: includes/Admin/views/shortcode-builder.php:70
msgid "Close"
msgstr ""

#: includes/Admin/Forms/Admin_Form_Builder.php:295
msgid "This field must contain at least one choice"
msgstr ""

#: includes/Admin/Forms/Admin_Form_Builder.php:296
#: includes/Fields/Form_Field_Checkbox.php:110
#: includes/Fields/Form_Field_Dropdown.php:107
#: includes/Fields/Form_Field_MultiDropdown.php:84
#: includes/Fields/Form_Field_Radio.php:113
msgid "Option"
msgstr ""

#: includes/Admin/Forms/Admin_Form_Builder.php:297
msgid "Column"
msgstr ""

#: includes/Admin/Forms/Admin_Form_Builder.php:298
msgid "This field must contain at least one column"
msgstr ""

#: includes/Admin/Forms/Admin_Form_Builder.php:299
msgid "is available in Pro version"
msgstr ""

#: includes/Admin/Forms/Admin_Form_Builder.php:300
msgid "Please upgrade to the Pro version to unlock all these awesome features"
msgstr ""

#: includes/Admin/Forms/Admin_Form_Builder.php:303
msgid "Get the Pro version"
msgstr ""

#: includes/Admin/Forms/Admin_Form_Builder.php:304
#: includes/Fields/Field_Contract.php:445
msgid "Select"
msgstr ""

#: includes/Admin/Forms/Admin_Form_Builder.php:305
msgid "Saved form data"
msgstr ""

#: includes/Admin/Forms/Admin_Form_Builder.php:306
msgid "You have unsaved changes."
msgstr ""

#: includes/Admin/Forms/Admin_Form_Handler.php:346
#: includes/Admin/Forms/Admin_Form_Handler.php:371
msgid "%d form moved to the trash."
msgid_plural "%d forms moved to the trash."
msgstr[0] ""
msgstr[1] ""

#: includes/Admin/Forms/Admin_Form_Handler.php:351
#: includes/Admin/Forms/Admin_Form_Handler.php:376
msgid "%d form restored from the trash."
msgid_plural "%d forms restored from the trash."
msgstr[0] ""
msgstr[1] ""

#: includes/Admin/Forms/Admin_Form_Handler.php:356
#: includes/Admin/Forms/Admin_Form_Handler.php:381
msgid "%d form permanently deleted."
msgid_plural "%d forms permanently deleted."
msgstr[0] ""
msgstr[1] ""

#: includes/Admin/Forms/Admin_Form_Handler.php:362
#: includes/Admin/Forms/Admin_Form_Handler.php:387
msgid "Form duplicated successfully. <a href=\"%s\">View form.</a>"
msgstr ""

#: includes/Admin/Forms/Field_Manager.php:151
#: includes/class-field-manager.php:185
msgid "Custom Fields"
msgstr ""

#: includes/Admin/Forms/Field_Manager.php:178
#: includes/class-field-manager.php:206
msgid "Others"
msgstr ""

#: includes/Admin/Forms/Form.php:185 includes/Admin/Forms/Form.php:235
msgid "Post Limit Exceeded for your purchased subscription pack."
msgstr ""

#: includes/Admin/Forms/Form.php:208
#. translators: %s: Pack page link
msgid ""
"You need to  <a href=\"%s\">purchase a subscription package</a> to post in "
"this form"
msgstr ""

#: includes/Admin/Forms/Form.php:215 includes/Admin/Forms/Form.php:248
#: includes/Admin/Forms/Form.php:255
msgid "Payment type not selected for this form. Please contact admin."
msgstr ""

#: includes/Admin/Forms/Post/Templates/Form_Template.php:102
msgid "Want a new integration? <a href=\"%s\" target=\"_blank\">Let us know</a>."
msgstr ""

#: includes/Admin/Forms/Post/Templates/Form_Template.php:214
msgid "Form Template"
msgstr ""

#: includes/Admin/Forms/Post/Templates/Form_Template.php:217
msgid "&mdash; No Template &mdash;"
msgstr ""

#: includes/Admin/Forms/Post/Templates/Form_Template.php:226
msgid ""
"If selected a form template, it will try to execute that integration "
"options when new post created and updated."
msgstr ""

#: includes/Admin/Forms/Post/Templates/List_Table_Admin_Post_Forms.php:54
#: wpuf-functions.php:63
msgid "Published"
msgstr ""

#: includes/Admin/Forms/Post/Templates/List_Table_Admin_Post_Forms.php:55
#: includes/Admin/Forms/Post/Templates/List_Table_Admin_Post_Forms.php:417
msgid "Trash"
msgstr ""

#: includes/Admin/Forms/Post/Templates/List_Table_Admin_Post_Forms.php:105
msgid "No form found."
msgstr ""

#: includes/Admin/Forms/Post/Templates/List_Table_Admin_Post_Forms.php:119
msgid "Move to Trash"
msgstr ""

#: includes/Admin/Forms/Post/Templates/List_Table_Admin_Post_Forms.php:123
#: includes/Admin/Forms/Post/Templates/List_Table_Admin_Post_Forms.php:429
msgid "Restore"
msgstr ""

#: includes/Admin/Forms/Post/Templates/List_Table_Admin_Post_Forms.php:124
#: includes/Admin/Forms/Post/Templates/List_Table_Admin_Post_Forms.php:430
msgid "Delete Permanently"
msgstr ""

#: includes/Admin/Forms/Post/Templates/List_Table_Admin_Post_Forms.php:321
msgid "Form Name"
msgstr ""

#: includes/Admin/Forms/Post/Templates/List_Table_Admin_Post_Forms.php:325
#: includes/Admin/views/premium.php:39
#: includes/Fields/Form_Pro_Upgrade_Fields.php:187
#: includes/Free/Form_Element.php:35
msgid "Shortcode"
msgstr ""

#: includes/Admin/Forms/Post/Templates/List_Table_Admin_Post_Forms.php:418
msgid "Duplicate"
msgstr ""

#: includes/Admin/Forms/Post/Templates/List_Table_Admin_Post_Forms.php:439
#: wpuf-functions.php:66
msgid "Draft"
msgstr ""

#: includes/Admin/Forms/Post/Templates/Post_Form_Template_Events_Calendar.php:17
msgid "The Events Calendar"
msgstr ""

#: includes/Admin/Forms/Post/Templates/Post_Form_Template_Events_Calendar.php:18
msgid "Form for creating events. The Events Calendar plugin is required."
msgstr ""

#: includes/Admin/Forms/Post/Templates/Post_Form_Template_Events_Calendar.php:26
msgid "Event Title"
msgstr ""

#: includes/Admin/Forms/Post/Templates/Post_Form_Template_Events_Calendar.php:31
msgid "Please enter your event title"
msgstr ""

#: includes/Admin/Forms/Post/Templates/Post_Form_Template_Events_Calendar.php:40
msgid "Event details"
msgstr ""

#: includes/Admin/Forms/Post/Templates/Post_Form_Template_Events_Calendar.php:43
msgid "Write the full description of your event"
msgstr ""

#: includes/Admin/Forms/Post/Templates/Post_Form_Template_Events_Calendar.php:59
msgid "Event Start"
msgstr ""

#: includes/Admin/Forms/Post/Templates/Post_Form_Template_Events_Calendar.php:72
msgid "Event End"
msgstr ""

#: includes/Admin/Forms/Post/Templates/Post_Form_Template_Events_Calendar.php:85
msgid "All Day Event"
msgstr ""

#: includes/Admin/Forms/Post/Templates/Post_Form_Template_Events_Calendar.php:100
msgid "Event Website"
msgstr ""

#: includes/Admin/Forms/Post/Templates/Post_Form_Template_Events_Calendar.php:111
msgid "Currency Symbol"
msgstr ""

#: includes/Admin/Forms/Post/Templates/Post_Form_Template_Events_Calendar.php:121
#: includes/Admin/List_Table_Transactions.php:50
msgid "Cost"
msgstr ""

#: includes/Admin/Forms/Post/Templates/Post_Form_Template_Events_Calendar.php:131
#: includes/Admin/Forms/Post/Templates/Post_Form_Template_Events_Calendar.php:132
#: includes/Admin/Forms/Post/Templates/Post_Form_Template_Post.php:82
#: includes/Admin/Forms/Post/Templates/Post_Form_Template_Post.php:83
#: includes/Fields/Form_Field_Featured_Image.php:13
#: includes/Fields/Form_Field_Featured_Image.php:146
#: templates/dashboard/list.php:7 templates/dashboard/posts.php:97
msgid "Featured Image"
msgstr ""

#: includes/Admin/Forms/Post/Templates/Post_Form_Template_Events_Calendar.php:135
msgid "Upload the main image of your event"
msgstr ""

#: includes/Admin/Forms/Post/Templates/Post_Form_Template_Events_Calendar.php:144
#: includes/Admin/Forms/Post/Templates/Post_Form_Template_Post.php:96
msgid "Excerpt"
msgstr ""

#: includes/Admin/Forms/Post/Templates/Post_Form_Template_Events_Calendar.php:147
msgid "Provide a short description of this event (optional)"
msgstr ""

#: includes/Admin/Forms/Post/Templates/Post_Form_Template_Events_Calendar.php:162
msgid "Event Tags"
msgstr ""

#: includes/Admin/Forms/Post/Templates/Post_Form_Template_Events_Calendar.php:165
#: includes/Admin/Forms/Post/Templates/Post_Form_Template_Post.php:119
msgid "Separate tags with commas."
msgstr ""

#: includes/Admin/Forms/Post/Templates/Post_Form_Template_Events_Calendar.php:178
msgid "This page is restricted. Please Log in / Register to view this page."
msgstr ""

#: includes/Admin/Forms/Post/Templates/Post_Form_Template_Events_Calendar.php:182
msgid "Create Event"
msgstr ""

#: includes/Admin/Forms/Post/Templates/Post_Form_Template_Events_Calendar.php:185
msgid ""
"Event has been updated successfully. <a target=\"_blank\" "
"href=\"%link%\">View event</a>"
msgstr ""

#: includes/Admin/Forms/Post/Templates/Post_Form_Template_Events_Calendar.php:188
msgid "Update Event"
msgstr ""

#: includes/Admin/Forms/Post/Templates/Post_Form_Template_Post.php:16
#: includes/Admin/views/shortcode-builder.php:8
msgid "Post Form"
msgstr ""

#: includes/Admin/Forms/Post/Templates/Post_Form_Template_Post.php:17
msgid "Form for creating a blog post."
msgstr ""

#: includes/Admin/Forms/Post/Templates/Post_Form_Template_Post.php:24
#: includes/Fields/Form_Field_Post_Title.php:7 includes/WPUF_Privacy.php:422
msgid "Post Title"
msgstr ""

#: includes/Admin/Forms/Post/Templates/Post_Form_Template_Post.php:29
msgid "Please enter your post name"
msgstr ""

#: includes/Admin/Forms/Post/Templates/Post_Form_Template_Post.php:40
msgid "Category"
msgstr ""

#: includes/Admin/Forms/Post/Templates/Post_Form_Template_Post.php:43
msgid "Select a category for your post"
msgstr ""

#: includes/Admin/Forms/Post/Templates/Post_Form_Template_Post.php:44
#: includes/Fields/Field_Contract.php:235
#: includes/Fields/Form_Field_Dropdown.php:108
#: includes/Fields/Form_Field_MultiDropdown.php:85
#: includes/Fields/Form_Field_Post_Taxonomy.php:462
msgid "- select -"
msgstr ""

#: includes/Admin/Forms/Post/Templates/Post_Form_Template_Post.php:61
msgid "Post description"
msgstr ""

#: includes/Admin/Forms/Post/Templates/Post_Form_Template_Post.php:64
msgid "Write the full description of your Post"
msgstr ""

#: includes/Admin/Forms/Post/Templates/Post_Form_Template_Post.php:86
msgid "Upload the main image of your post"
msgstr ""

#: includes/Admin/Forms/Post/Templates/Post_Form_Template_Post.php:99
msgid "Provide a short description of this post (optional)"
msgstr ""

#: includes/Admin/Forms/Post/Templates/Post_Form_Template_Post.php:116
#: includes/Fields/Form_Field_Post_Tags.php:9
msgid "Tags"
msgstr ""

#: includes/Admin/Forms/Post/Templates/Post_Form_Template_Post.php:137
msgid "Create Post"
msgstr ""

#: includes/Admin/Forms/Post/Templates/Post_Form_Template_Post.php:151
msgid ""
"Post has been updated successfully. <a target=\"_blank\" "
"href=\"%link%\">View post</a>"
msgstr ""

#: includes/Admin/Forms/Post/Templates/Post_Form_Template_Post.php:153
msgid "Update Post"
msgstr ""

#: includes/Admin/Forms/Post/Templates/Post_Form_Template_WooCommerce.php:15
msgid "WooCommerce Product"
msgstr ""

#: includes/Admin/Forms/Post/Templates/Post_Form_Template_WooCommerce.php:16
msgid "Create a simple product form for WooCommerce."
msgstr ""

#: includes/Admin/Forms/Post/Templates/Pro_Form_Preview_EDD.php:26
msgid "EDD Download"
msgstr ""

#: includes/Admin/List_Table_Subscribers.php:36
msgid "No subscribers found"
msgstr ""

#: includes/Admin/List_Table_Subscribers.php:47
msgid "User ID"
msgstr ""

#: includes/Admin/List_Table_Subscribers.php:48
msgid "User Name"
msgstr ""

#: includes/Admin/List_Table_Subscribers.php:49
msgid "Subscription ID"
msgstr ""

#: includes/Admin/List_Table_Subscribers.php:50
#: includes/Admin/List_Table_Transactions.php:47
#: templates/dashboard/list.php:11 templates/dashboard/posts.php:101
msgid "Status"
msgstr ""

#: includes/Admin/List_Table_Subscribers.php:51
#: includes/Admin/List_Table_Transactions.php:54
msgid "Gateway"
msgstr ""

#: includes/Admin/List_Table_Subscribers.php:52 includes/WPUF_Privacy.php:327
msgid "Transaction ID"
msgstr ""

#: includes/Admin/List_Table_Subscribers.php:53
msgid "Starts from"
msgstr ""

#: includes/Admin/List_Table_Subscribers.php:54
msgid "Expire date"
msgstr ""

#: includes/Admin/List_Table_Subscribers.php:143
#: includes/Admin/List_Table_Transactions.php:104
#: templates/dashboard/list.php:82 templates/dashboard/posts.php:188
msgid "Completed"
msgstr ""

#: includes/Admin/List_Table_Transactions.php:20
msgid "transaction"
msgstr ""

#: includes/Admin/List_Table_Transactions.php:21
msgid "transactions"
msgstr ""

#: includes/Admin/List_Table_Transactions.php:46
msgid "ID"
msgstr ""

#: includes/Admin/List_Table_Transactions.php:48
msgid "User"
msgstr ""

#: includes/Admin/List_Table_Transactions.php:49 includes/WPUF_Privacy.php:335
msgid "Subtotal"
msgstr ""

#: includes/Admin/List_Table_Transactions.php:51
#: includes/Free/Free_Loader.php:194 includes/Traits/TaxableTrait.php:503
#: includes/WPUF_Privacy.php:339
msgid "Tax"
msgstr ""

#: includes/Admin/List_Table_Transactions.php:52 includes/WPUF_Privacy.php:347
#: includes/WPUF_Privacy.php:418
msgid "Post ID"
msgstr ""

#: includes/Admin/List_Table_Transactions.php:53 includes/WPUF_Privacy.php:351
#: includes/WPUF_Privacy.php:471
msgid "Pack ID"
msgstr ""

#: includes/Admin/List_Table_Transactions.php:55
msgid "Payer"
msgstr ""

#: includes/Admin/List_Table_Transactions.php:57
msgid "Trans ID"
msgstr ""

#: includes/Admin/List_Table_Transactions.php:58
#: includes/Free/Form_Element.php:17
msgid "Date"
msgstr ""

#: includes/Admin/List_Table_Transactions.php:111 wpuf-functions.php:69
msgid "Pending"
msgstr ""

#: includes/Admin/List_Table_Transactions.php:135
#: includes/Admin/List_Table_Transactions.php:213
msgid "Accept"
msgstr ""

#: includes/Admin/List_Table_Transactions.php:137
#: includes/Admin/List_Table_Transactions.php:214
msgid "Reject"
msgstr ""

#: includes/Admin/List_Table_Transactions.php:199
msgid "No transactions found."
msgstr ""

#: includes/Admin/Menu.php:327
#: includes/Admin/views/post-forms-list-table-view.php:16
msgid "Submit Ideas"
msgstr ""

#: includes/Admin/Promotion.php:117
msgid "Sure! I'd love to!"
msgstr ""

#: includes/Admin/Promotion.php:118
msgid "I've already left a review"
msgstr ""

#: includes/Admin/Promotion.php:119
msgid "Never show again"
msgstr ""

#: includes/Admin/Promotion.php:261 includes/Admin/Whats_New.php:116
msgid "Dismiss this notice."
msgstr ""

#: includes/Admin/Shortcodes_Button.php:51
msgid "Add a Form"
msgstr ""

#: includes/Admin/Shortcodes_Button.php:53
msgid " Add Form"
msgstr ""

#: includes/Admin/Upgrades.php:121
msgid "WPUF Data Update Required"
msgstr ""

#: includes/Admin/Upgrades.php:122
msgid "Run the updater"
msgstr ""

#: includes/Admin/Upgrades.php:127
msgid ""
"It is strongly recommended that you backup your database before proceeding. "
"Are you sure you wish to run the updater now?"
msgstr ""

#: includes/Admin/Whats_New.php:73 includes/Admin/Whats_New.php:74
msgid "Whats New"
msgstr ""

#: includes/Admin/Whats_New.php:110
msgid "WP User Frontend - Version %s"
msgstr ""

#: includes/Admin/Whats_New.php:111
msgid ""
"Welcome to the new version of WP User Frontend. See what's been changed in "
"the <strong>%s</strong> version."
msgstr ""

#: includes/Admin/Whats_New.php:115
#: includes/Free/templates/page-registration-form.php:86
msgid "What's New?"
msgstr ""

#: includes/Admin/Whats_New.php:152
#: includes/Integrations/WPUF_ACF_Compatibility.php:72
#: includes/Integrations/WPUF_ACF_Compatibility.php:90
#: includes/Integrations/WPUF_ACF_Compatibility.php:156
#: includes/Widgets/Login_Widget.php:36 includes/Widgets/Login_Widget.php:62
#: includes/Widgets/Login_Widget.php:79 wpuf-functions.php:1537
#: wpuf-functions.php:1786
msgid "Permission denied"
msgstr ""

#: includes/Admin/Whats_New.php:163
msgid "Failed to dismiss notice"
msgstr ""

#: includes/Admin/template-parts/modal.php:5
msgid "Modal window. Press escape to close."
msgstr ""

#: includes/Admin/template-parts/modal.php:6
msgid "Close modal window"
msgstr ""

#: includes/Admin/template-parts/modal.php:10
msgid "Select a Template"
msgstr ""

#: includes/Admin/template-parts/modal.php:13
msgid "Select from a pre-defined template or from a <a href=\"%s\">blank form</a>"
msgstr ""

#: includes/Admin/template-parts/modal.php:24
#: includes/Admin/template-parts/modal.php:28
#: includes/Admin/template-parts/modal.php:32
msgid "Blank Form"
msgstr ""

#: includes/Admin/template-parts/modal.php:35
#: includes/Admin/template-parts/modal.php:71
msgid "Create Form"
msgstr ""

#: includes/Admin/template-parts/modal.php:56
msgid "This integration is not installed."
msgstr ""

#: includes/Admin/template-parts/modal.php:105
#: includes/Free/Free_Loader.php:984 includes/Free/Free_Loader.php:1066
#: includes/Free/templates/page-registration-form.php:156
msgid "Upgrade to PRO"
msgstr ""

#: includes/Admin/views/post-forms-list-table-view.php:27
msgid "Search Forms"
msgstr ""

#: includes/Admin/views/post-forms-list-table-view.php:43
msgid "Learn more about <a href=\"%s\" target=\"_blank\">Frontend Posting</a>"
msgstr ""

#: includes/Admin/views/premium.php:2 includes/Admin/views/premium.php:5
msgid "WPUF Pro"
msgstr ""

#: includes/Admin/views/premium.php:4
msgid ""
"Upgrade to the premium versions of WPUF and unlock even more useful "
"features."
msgstr ""

#: includes/Admin/views/premium.php:10
msgid "Pro Features"
msgstr ""

#: includes/Admin/views/premium.php:11
msgid ""
"WPUF Pro is designed just for you, specially to fulfil your business needs. "
"We have designed and curated every feature keeping your requirements in "
"mind."
msgstr ""

#: includes/Admin/views/premium.php:18 includes/Admin/views/premium.php:21
msgid "Registration Form Builder"
msgstr ""

#: includes/Admin/views/premium.php:22
msgid ""
"Registration form builder is a two way form which can be used both for user "
"registration and profile editing. You could also manage Register for "
"Subscription Package Purchase."
msgstr ""

#: includes/Admin/views/premium.php:28 includes/Admin/views/premium.php:31
msgid "Advanced Fields"
msgstr ""

#: includes/Admin/views/premium.php:33
#: includes/Fields/Form_Pro_Upgrade_Fields.php:47
#: includes/Free/Form_Element.php:20
msgid "Country List"
msgstr ""

#: includes/Admin/views/premium.php:34
msgid "Address"
msgstr ""

#: includes/Admin/views/premium.php:35
msgid "Date Field"
msgstr ""

#: includes/Admin/views/premium.php:36
#: includes/Fields/Form_Pro_Upgrade_Fields.php:88
msgid "Google Map"
msgstr ""

#: includes/Admin/views/premium.php:37
#: includes/Fields/Form_Pro_Upgrade_Fields.php:99
#: includes/Free/Form_Element.php:38
msgid "Action Hook"
msgstr ""

#: includes/Admin/views/premium.php:38
msgid "Rating"
msgstr ""

#: includes/Admin/views/premium.php:40
msgid "Number"
msgstr ""

#: includes/Admin/views/premium.php:41
msgid "Repeater"
msgstr ""

#: includes/Admin/views/premium.php:42
#: includes/Fields/Form_Pro_Upgrade_Fields.php:77
#: includes/Free/Form_Element.php:18
msgid "File Upload"
msgstr ""

#: includes/Admin/views/premium.php:43
msgid "Captcha"
msgstr ""

#: includes/Admin/views/premium.php:44
msgid "TOC"
msgstr ""

#: includes/Admin/views/premium.php:51 includes/Admin/views/premium.php:54
msgid "Manage Coupons"
msgstr ""

#: includes/Admin/views/premium.php:55
msgid ""
"Simple yet powerful coupon management system. Use Coupon codes for selling "
"subscription pack with discounts."
msgstr ""

#: includes/Admin/views/premium.php:61 includes/Admin/views/premium.php:64
msgid "Content Restrictions"
msgstr ""

#: includes/Admin/views/premium.php:65
msgid ""
"You can restrict premium content for users by access role, registration or "
"subscriptions only with just a shortcode."
msgstr ""

#: includes/Admin/views/premium.php:71 includes/Admin/views/premium.php:74
#: includes/Free/Form_Element.php:500 includes/Pro_Upgrades.php:85
msgid "Conditional Logic"
msgstr ""

#: includes/Admin/views/premium.php:75
msgid ""
"Configure your form’s settings and user flow based on conditional "
"selection. Your forms should appear just the way you want it."
msgstr ""

#: includes/Admin/views/premium.php:81 includes/Admin/views/premium.php:84
msgid "Multi-step Form"
msgstr ""

#: includes/Admin/views/premium.php:85
msgid ""
"Break down the long forms into smaller and attractive multi step forms. "
"Long and lengthy forms are uninviting, why build one?"
msgstr ""

#: includes/Admin/views/premium.php:93 includes/Free/Free_Loader.php:92
#: includes/Free/Free_Loader.php:1025
msgid "Modules"
msgstr ""

#: includes/Admin/views/premium.php:94
msgid "A bunch of awesome modules to speed up your business growth."
msgstr ""

#: includes/Admin/views/premium.php:101 includes/Admin/views/premium.php:121
#: includes/Admin/views/premium.php:124
msgid "BuddyPress Profile"
msgstr ""

#: includes/Admin/views/premium.php:104 includes/Free/Free_Loader.php:173
msgid "Social Login"
msgstr ""

#: includes/Admin/views/premium.php:105
msgid ""
"Allow your users to Register or Login using Social networks like Google, "
"Facebook, Twitter and LinkedIn."
msgstr ""

#: includes/Admin/views/premium.php:111 includes/Admin/views/premium.php:114
#: includes/Free/Free_Loader.php:180
msgid "User Directory"
msgstr ""

#: includes/Admin/views/premium.php:115
msgid ""
"Handle user listing and user profile in the frontend. Create a directory "
"site easily."
msgstr ""

#: includes/Admin/views/premium.php:125
msgid "Register and upgrade user profiles and sync data with BuddyPress."
msgstr ""

#: includes/Admin/views/premium.php:131 includes/Admin/views/premium.php:171
msgid "MailChimp Integration"
msgstr ""

#: includes/Admin/views/premium.php:134
msgid "User Analytics"
msgstr ""

#: includes/Admin/views/premium.php:135
msgid "Show user tracking info during post and registration directly on Frontend."
msgstr ""

#: includes/Admin/views/premium.php:141 includes/Admin/views/premium.php:144
msgid "Paid Membership Pro"
msgstr ""

#: includes/Admin/views/premium.php:145
msgid "Membership Integration of WP User Frontend with Paid Membership Pro."
msgstr ""

#: includes/Admin/views/premium.php:151 includes/Admin/views/premium.php:154
msgid "Stripe Payment"
msgstr ""

#: includes/Admin/views/premium.php:155
msgid ""
"Stripe payment gateway for WP User Frontend. Get your subscription payment "
"with Stripe."
msgstr ""

#: includes/Admin/views/premium.php:161 includes/Admin/views/premium.php:164
msgid "Mailpoet"
msgstr ""

#: includes/Admin/views/premium.php:165
msgid ""
"Add subscribers to mailpoet mailing list when they registers via WP User "
"Frontend Pro."
msgstr ""

#: includes/Admin/views/premium.php:174
msgid "MailChimp"
msgstr ""

#: includes/Admin/views/premium.php:175
msgid ""
"Integrate your desired form to your MailChimp email newsletter using latest "
"API."
msgstr ""

#: includes/Admin/views/premium.php:181 includes/Admin/views/premium.php:184
#: includes/Admin/views/premium.php:191 includes/Admin/views/premium.php:201
msgid "SMS Notification"
msgstr ""

#: includes/Admin/views/premium.php:185
msgid "Get instant SMS notification on your mobile when post submits on your site."
msgstr ""

#: includes/Admin/views/premium.php:194
msgid "Comment Manager"
msgstr ""

#: includes/Admin/views/premium.php:195
msgid "Handle comments in frontend. View / reply comments on post."
msgstr ""

#: includes/Admin/views/premium.php:204
msgid "QR Code Generator"
msgstr ""

#: includes/Admin/views/premium.php:205
msgid "Generate QR Code with your custom fields or custom post meta."
msgstr ""

#: includes/Admin/views/premium.php:211 includes/Admin/views/premium.php:214
msgid "More..."
msgstr ""

#: includes/Admin/views/premium.php:215
msgid "A bunch of more modules are coming soon."
msgstr ""

#: includes/Admin/views/premium.php:225
msgid "Upgrade To The Most Powerful Frontend Plugin"
msgstr ""

#: includes/Admin/views/premium.php:227
msgid "WP User Frontend Pro is the most powerful solution for your frontend needs."
msgstr ""

#: includes/Admin/views/shortcode-builder.php:5
msgid "Select a form to insert"
msgstr ""

#: includes/Admin/views/shortcode-builder.php:9
#: includes/Free/templates/page-registration-form.php:94
msgid "Registration Form"
msgstr ""

#: includes/Admin/views/shortcode-builder.php:13
msgid "Form Type"
msgstr ""

#: includes/Admin/views/shortcode-builder.php:69
msgid "Insert Form"
msgstr ""

#: includes/Admin/views/subscribers.php:4
msgid "Number of subscribers per page:"
msgstr ""

#: includes/Admin/views/support.php:187
msgid "Related Articles:"
msgstr ""

#: includes/Admin/views/support.php:205
msgid "General Help Questions"
msgstr ""

#: includes/Admin/views/support.php:205
msgid "View all Documentations"
msgstr ""

#: includes/Admin/views/support.php:210
msgid "Subscribe to Our Newsletter"
msgstr ""

#: includes/Admin/views/support.php:212
msgid ""
"Subscribe to our newsletter for regular <strong>tips</strong>, "
"<strong>offers</strong> and <strong>news updates</strong>."
msgstr ""

#: includes/Admin/views/support.php:218 includes/Free/Edit_Profile.php:108
#: includes/WPUF_Privacy.php:355
msgid "First Name"
msgstr ""

#: includes/Admin/views/support.php:229
msgid "Subscribe"
msgstr ""

#: includes/Admin/views/support.php:240
msgid "Plugin Setup"
msgstr ""

#: includes/Admin/views/support.php:246
#: includes/functions/settings-options.php:19
msgid "Frontend Posting"
msgstr ""

#: includes/Admin/views/support.php:252
msgid "Frontend Dashboard"
msgstr ""

#: includes/Admin/views/support.php:258
msgid "User Registration"
msgstr ""

#: includes/Admin/views/support.php:264
msgid "User Login"
msgstr ""

#: includes/Admin/views/support.php:270
msgid "Profile Editing"
msgstr ""

#: includes/Admin/views/support.php:276
msgid "Subscription &amp; Payment"
msgstr ""

#: includes/Admin/views/support.php:282 includes/Fields/Field_Contract.php:69
msgid "Content Restriction"
msgstr ""

#: includes/Admin/views/support.php:304
msgid "Learn More About Installation"
msgstr ""

#: includes/Admin/views/support.php:315
msgid "Learn More About Frontend Posting"
msgstr ""

#: includes/Admin/views/support.php:325
msgid "Learn More About Frontend Dashboard"
msgstr ""

#: includes/Admin/views/support.php:355
msgid "Learn More About Registration"
msgstr ""

#: includes/Admin/views/support.php:371
msgid "Learn More About Login"
msgstr ""

#: includes/Admin/views/support.php:388
msgid "Learn More About Profile Editing"
msgstr ""

#: includes/Admin/views/support.php:441
msgid "Learn More About Payments"
msgstr ""

#: includes/Admin/views/support.php:458
msgid "Learn More About Content Restriction"
msgstr ""

#: includes/Admin/views/support.php:467 includes/Admin/views/support.php:469
msgid "Like The Plugin?"
msgstr ""

#: includes/Admin/views/support.php:471
msgid "Your Review is very important to us as it helps us to grow more."
msgstr ""

#: includes/Admin/views/support.php:473
msgid "Review Us on WP.org"
msgstr ""

#: includes/Admin/views/support.php:477 includes/Admin/views/support.php:479
msgid "Found Any Bugs?"
msgstr ""

#: includes/Admin/views/support.php:481
msgid "Report any Bug that you Discovered, Get Instant Solutions."
msgstr ""

#: includes/Admin/views/support.php:483
msgid "Report to GitHub"
msgstr ""

#: includes/Admin/views/support.php:487 includes/Admin/views/support.php:489
msgid "Need Any Assistance?"
msgstr ""

#: includes/Admin/views/support.php:491
msgid "Our EXPERT Support Team is always ready to Help you out."
msgstr ""

#: includes/Admin/views/support.php:493
msgid "Contact Support"
msgstr ""

#: includes/Admin/views/tools.php:9
msgid "Import"
msgstr ""

#: includes/Ajax/Address_Form_Ajax.php:40
msgid "Some Required Fields are not filled!"
msgstr ""

#: includes/Ajax/Address_Form_Ajax.php:191 includes/Traits/TaxableTrait.php:108
#: includes/Traits/TaxableTrait.php:211 includes/Traits/TaxableTrait.php:265
#: templates/dashboard/billing-address.php:69
msgid "Choose a country"
msgstr ""

#: includes/Ajax/Address_Form_Ajax.php:224 includes/Traits/TaxableTrait.php:125
#: includes/Traits/TaxableTrait.php:160 includes/Traits/TaxableTrait.php:233
#: templates/dashboard/billing-address.php:111
msgid "Choose a state"
msgstr ""

#: includes/Ajax/Address_Form_Ajax.php:243
#: templates/dashboard/billing-address.php:134
msgid "Address Line 1 "
msgstr ""

#: includes/Ajax/Address_Form_Ajax.php:254
#: templates/dashboard/billing-address.php:142
msgid "Address Line 2 "
msgstr ""

#: includes/Ajax/Address_Form_Ajax.php:285
#: templates/dashboard/billing-address.php:167
msgid "Update Billing Address"
msgstr ""

#: includes/Ajax/Address_Form_Ajax.php:328
#: templates/dashboard/billing-address.php:32
msgid "Billing address is updated."
msgstr ""

#: includes/Ajax/Admin_Form_Builder_Ajax.php:23
msgid "form data is missing"
msgstr ""

#: includes/Ajax/Admin_Form_Builder_Ajax.php:35
msgid "Invalid form id"
msgstr ""

#: includes/Ajax/Admin_Form_Builder_Ajax.php:86
msgid "Invalid post type"
msgstr ""

#: includes/Ajax/Frontend_Form_Ajax.php:60
msgid "Minimum %d character is required for %s"
msgstr ""

#: includes/Ajax/Frontend_Form_Ajax.php:68
msgid "Maximum %d character is allowed for %s"
msgstr ""

#: includes/Ajax/Frontend_Form_Ajax.php:79
msgid "Minimum %d word is required for %s"
msgstr ""

#: includes/Ajax/Frontend_Form_Ajax.php:87
msgid "Maximum %d word is allowed for %s"
msgstr ""

#: includes/Ajax/Frontend_Form_Ajax.php:107
msgid "Using %s as shortcode is restricted"
msgstr ""

#: includes/Ajax/Frontend_Form_Ajax.php:335
msgid "Something went wrong"
msgstr ""

#: includes/Ajax/Frontend_Form_Ajax.php:407
#: includes/Ajax/Frontend_Form_Ajax.php:413
msgid ""
"Thank you for posting on our site. We have sent you an confirmation email. "
"Please check your inbox!"
msgstr ""

#: includes/Ajax/Frontend_Form_Ajax.php:483
msgid "Invalid email address."
msgstr ""

#: includes/Ajax/Frontend_Form_Ajax.php:509
msgid ""
"You already have an account in our site. Please login to continue.\n"
"\n"
"Clicking 'OK' will redirect you to the login page and you will lose the "
"form data.\n"
"Click 'Cancel' to stay at this page."
msgstr ""

#: includes/Ajax/Frontend_Form_Ajax.php:563
#: includes/Frontend_Render_Form.php:216
#: includes/class-frontend-render-form.php:324
msgid "You do not have sufficient permissions to access this form."
msgstr ""

#: includes/Ajax/Upload_Ajax.php:240 wpuf-functions.php:1056
msgid "Caption"
msgstr ""

#: includes/Ajax/Upload_Ajax.php:268
msgid "attach_id is required."
msgstr ""

#: includes/Ajax/Upload_Ajax.php:273
msgid "attachment not found."
msgstr ""

#: includes/Ajax/Upload_Ajax.php:282
msgid "Attachment deleted successfully."
msgstr ""

#: includes/Ajax/Upload_Ajax.php:284
msgid "Could not deleted the attachment"
msgstr ""

#: includes/Ajax/Upload_Ajax.php:286
msgid "Something went wrong."
msgstr ""

#: includes/Data/countries-formated.php:77
msgid "Bangladesh"
msgstr ""

#: includes/Fields/Field_Contract.php:41
msgid "Content restricted type"
msgstr ""

#: includes/Fields/Field_Contract.php:44
msgid "Minimun"
msgstr ""

#: includes/Fields/Field_Contract.php:45
msgid "Maximum"
msgstr ""

#: includes/Fields/Field_Contract.php:55
msgid "Content restricted by"
msgstr ""

#: includes/Fields/Field_Contract.php:58
msgid "Character"
msgstr ""

#: includes/Fields/Field_Contract.php:59
msgid "Word"
msgstr ""

#: includes/Fields/Field_Contract.php:73
msgid "Number of characters or words the author to be restricted in"
msgstr ""

#: includes/Fields/Field_Contract.php:306
msgid ""
"Check this option to mark the field required. A form will not submit unless "
"all required fields are provided."
msgstr ""

#: includes/Fields/Field_Contract.php:311
msgid "Field Size"
msgstr ""

#: includes/Fields/Field_Contract.php:314
msgid "Small"
msgstr ""

#: includes/Fields/Field_Contract.php:315
msgid "Medium"
msgstr ""

#: includes/Fields/Field_Contract.php:316
msgid "Large"
msgstr ""

#: includes/Fields/Field_Contract.php:330
#: includes/Fields/Form_Field_Column.php:99
msgid ""
"Provide a container class name for this field. Available classes: "
"wpuf-col-half, wpuf-col-half-last, wpuf-col-one-third, "
"wpuf-col-one-third-last"
msgstr ""

#: includes/Fields/Field_Contract.php:351
#: includes/Fields/Form_Field_Column.php:111
msgid "Everyone"
msgstr ""

#: includes/Fields/Field_Contract.php:353
#: includes/Fields/Form_Field_Column.php:113
msgid "Logged in users only"
msgstr ""

#: includes/Fields/Field_Contract.php:354
#: includes/Fields/Form_Field_Column.php:114
msgid "Subscription users only"
msgstr ""

#: includes/Fields/Field_Contract.php:358
#: includes/Fields/Form_Field_Column.php:118
msgid "Select option"
msgstr ""

#: includes/Fields/Field_Contract.php:374
msgid "Read Only"
msgstr ""

#: includes/Fields/Field_Contract.php:377
msgid "Make this field read only "
msgstr ""

#: includes/Fields/Field_Contract.php:381
msgid "Read only"
msgstr ""

#: includes/Fields/Field_Contract.php:389
msgid "Show Data in Post"
msgstr ""

#: includes/Fields/Field_Contract.php:399
msgid "Select Yes if you want to show the field data in single post."
msgstr ""

#: includes/Fields/Field_Contract.php:403
msgid "Hide Field Label in Post"
msgstr ""

#: includes/Fields/Field_Contract.php:413
msgid "Select Yes if you want to hide the field label in single post."
msgstr ""

#: includes/Fields/Field_Contract.php:467
#: includes/Fields/Form_Field_Checkbox.php:80
#: includes/Fields/Form_Field_Radio.php:84
msgid "Show in inline list"
msgstr ""

#: includes/Fields/Field_Contract.php:477
#: includes/Fields/Form_Field_Checkbox.php:90
#: includes/Fields/Form_Field_Radio.php:94
msgid "Show this option in an inline list"
msgstr ""

#: includes/Fields/Field_Contract.php:526
msgid "Selection Terms"
msgstr ""

#: includes/Fields/Field_Contract.php:530
msgid "Search the terms name. use ⇦ ⇨ for navigate"
msgstr ""

#: includes/Fields/Field_Contract.php:631
msgid "Add options for the form field"
msgstr ""

#: includes/Fields/Field_Contract.php:648
msgid "Number of rows in textarea"
msgstr ""

#: includes/Fields/Field_Contract.php:657
msgid "Number of columns in textarea"
msgstr ""

#: includes/Fields/Field_Contract.php:696
msgid "Select buttons to exclude"
msgstr ""

#: includes/Fields/Field_Contract.php:703
msgid ""
"Select button for exclude from frontend. Search button name. use ⇦ ⇨ for "
"navigate"
msgstr ""

#: includes/Fields/Form_Field_Column.php:79
msgid "Number of Columns"
msgstr ""

#: includes/Fields/Form_Field_Column.php:83
#: includes/Fields/Form_Field_SectionBreak.php:62
#: includes/Fields/Form_Field_reCaptcha.php:154
msgid "Title of the section"
msgstr ""

#: includes/Fields/Form_Field_Column.php:87
msgid "Space Between Columns"
msgstr ""

#: includes/Fields/Form_Field_Column.php:91
msgid "Add padding space between columns. e.g: 10"
msgstr ""

#: includes/Fields/Form_Field_Email.php:11
msgid "Email Address"
msgstr ""

#: includes/Fields/Form_Field_Featured_Image.php:124
#: includes/Fields/Form_Field_Image.php:118
msgid "Button Label"
msgstr ""

#: includes/Fields/Form_Field_Featured_Image.php:129
#: includes/Fields/Form_Field_Image.php:123
msgid "Enter a label for the Select button"
msgstr ""

#: includes/Fields/Form_Field_HTML.php:11
msgid "Custom HTML"
msgstr ""

#: includes/Fields/Form_Field_HTML.php:58
msgid "Html Codes"
msgstr ""

#: includes/Fields/Form_Field_HTML.php:62
msgid "Paste your HTML codes, WordPress shortcodes will also work here"
msgstr ""

#: includes/Fields/Form_Field_HTML.php:79
msgid "HTML Section"
msgstr ""

#: includes/Fields/Form_Field_Hidden.php:11
msgid "Hidden Field"
msgstr ""

#: includes/Fields/Form_Field_Image.php:13 includes/Free/Form_Element.php:13
msgid "Image Upload"
msgstr ""

#: includes/Fields/Form_Field_Numeric.php:9
#: includes/Fields/Form_Pro_Upgrade_Fields.php:110
#: includes/Free/Form_Element.php:21
msgid "Numeric Field"
msgstr ""

#: includes/Fields/Form_Field_Post_Content.php:11
#: includes/Free/Free_Loader.php:803
msgid "Post Content"
msgstr ""

#: includes/Fields/Form_Field_Post_Excerpt.php:9
msgid "Post Excerpt"
msgstr ""

#: includes/Fields/Form_Field_Radio.php:11
msgid "Radio"
msgstr ""

#: includes/Fields/Form_Field_SectionBreak.php:12
msgid "Section Break"
msgstr ""

#: includes/Fields/Form_Field_SectionBreak.php:70
msgid "Some details text about the section"
msgstr ""

#: includes/Fields/Form_Field_SectionBreak.php:87
msgid "Some description about this section"
msgstr ""

#: includes/Fields/Form_Field_Text.php:11
#: includes/Fields/Form_Field_Text.php:128
msgid "Text"
msgstr ""

#: includes/Fields/Form_Field_URL.php:11
msgid "Website URL"
msgstr ""

#: includes/Fields/Form_Field_URL.php:65
msgid "Open in : "
msgstr ""

#: includes/Fields/Form_Field_URL.php:68
msgid "Same Window"
msgstr ""

#: includes/Fields/Form_Field_URL.php:69
msgid "New Window"
msgstr ""

#: includes/Fields/Form_Field_URL.php:75
msgid "Choose whether the link will open in new tab or same window"
msgstr ""

#: includes/Fields/Form_Field_reCaptcha.php:12
#: includes/Free/Form_Element.php:36
msgid "reCaptcha"
msgstr ""

#: includes/Fields/Form_Field_reCaptcha.php:51
msgid "reCaptcha API key is missing."
msgstr ""

#: includes/Fields/Form_Field_reCaptcha.php:129
msgid "Site key and Secret key"
msgstr ""

#: includes/Fields/Form_Field_reCaptcha.php:131
msgid ""
"You need to set Site key and Secret key in <a href=\"%s\" "
"target=\"_blank\">Settings</a> in order to use \"Recaptcha\" field. <a "
"href=\"%s\" target=\"_blank\">Click here to get the these key</a>."
msgstr ""

#: includes/Fields/Form_Field_reCaptcha.php:168
msgid "Select reCaptcha type"
msgstr ""

#: includes/Fields/Form_Field_reCaptcha.php:176
msgid "Light"
msgstr ""

#: includes/Fields/Form_Field_reCaptcha.php:177
msgid "Dark"
msgstr ""

#: includes/Fields/Form_Field_reCaptcha.php:182
msgid "Select reCaptcha Theme"
msgstr ""

#: includes/Fields/Form_Pro_Upgrade_Fields.php:36
#: includes/Free/Form_Element.php:22
msgid "Address Field"
msgstr ""

#: includes/Fields/Form_Pro_Upgrade_Fields.php:58
msgid "Date / Time"
msgstr ""

#: includes/Fields/Form_Pro_Upgrade_Fields.php:66
msgid "Embed"
msgstr ""

#: includes/Fields/Form_Pro_Upgrade_Fields.php:121
msgid "Ratings"
msgstr ""

#: includes/Fields/Form_Pro_Upgrade_Fields.php:132
msgid "Linear Scale"
msgstr ""

#: includes/Fields/Form_Pro_Upgrade_Fields.php:143
msgid "Checkbox Grid"
msgstr ""

#: includes/Fields/Form_Pro_Upgrade_Fields.php:154
msgid "Multiple Choice Grid"
msgstr ""

#: includes/Fields/Form_Pro_Upgrade_Fields.php:165
#: includes/Free/Form_Element.php:16
msgid "Repeat Field"
msgstr ""

#: includes/Fields/Form_Pro_Upgrade_Fields.php:176
#: includes/Free/Form_Element.php:37
msgid "Really Simple Captcha"
msgstr ""

#: includes/Fields/Form_Pro_Upgrade_Fields.php:198
#: includes/Free/Form_Element.php:23
msgid "Step Start"
msgstr ""

#: includes/Fields/Form_Pro_Upgrade_Fields.php:209
msgid "Terms & Conditions"
msgstr ""

#: includes/Fields/Form_Pro_Upgrade_Fields.php:221
msgid "Math Captcha"
msgstr ""

#: includes/Fields/Form_Pro_Upgrade_Fields.php:233
msgid "QR Code"
msgstr ""

#: includes/Free/Edit_Profile.php:34 includes/Frontend/Payment.php:84
#: includes/functions/user/edit-user.php:40 templates/unauthorized.php:4
#. translators: %s: login url
msgid "This page is restricted. Please %s to view this page."
msgstr ""

#: includes/Free/Edit_Profile.php:75
msgid "<strong>Success</strong>: Profile updated"
msgstr ""

#: includes/Free/Edit_Profile.php:104 includes/Widgets/Login_Widget.php:292
#: includes/functions/user/edit-user.php:95
#: includes/functions/user/edit-user.php:155 templates/registration-form.php:55
msgid "Username"
msgstr ""

#: includes/Free/Edit_Profile.php:105
msgid "Usernames cannot be changed."
msgstr ""

#: includes/Free/Edit_Profile.php:113 includes/WPUF_Privacy.php:359
msgid "Last Name"
msgstr ""

#: includes/Free/Edit_Profile.php:118
msgid "Nickname"
msgstr ""

#: includes/Free/Edit_Profile.php:118 includes/Free/Edit_Profile.php:165
msgid "(required)"
msgstr ""

#: includes/Free/Edit_Profile.php:123
msgid "Display to Public as"
msgstr ""

#: includes/Free/Edit_Profile.php:161
msgid "Contact Info"
msgstr ""

#: includes/Free/Edit_Profile.php:165
msgid "E-mail"
msgstr ""

#: includes/Free/Edit_Profile.php:170
msgid "Website"
msgstr ""

#: includes/Free/Edit_Profile.php:187
msgid "About Yourself"
msgstr ""

#: includes/Free/Edit_Profile.php:191
msgid "Biographical Info"
msgstr ""

#: includes/Free/Edit_Profile.php:193
msgid ""
"Share a little biographical information to fill out your profile. This may "
"be shown publicly."
msgstr ""

#: includes/Free/Edit_Profile.php:196 templates/dashboard/edit-profile.php:59
msgid "New Password"
msgstr ""

#: includes/Free/Edit_Profile.php:204
msgid "Type your new password again."
msgstr ""

#: includes/Free/Edit_Profile.php:209
msgid "Password Strength"
msgstr ""

#: includes/Free/Edit_Profile.php:235 includes/Free/Form_Element.php:360
#: templates/dashboard/edit-profile.php:141
msgid "Update Profile"
msgstr ""

#: includes/Free/Edit_Profile.php:259
msgid "WPUF Post Lock"
msgstr ""

#: includes/Free/Edit_Profile.php:262
msgid "Lock Post:"
msgstr ""

#: includes/Free/Edit_Profile.php:268
msgid "Lock user from creating new post."
msgstr ""

#: includes/Free/Edit_Profile.php:272
msgid "Lock Reason:"
msgstr ""

#: includes/Free/Edit_Profile.php:279
msgid "Lock Edit Post:"
msgstr ""

#: includes/Free/Edit_Profile.php:285
msgid "Lock user from editing post."
msgstr ""

#: includes/Free/Edit_Profile.php:289
msgid "Edit Post Lock Reason:"
msgstr ""

#: includes/Free/Form_Element.php:12 includes/Free/Form_Element.php:31
msgid "Click to add to the editor"
msgstr ""

#: includes/Free/Form_Element.php:19
msgid "Google Maps"
msgstr ""

#: includes/Free/Form_Element.php:39
msgid "Term &amp; Conditions"
msgstr ""

#: includes/Free/Form_Element.php:68
msgid "Learn more about Automatic Post Expiration"
msgstr ""

#: includes/Free/Form_Element.php:133
msgid "Send Email to Author After Exceeding Post Expiration Time"
msgstr ""

#: includes/Free/Form_Element.php:159 includes/Free/Form_Element.php:163
msgid "Enable Multistep"
msgstr ""

#: includes/Free/Form_Element.php:166
msgid "If checked, form will be displayed in frontend in multiple steps"
msgstr ""

#: includes/Free/Form_Element.php:167
msgid " Learn more about Multistep"
msgstr ""

#: includes/Free/Form_Element.php:171
msgid "Multistep Progressbar Type"
msgstr ""

#: includes/Free/Form_Element.php:181
msgid "Choose how you want the progressbar"
msgstr ""

#: includes/Free/Form_Element.php:210
msgid "New post created"
msgstr ""

#: includes/Free/Form_Element.php:215
msgid "A post has been edited"
msgstr ""

#: includes/Free/Form_Element.php:219
msgid "New Post Notification"
msgstr ""

#: includes/Free/Form_Element.php:227 includes/Free/Form_Element.php:265
msgid "Enable post notification"
msgstr ""

#: includes/Free/Form_Element.php:230
msgid "Learn more about Email Notification"
msgstr ""

#: includes/Free/Form_Element.php:241 includes/Free/Form_Element.php:276
msgid "Subject"
msgstr ""

#: includes/Free/Form_Element.php:246 includes/Free/Form_Element.php:281
msgid "Message"
msgstr ""

#: includes/Free/Form_Element.php:253
msgid "Update Post Notification"
msgstr ""

#: includes/Free/Form_Element.php:289
msgid "You may use in to, subject & message:"
msgstr ""

#: includes/Free/Form_Element.php:314
msgid "Toggle All"
msgstr ""

#: includes/Free/Form_Element.php:318
msgid "Click on a form element to add to the editor"
msgstr ""

#: includes/Free/Form_Element.php:355
msgid "Registration successful"
msgstr ""

#: includes/Free/Form_Element.php:356
msgid "Profile updated successfully"
msgstr ""

#: includes/Free/Form_Element.php:359 includes/Free/Simple_Login.php:320
#: includes/Frontend/Registration.php:104 includes/Widgets/Login_Widget.php:230
#: includes/Widgets/Login_Widget.php:266
msgid "Register"
msgstr ""

#: includes/Free/Form_Element.php:368
msgid "Enable Email Verfication"
msgstr ""

#: includes/Free/Form_Element.php:376
msgid "New User Role"
msgstr ""

#: includes/Free/Form_Element.php:417
msgid "Registration success message"
msgstr ""

#: includes/Free/Form_Element.php:424
msgid "Update profile message"
msgstr ""

#: includes/Free/Form_Element.php:461
msgid "Submit Button text"
msgstr ""

#: includes/Free/Form_Element.php:468
msgid "Update Button text"
msgstr ""

#: includes/Free/Free_Loader.php:136 includes/Free/Free_Loader.php:137
#: includes/Free/Free_Loader.php:1406
msgid "Coupons"
msgstr ""

#: includes/Free/Free_Loader.php:166
msgid "SMS"
msgstr ""

#: includes/Free/Free_Loader.php:187
msgid "Invoices"
msgstr ""

#: includes/Free/Free_Loader.php:201
msgid "Content Filtering"
msgstr ""

#: includes/Free/Free_Loader.php:224
msgid "Comments Per Page"
msgstr ""

#: includes/Free/Free_Loader.php:226
msgid "Show how many comments per page in comments add-on"
msgstr ""

#: includes/Free/Free_Loader.php:234
msgid "Ipstack API Key"
msgstr ""

#: includes/Free/Free_Loader.php:236
msgid ""
"<a target=\"_blank\" href=\"https://ipstack.com/dashboard\">Register "
"here</a> to get your Free ipstack api key"
msgstr ""

#: includes/Free/Free_Loader.php:243
msgid "Google Map API"
msgstr ""

#: includes/Free/Free_Loader.php:245
msgid ""
"<a target=\"_blank\" "
"href=\"https://developers.google.com/maps/documentation/javascript\">API</"
"a> key is needed to render Google Maps"
msgstr ""

#: includes/Free/Free_Loader.php:252 wpuf-functions.php:2068
msgid "Edit Profile"
msgstr ""

#: includes/Free/Free_Loader.php:254
msgid "Allow user to update their profile information from the account page"
msgstr ""

#: includes/Free/Free_Loader.php:263
msgid "Profile Form"
msgstr ""

#: includes/Free/Free_Loader.php:265
msgid "User will use this form to update their information from the account page,"
msgstr ""

#: includes/Free/Free_Loader.php:274
msgid "Avatar Size"
msgstr ""

#: includes/Free/Free_Loader.php:276
msgid ""
"Avatar size to crop when upload using the registration/profile "
"form.(e.g:100x100)"
msgstr ""

#: includes/Free/Free_Loader.php:285
msgid "Pending User Message"
msgstr ""

#: includes/Free/Free_Loader.php:287
msgid "Pending user will see this message when try to log in."
msgstr ""

#: includes/Free/Free_Loader.php:288
msgid ""
"<strong>ERROR:</strong> Your account has to be approved by an administrator "
"before you can login."
msgstr ""

#: includes/Free/Free_Loader.php:296
msgid "Denied User Message"
msgstr ""

#: includes/Free/Free_Loader.php:298
msgid "Denied user will see this message when try to log in."
msgstr ""

#: includes/Free/Free_Loader.php:299
msgid ""
"<strong>ERROR:</strong> Your account has been denied by an administrator, "
"please contact admin to approve your account."
msgstr ""

#: includes/Free/Free_Loader.php:307
msgid "<span class=\"dashicons dashicons-money\"></span> Subscription"
msgstr ""

#: includes/Free/Free_Loader.php:315
msgid "<span class=\"dashicons dashicons-admin-generic\"></span> Template Settings"
msgstr ""

#: includes/Free/Free_Loader.php:323
msgid "<span class=\"dashicons dashicons-unlock\"></span> Reset Email"
msgstr ""

#: includes/Free/Free_Loader.php:331
msgid ""
"<span class=\"dashicons dashicons-email-alt\"></span> Resend Confirmation "
"Email"
msgstr ""

#: includes/Free/Free_Loader.php:339
msgid "<span class=\"dashicons dashicons-groups\"></span> Pending User Email"
msgstr ""

#: includes/Free/Free_Loader.php:347
msgid "<span class=\"dashicons dashicons-dismiss\"></span> Denied User Email"
msgstr ""

#: includes/Free/Free_Loader.php:355
msgid "<span class=\"dashicons dashicons-smiley\"></span> Approved User Email"
msgstr ""

#: includes/Free/Free_Loader.php:363
msgid "<span class=\"dashicons dashicons-smiley\"></span> Account Activated Email"
msgstr ""

#: includes/Free/Free_Loader.php:371
msgid "<span class=\"dashicons dashicons-saved\"></span> Approved Post Email"
msgstr ""

#: includes/Free/Free_Loader.php:380 includes/Free/Free_Loader.php:381
msgid "Clickatell name"
msgstr ""

#: includes/Free/Free_Loader.php:387 includes/Free/Free_Loader.php:388
msgid "Clickatell Password"
msgstr ""

#: includes/Free/Free_Loader.php:394 includes/Free/Free_Loader.php:395
msgid "Clickatell api"
msgstr ""

#: includes/Free/Free_Loader.php:401 includes/Free/Free_Loader.php:402
msgid "SMSGlobal Name"
msgstr ""

#: includes/Free/Free_Loader.php:408 includes/Free/Free_Loader.php:409
msgid "SMSGlobal Passord"
msgstr ""

#: includes/Free/Free_Loader.php:415 includes/Free/Free_Loader.php:416
msgid "Nexmo API"
msgstr ""

#: includes/Free/Free_Loader.php:422 includes/Free/Free_Loader.php:423
msgid "Nexmo API Secret"
msgstr ""

#: includes/Free/Free_Loader.php:429 includes/Free/Free_Loader.php:430
msgid "Twillo From Number"
msgstr ""

#: includes/Free/Free_Loader.php:436 includes/Free/Free_Loader.php:437
msgid "Twillo Account SID"
msgstr ""

#: includes/Free/Free_Loader.php:443 includes/Free/Free_Loader.php:444
msgid "Twillo Authro Token"
msgstr ""

#: includes/Free/Free_Loader.php:452
msgid "Enable Social Login"
msgstr ""

#: includes/Free/Free_Loader.php:454
msgid ""
"Enabling this will add Social Icons under registration form to allow users "
"to login or register using Social Profiles"
msgstr ""

#: includes/Free/Free_Loader.php:460
msgid "Facebook App Settings"
msgstr ""

#: includes/Free/Free_Loader.php:462 includes/Free/Free_Loader.php:489
#: includes/Free/Free_Loader.php:517 includes/Free/Free_Loader.php:545
#: includes/Free/Free_Loader.php:573
msgid "Create an App"
msgstr ""

#: includes/Free/Free_Loader.php:463
msgid " if you don't have one and fill App ID and App Secret below. "
msgstr ""

#: includes/Free/Free_Loader.php:468 includes/Free/Free_Loader.php:524
#: includes/Free/Free_Loader.php:580
msgid "Redirect URI"
msgstr ""

#: includes/Free/Free_Loader.php:475
msgid "App Id"
msgstr ""

#: includes/Free/Free_Loader.php:481
msgid "App Secret"
msgstr ""

#: includes/Free/Free_Loader.php:487
msgid "Twitter App Settings"
msgstr ""

#: includes/Free/Free_Loader.php:490
msgid " if you don't have one and fill Consumer key and Consumer Secret below."
msgstr ""

#: includes/Free/Free_Loader.php:496
msgid "Callback URL"
msgstr ""

#: includes/Free/Free_Loader.php:503
msgid "Consumer Key"
msgstr ""

#: includes/Free/Free_Loader.php:509
msgid "Consumer Secret"
msgstr ""

#: includes/Free/Free_Loader.php:515
msgid "Google App Settings"
msgstr ""

#: includes/Free/Free_Loader.php:518 includes/Free/Free_Loader.php:546
#: includes/Free/Free_Loader.php:574
msgid " if you don't have one and fill Client ID and Client Secret below."
msgstr ""

#: includes/Free/Free_Loader.php:531 includes/Free/Free_Loader.php:559
#: includes/Free/Free_Loader.php:587
msgid "Client ID"
msgstr ""

#: includes/Free/Free_Loader.php:537
msgid "Client secret"
msgstr ""

#: includes/Free/Free_Loader.php:543
msgid "Linkedin App Settings"
msgstr ""

#: includes/Free/Free_Loader.php:552
msgid "Redirect URL"
msgstr ""

#: includes/Free/Free_Loader.php:565 includes/Free/Free_Loader.php:593
msgid "Client Secret"
msgstr ""

#: includes/Free/Free_Loader.php:571
msgid "Instagram App Settings"
msgstr ""

#: includes/Free/Free_Loader.php:601
msgid "Profile Gallery Image Size "
msgstr ""

#: includes/Free/Free_Loader.php:602
msgid "Set the image size of picture gallery in frontend"
msgstr ""

#: includes/Free/Free_Loader.php:609
msgid "Avatar Size "
msgstr ""

#: includes/Free/Free_Loader.php:610
msgid "Set the image size of profile picture in frontend"
msgstr ""

#: includes/Free/Free_Loader.php:617
msgid "Profile Header Template"
msgstr ""

#: includes/Free/Free_Loader.php:629
msgid "User Listing Template"
msgstr ""

#: includes/Free/Free_Loader.php:646
msgid "Enable Invoices"
msgstr ""

#: includes/Free/Free_Loader.php:647
msgid "Enable sending invoices for completed payments"
msgstr ""

#: includes/Free/Free_Loader.php:654
msgid "Show Invoices"
msgstr ""

#: includes/Free/Free_Loader.php:655
msgid "Show Invoices option where <code>[wpuf_account]</code> is located"
msgstr ""

#: includes/Free/Free_Loader.php:663
msgid "Set Invoice Logo"
msgstr ""

#: includes/Free/Free_Loader.php:664
msgid "This sets the company Logo to be used in Invoice"
msgstr ""

#: includes/Free/Free_Loader.php:671
msgid "Set Invoice Color"
msgstr ""

#: includes/Free/Free_Loader.php:672
msgid "Set color code to be used in invoice"
msgstr ""

#: includes/Free/Free_Loader.php:679
msgid "From Address"
msgstr ""

#: includes/Free/Free_Loader.php:680
msgid ""
"This sets the provider information of the Invoice. Note: use the <xmp "
"class=\"wpuf-xmp-tag\"><br></xmp> tag to enter line breaks."
msgstr ""

#: includes/Free/Free_Loader.php:687
msgid "Invoice Title"
msgstr ""

#: includes/Free/Free_Loader.php:688
msgid "This sets the payment information title of the Invoice"
msgstr ""

#: includes/Free/Free_Loader.php:694
msgid "Invoice Paragraph"
msgstr ""

#: includes/Free/Free_Loader.php:695
msgid "This sets the payment information paragraph of the Invoice"
msgstr ""

#: includes/Free/Free_Loader.php:702
msgid "Invoice Footer"
msgstr ""

#: includes/Free/Free_Loader.php:703
msgid "This sets the footer of the Invoice"
msgstr ""

#: includes/Free/Free_Loader.php:709
msgid "Invoice Filename Prefix"
msgstr ""

#: includes/Free/Free_Loader.php:710
msgid "This sets the filename prefix of the Invoice"
msgstr ""

#: includes/Free/Free_Loader.php:716
msgid "Set Invoice Mail Subject"
msgstr ""

#: includes/Free/Free_Loader.php:717
msgid "This sets the mail subject of the Invoice"
msgstr ""

#: includes/Free/Free_Loader.php:723
msgid "Set Invoice Mail Body"
msgstr ""

#: includes/Free/Free_Loader.php:724
msgid "This sets the mail body of the Invoice"
msgstr ""

#: includes/Free/Free_Loader.php:732
msgid "Need help?"
msgstr ""

#: includes/Free/Free_Loader.php:733
msgid ""
"Visit the <a href=\"%s\" target=\"_blank\">Tax setup documentation</a> for "
"guidance on how to setup tax."
msgstr ""

#: includes/Free/Free_Loader.php:738
msgid "Enable Tax"
msgstr ""

#: includes/Free/Free_Loader.php:739
msgid "Enable tax on payments"
msgstr ""

#: includes/Free/Free_Loader.php:746
msgid "Base Country and State"
msgstr ""

#: includes/Free/Free_Loader.php:747
msgid "Select your base country and state"
msgstr ""

#: includes/Free/Free_Loader.php:752
msgid "Tax Rates"
msgstr ""

#: includes/Free/Free_Loader.php:753
msgid "Add tax rates for specific regions. Enter a percentage, such as 5 for 5%"
msgstr ""

#: includes/Free/Free_Loader.php:759
msgid "Fallback Tax Rate"
msgstr ""

#: includes/Free/Free_Loader.php:760
msgid ""
"Customers not in a specific rate will be charged this tax rate. Enter a "
"percentage, such as 5 for 5%"
msgstr ""

#: includes/Free/Free_Loader.php:768 includes/Free/Free_Loader.php:773
msgid "Show prices with tax"
msgstr ""

#: includes/Free/Free_Loader.php:769
msgid "If frontend prices will include tax or not"
msgstr ""

#: includes/Free/Free_Loader.php:774
msgid "Show prices without tax"
msgstr ""

#: includes/Free/Free_Loader.php:782
msgid "Enable Content Filtering"
msgstr ""

#: includes/Free/Free_Loader.php:783
msgid "Enable Content Filtering in frontend"
msgstr ""

#: includes/Free/Free_Loader.php:790
msgid "Keyword Dictionary"
msgstr ""

#: includes/Free/Free_Loader.php:791
msgid "Enter Keywords to Remove. Separate keywords with commas."
msgstr ""

#: includes/Free/Free_Loader.php:798
msgid "Filter main content"
msgstr ""

#: includes/Free/Free_Loader.php:799
msgid "Choose which content to filter."
msgstr ""

#: includes/Free/Free_Loader.php:802
msgid "Post Titles"
msgstr ""

#: includes/Free/Free_Loader.php:819
msgid "Upgrade to Pro"
msgstr ""

#: includes/Free/Free_Loader.php:1256
msgid "Credit Card"
msgstr ""

#: includes/Free/Free_Loader.php:1278
msgid "Taxonomy Restriction "
msgstr ""

#: includes/Free/Free_Loader.php:1296
msgid "Choose the taxonomy terms you want to enable for this pack:"
msgstr ""

#: includes/Free/Free_Loader.php:1410
msgid "Use Coupon codes for subscription for discounts."
msgstr ""

#: includes/Free/Free_Loader.php:1414
msgid "This feature is only available in the Pro Version."
msgstr ""

#: includes/Free/Free_Loader.php:1418
msgid "Upgrade to Pro Version"
msgstr ""

#: includes/Free/Free_Loader.php:1419
msgid "Learn more about Coupons"
msgstr ""

#: includes/Free/Simple_Login.php:316 includes/Widgets/Login_Widget.php:295
#: templates/login-form.php:77
msgid "Log In"
msgstr ""

#: includes/Free/Simple_Login.php:324
msgid "Lost Password"
msgstr ""

#: includes/Free/Simple_Login.php:369
msgid "Check your e-mail for the confirmation link."
msgstr ""

#: includes/Free/Simple_Login.php:373
msgid ""
"Please enter your username or email address. You will receive a link to "
"create a new password via email."
msgstr ""

#: includes/Free/Simple_Login.php:382
msgid "Your password has been reset successfully"
msgstr ""

#: includes/Free/Simple_Login.php:388
msgid "Enter your new password below."
msgstr ""

#: includes/Free/Simple_Login.php:399
msgid "You are now logged out."
msgstr ""

#: includes/Free/Simple_Login.php:425
msgid "Nonce is invalid"
msgstr ""

#: includes/Free/Simple_Login.php:444 includes/Frontend/Registration.php:214
msgid "Username is required."
msgstr ""

#: includes/Free/Simple_Login.php:450 includes/Frontend/Registration.php:221
msgid "Password is required."
msgstr ""

#: includes/Free/Simple_Login.php:457 includes/Traits/FieldableTrait.php:205
#: includes/class-frontend-render-form.php:877
msgid "Empty reCaptcha Field"
msgstr ""

#: includes/Free/Simple_Login.php:472 includes/Frontend/Registration.php:184
#: includes/Frontend/Registration.php:191
#: includes/Frontend/Registration.php:198
#: includes/Frontend/Registration.php:205
#: includes/Frontend/Registration.php:212
#: includes/Frontend/Registration.php:219
#: includes/Frontend/Registration.php:226
#: includes/Frontend/Registration.php:233
#: includes/Frontend/Registration.php:240
#: includes/Frontend/Registration.php:253
msgid "Error"
msgstr ""

#: includes/Free/Simple_Login.php:472 includes/Frontend/Registration.php:255
msgid "A user could not be found with this email address."
msgstr ""

#: includes/Free/Simple_Login.php:668
msgid "Please enter your password."
msgstr ""

#: includes/Free/Simple_Login.php:674
msgid "Passwords do not match."
msgstr ""

#: includes/Free/Simple_Login.php:722
msgid "Enter a username or e-mail address."
msgstr ""

#: includes/Free/Simple_Login.php:729
msgid "There is no user registered with that email address."
msgstr ""

#: includes/Free/Simple_Login.php:746
msgid "Invalid username or e-mail."
msgstr ""

#: includes/Free/Simple_Login.php:760
msgid "Password reset is not allowed for this user"
msgstr ""

#: includes/Free/Simple_Login.php:799
#. translators: %s: activation link
msgid ""
"<strong>Your account is not active.</strong><br>Please check your email for "
"activation link. <br><a href=\"%s\">Click here</a> to resend the activation "
"link"
msgstr ""

#: includes/Free/Simple_Login.php:820 includes/Free/Simple_Login.php:845
msgid "Activation URL is not valid"
msgstr ""

#: includes/Free/Simple_Login.php:831
msgid "Invalid User activation url"
msgstr ""

#: includes/Free/Simple_Login.php:837
msgid "User already verified"
msgstr ""

#: includes/Free/Simple_Login.php:853 includes/Free/Simple_Login.php:929
msgid "Your account has been activated"
msgstr ""

#: includes/Free/Simple_Login.php:856
msgid ""
"Your account has been verified , but you can't login until manually "
"approved your account by an administrator."
msgstr ""

#: includes/Free/Simple_Login.php:879
#. translators: %s: blogname
msgid "[%s] Your username and password info"
msgstr ""

#: includes/Free/Simple_Login.php:881 includes/Free/Simple_Login.php:981
#: includes/Frontend/Registration.php:291 includes/Widgets/Login_Widget.php:155
#. translators: %s: username
msgid "Username: %s"
msgstr ""

#: includes/Free/Simple_Login.php:882
msgid "To set your password, visit the following address:"
msgstr ""

#: includes/Free/Simple_Login.php:978
msgid "Someone requested that the password be reset for the following account:"
msgstr ""

#: includes/Free/Simple_Login.php:982 includes/Widgets/Login_Widget.php:156
msgid "If this was a mistake, just ignore this email and nothing will happen."
msgstr ""

#: includes/Free/Simple_Login.php:983 includes/Widgets/Login_Widget.php:157
msgid "To reset your password, visit the following address:"
msgstr ""

#: includes/Free/Simple_Login.php:994 includes/Widgets/Login_Widget.php:162
#. translators: %s: blogname
msgid "[%s] Password Reset"
msgstr ""

#: includes/Free/Simple_Login.php:1000
msgid "The e-mail could not be sent."
msgstr ""

#: includes/Free/Simple_Login.php:1000
msgid "Possible reason: your host may have disabled the mail() function."
msgstr ""

#: includes/Free/Simple_Login.php:1120
#. translators: %s: blogname
msgid "[%s] Account has been activated"
msgstr ""

#: includes/Free/Simple_Login.php:1122
#. translators: %s: username
msgid "Hi %s,"
msgstr ""

#: includes/Free/Simple_Login.php:1123
msgid "Congrats! Your account has been activated. To login visit the following url:"
msgstr ""

#: includes/Free/Simple_Login.php:1125
msgid "Thanks"
msgstr ""

#: includes/Free/Simple_Login.php:1151
msgid " Login "
msgstr ""

#: includes/Free/Subscription_Element.php:16
msgid "Recurring "
msgstr ""

#: includes/Free/Subscription_Element.php:20
msgid "Enable Recurring Payment"
msgstr ""

#: includes/Free/templates/page-registration-form.php:7
msgid "Registration form %s builder"
msgstr ""

#: includes/Free/templates/page-registration-form.php:11
msgid "Profile form %s builder"
msgstr ""

#: includes/Free/templates/page-registration-form.php:15
msgid "Create & Sell %s Subscription %s Package"
msgstr ""

#: includes/Free/templates/page-registration-form.php:19
msgid "Pre-defined %s Templates"
msgstr ""

#: includes/Free/templates/page-registration-form.php:23
msgid "Approval System %s after Registration"
msgstr ""

#: includes/Free/templates/page-registration-form.php:27
msgid "Email Notifications"
msgstr ""

#: includes/Free/templates/page-registration-form.php:31
msgid "Custom Field"
msgstr ""

#: includes/Free/templates/page-registration-form.php:35
msgid "BuddyPress %s Support"
msgstr ""

#: includes/Free/templates/page-registration-form.php:39
msgid "Social Login & %s Registration"
msgstr ""

#: includes/Free/templates/page-registration-form.php:46
msgid "Mailchimp %s Support"
msgstr ""

#: includes/Free/templates/page-registration-form.php:50
msgid "GetResponse %s Support"
msgstr ""

#: includes/Free/templates/page-registration-form.php:54
msgid "ConvertKit %s Support"
msgstr ""

#: includes/Free/templates/page-registration-form.php:58
msgid "Campaign Monitor %s Support"
msgstr ""

#: includes/Free/templates/page-registration-form.php:62
msgid "Mailpoet %s Support"
msgstr ""

#: includes/Free/templates/page-registration-form.php:66
msgid "Mailpoet 3 Support"
msgstr ""

#: includes/Free/templates/page-registration-form.php:81
msgid "Docs"
msgstr ""

#: includes/Free/templates/page-registration-form.php:96
msgid ""
"Use the following shortcode to add a %s simple and default WordPress %s "
"registration form."
msgstr ""

#: includes/Free/templates/page-registration-form.php:100
msgid "Copy"
msgstr ""

#: includes/Free/templates/page-registration-form.php:103
msgid "How to setup →"
msgstr ""

#: includes/Free/templates/page-registration-form.php:116
msgid "Unlock PRO Features"
msgstr ""

#: includes/Free/templates/page-registration-form.php:117
msgid ""
"Registration form builder is a two way form which can be used both for user "
"registration %s and profile editing."
msgstr ""

#: includes/Free/templates/page-registration-form.php:132
msgid "Email Marketing Integrations"
msgstr ""

#: includes/Free/templates/page-registration-form.php:148
msgid "Learn More →"
msgstr ""

#: includes/Frontend/Form_Preview.php:82
msgid "You must be logged in to preview this form."
msgstr ""

#: includes/Frontend/Form_Preview.php:87
msgid "Sorry, you are not eligible to preview this form."
msgstr ""

#: includes/Frontend/Frontend_Account.php:43
#: includes/functions/settings-options.php:349
msgid "Post Submission"
msgstr ""

#: includes/Frontend/Frontend_Account.php:44
#: includes/functions/settings-options.php:350
msgid "Enable if you want to allow users to submit post from the account page."
msgstr ""

#: includes/Frontend/Frontend_Account.php:51
#: includes/functions/settings-options.php:357
msgid "Submission Menu Label"
msgstr ""

#: includes/Frontend/Frontend_Account.php:52
#: includes/functions/settings-options.php:358
msgid "Label for post submission menu"
msgstr ""

#: includes/Frontend/Frontend_Account.php:54
#: includes/Frontend/Frontend_Account.php:78
#: includes/Integrations/WPUF_WCMp_Integration.php:128
#: includes/Integrations/WPUF_WCMp_Integration.php:146
#: includes/functions/settings-options.php:360
msgid "Submit Post"
msgstr ""

#: includes/Frontend/Frontend_Account.php:58
#: includes/functions/settings-options.php:364
msgid "Submission Form"
msgstr ""

#: includes/Frontend/Frontend_Account.php:59
#: includes/functions/settings-options.php:365
msgid ""
"Select a post form that will use to submit post by the users from their "
"account page."
msgstr ""

#: includes/Frontend/Frontend_Account.php:202
msgid "<p>You have not subscribed to any package yet.</p>"
msgstr ""

#: includes/Frontend/Frontend_Account.php:209
msgid "<p>You may have processed your payment, but the pack is not active yet.</p>"
msgstr ""

#: includes/Frontend/Frontend_Account.php:217
msgid "%sYour subscription pack is not exists. Please contact admin.%s"
msgstr ""

#: includes/Frontend/Frontend_Account.php:231
#. translators: %s: billing cycle number, %s: billing cycle period
msgid "For each"
msgstr ""

#: includes/Frontend/Frontend_Account.php:299
msgid "Nonce failure"
msgstr ""

#: includes/Frontend/Frontend_Account.php:310
msgid "First Name is a required field."
msgstr ""

#: includes/Frontend/Frontend_Account.php:313
msgid "Last Name is a required field."
msgstr ""

#: includes/Frontend/Frontend_Account.php:316
msgid "Email is a required field."
msgstr ""

#: includes/Frontend/Frontend_Account.php:325
msgid "Please provide a valid email address."
msgstr ""

#: includes/Frontend/Frontend_Account.php:327
msgid "This email address is already registered."
msgstr ""

#: includes/Frontend/Frontend_Account.php:332
msgid "Please fill out all password fields."
msgstr ""

#: includes/Frontend/Frontend_Account.php:335
msgid "Please enter your current password."
msgstr ""

#: includes/Frontend/Frontend_Account.php:338
msgid "Please re-enter your password."
msgstr ""

#: includes/Frontend/Frontend_Account.php:341
msgid "New passwords do not match."
msgstr ""

#: includes/Frontend/Frontend_Account.php:345
#: includes/Frontend/Frontend_Account.php:353
msgid "Your current password is incorrect."
msgstr ""

#: includes/Frontend/Frontend_Dashboard.php:88
msgid "Post Deleted"
msgstr ""

#: includes/Frontend/Frontend_Dashboard.php:165
msgid "Author Info"
msgstr ""

#: includes/Frontend/Frontend_Dashboard.php:204
#: templates/dashboard/posts.php:34
#. translators: %s: user display name
msgid "You are not the post author. Cheating huh!"
msgstr ""

#: includes/Frontend/Frontend_Form.php:48
msgid "You are not logged in"
msgstr ""

#: includes/Frontend/Frontend_Form.php:58
#: includes/Frontend/Frontend_Form.php:88
msgid "Invalid post"
msgstr ""

#: includes/Frontend/Frontend_Form.php:65
msgid "Your edit access for this post has been locked by an administrator."
msgstr ""

#: includes/Frontend/Frontend_Form.php:69
msgid "Your allocated time for editing this post has been expired."
msgstr ""

#: includes/Frontend/Frontend_Form.php:77
msgid "Your post edit access has been locked by an administrator."
msgstr ""

#: includes/Frontend/Frontend_Form.php:82
msgid "Post Editing is disabled"
msgstr ""

#: includes/Frontend/Frontend_Form.php:93
msgid "You are not allowed to edit"
msgstr ""

#: includes/Frontend/Frontend_Form.php:104
msgid "I don't know how to edit this post, I don't have the form ID"
msgstr ""

#: includes/Frontend/Frontend_Form.php:117
msgid "You can't edit a post while in pending mode."
msgstr ""

#: includes/Frontend/Frontend_Form.php:121
msgid "You're not allowed to edit this post."
msgstr ""

#: includes/Frontend/Frontend_Form.php:278
msgid "Post Saved"
msgstr ""

#: includes/Frontend/Frontend_Form.php:367
msgid "Email successfully verified. Please Login."
msgstr ""

#: includes/Frontend/Payment.php:29 includes/Frontend/Payment.php:30
msgid "PayPal"
msgstr ""

#: includes/Frontend/Payment.php:34 includes/Frontend/Payment.php:35
msgid "Bank Payment"
msgstr ""

#: includes/Frontend/Payment.php:90
msgid "Please select your payment page from admin panel"
msgstr ""

#: includes/Frontend/Payment.php:102
msgid "No subscription pack found."
msgstr ""

#: includes/Frontend/Payment.php:132
msgid "Your Free package has been activated. Enjoy!"
msgstr ""

#: includes/Frontend/Payment.php:136
msgid "You already have activated a Free package previously."
msgstr ""

#: includes/Frontend/Payment.php:188
msgid "Pricing & Plans"
msgstr ""

#: includes/Frontend/Payment.php:191
msgid "Change Pack"
msgstr ""

#: includes/Frontend/Payment.php:212
msgid "Selected Pack"
msgstr ""

#: includes/Frontend/Payment.php:216
msgid "Pack Price"
msgstr ""

#: includes/Frontend/Payment.php:223 includes/Frontend/Payment.php:288
#: includes/WPUF_Privacy.php:343
msgid "Total"
msgstr ""

#: includes/Frontend/Payment.php:243
msgid "Apply Coupon"
msgstr ""

#: includes/Frontend/Payment.php:251
msgid "Have a discount code?"
msgstr ""

#: includes/Frontend/Payment.php:282
msgid "Post cost"
msgstr ""

#: includes/Frontend/Payment.php:299
msgid "Choose Your Payment Method"
msgstr ""

#: includes/Frontend/Payment.php:346
msgid "Proceed"
msgstr ""

#: includes/Frontend/Payment.php:354
msgid "No Payment gateway found"
msgstr ""

#: includes/Frontend/Payment.php:528
#. translators: %s is site title name
msgid "New payment received at %s"
msgstr ""

#: includes/Frontend/Registration.php:193
msgid "First name is required."
msgstr ""

#: includes/Frontend/Registration.php:200
msgid "Last name is required."
msgstr ""

#: includes/Frontend/Registration.php:207
msgid "Email is required."
msgstr ""

#: includes/Frontend/Registration.php:228
msgid "Confirm Password is required."
msgstr ""

#: includes/Frontend/Registration.php:235
msgid "Passwords are not same."
msgstr ""

#: includes/Frontend/Registration.php:242
msgid "A user with same username already exists."
msgstr ""

#: includes/Frontend/Registration.php:287
#. translators: %s: site name
msgid "New user registration on your site %s:"
msgstr ""

#: includes/Frontend/Registration.php:293
#. translators: %s: email
msgid "E-mail: %s"
msgstr ""

#: includes/Frontend/Registration.php:300
#: includes/Frontend/Registration.php:311
#. translators: %s %s: site name subject
msgid "[%1$s] %2$s"
msgstr ""

#: includes/Frontend/Registration.php:303
#. translators: %s: username
msgid "Hi, %s"
msgstr ""

#: includes/Frontend/Registration.php:374
msgid "Subscription Page settings not set in admin settings"
msgstr ""

#: includes/Frontend.php:108
msgid "Please fix the errors to proceed"
msgstr ""

#: includes/Frontend.php:110
msgid "Word limit reached"
msgstr ""

#: includes/Frontend.php:111
msgid "Are you sure you want to cancel your current subscription ?"
msgstr ""

#: includes/Frontend.php:116
msgid "Maximum word limit reached. Please shorten your texts."
msgstr ""

#: includes/Frontend.php:119
msgid ""
"This field supports a maximum of %number% words, and the limit is reached. "
"Remove a few words to reach the acceptable limit of the field."
msgstr ""

#: includes/Frontend.php:123
msgid "Minimum word required."
msgstr ""

#: includes/Frontend.php:124
msgid "This field requires minimum %number% words. Please add some more text."
msgstr ""

#: includes/Frontend.php:127
msgid "Maximum character limit reached. Please shorten your texts."
msgstr ""

#: includes/Frontend.php:130
msgid ""
"This field supports a maximum of %number% characters, and the limit is "
"reached. Remove a few characters to reach the acceptable limit of the field."
msgstr ""

#: includes/Frontend.php:134
msgid "Minimum character required."
msgstr ""

#: includes/Frontend.php:135
msgid ""
"This field requires minimum %number% characters. Please add some more "
"character."
msgstr ""

#: includes/Frontend.php:140
msgid "Using %shortcode% is restricted"
msgstr ""

#: includes/Frontend.php:147
msgid "is required"
msgstr ""

#: includes/Frontend.php:148
msgid "does not match"
msgstr ""

#: includes/Frontend.php:149
msgid "is not valid"
msgstr ""

#: includes/Frontend_Render_Form.php:300
#: includes/class-frontend-render-form.php:910
#: templates/dashboard/posts.php:120
msgid "Featured"
msgstr ""

#: includes/Frontend_Render_Form.php:305
#: includes/class-frontend-render-form.php:915
msgid "Mark the %s as featured (remaining %d)"
msgstr ""

#: includes/Integrations/WPUF_ACF_Compatibility.php:180
msgid "%s Detected"
msgstr ""

#: includes/Integrations/WPUF_ACF_Compatibility.php:182
msgid ""
"Hey, looks like you have <strong>%s</strong> installed. What do you want to "
"do with WPUF?"
msgstr ""

#: includes/Integrations/WPUF_ACF_Compatibility.php:185
msgid ""
"It will update compatibility option only, so existing custom fields data "
"format will not change."
msgstr ""

#: includes/Integrations/WPUF_ACF_Compatibility.php:188
msgid ""
"It will update existing custom fields data to ACF format and update "
"compatibility option too."
msgstr ""

#: includes/Integrations/WPUF_ACF_Compatibility.php:193
msgid "Compatible"
msgstr ""

#: includes/Integrations/WPUF_ACF_Compatibility.php:196
msgid "Compatible & Migrate"
msgstr ""

#: includes/Integrations/WPUF_ACF_Compatibility.php:199
msgid "No Thanks"
msgstr ""

#: includes/Integrations/WPUF_Dokan_Integration.php:34
#: includes/Integrations/WPUF_WC_Vendors_Integration.php:99
msgid "Posts"
msgstr ""

#: includes/Integrations/WPUF_Dokan_Integration.php:86
#: includes/Integrations/WPUF_WCMp_Integration.php:38
#: includes/Integrations/WPUF_WC_Vendors_Integration.php:35
msgid "Allow Post"
msgstr ""

#: includes/Integrations/WPUF_Dokan_Integration.php:87
msgid "Allow Vendors to submit post from dashboard area"
msgstr ""

#: includes/Integrations/WPUF_Dokan_Integration.php:93
#: includes/Integrations/WPUF_WCMp_Integration.php:47
#: includes/Integrations/WPUF_WC_Vendors_Integration.php:42
msgid "Select Post Form"
msgstr ""

#: includes/Integrations/WPUF_Dokan_Integration.php:94
#: includes/Integrations/WPUF_WCMp_Integration.php:52
#: includes/Integrations/WPUF_WC_Vendors_Integration.php:43
msgid "Select a post form that will show on the vendor dashboard."
msgstr ""

#: includes/Integrations/WPUF_WCMp_Integration.php:42
#: includes/Integrations/WPUF_WC_Vendors_Integration.php:36
msgid "If checked, vendor can submit post from dashboard area."
msgstr ""

#: includes/Integrations/WPUF_WCMp_Integration.php:85
msgid "Vendor Submit Post"
msgstr ""

#: includes/Integrations/WPUF_WCMp_Integration.php:90
msgid "Set endpoint for vendor submit post page"
msgstr ""

#: includes/Setup_Wizard.php:136
msgid "Introduction"
msgstr ""

#: includes/Setup_Wizard.php:146
msgid "Ready!"
msgstr ""

#: includes/Setup_Wizard.php:183
msgid "WPUF &rsaquo; Setup Wizard"
msgstr ""

#: includes/Setup_Wizard.php:256
msgid "Return to the WordPress Dashboard"
msgstr ""

#: includes/Setup_Wizard.php:297
msgid "Welcome to the world of WPUF!"
msgstr ""

#: includes/Setup_Wizard.php:298
msgid ""
"Thank you for choosing WPUF to power your websites frontend! This quick "
"setup wizard will help you configure the basic settings. <strong>It’s "
"completely optional and shouldn’t take longer than a minute.</strong>"
msgstr ""

#: includes/Setup_Wizard.php:299
msgid ""
"No time right now? If you don’t want to go through the wizard, you can skip "
"and return to the WordPress dashboard. Come back anytime if you change your "
"mind!"
msgstr ""

#: includes/Setup_Wizard.php:301
msgid "Let's Go!"
msgstr ""

#: includes/Setup_Wizard.php:302
msgid "Not right now"
msgstr ""

#: includes/Setup_Wizard.php:313
msgid "Basic Setting"
msgstr ""

#: includes/Setup_Wizard.php:320
msgid "Make payment enable for user to add posts on frontend."
msgstr ""

#: includes/Setup_Wizard.php:327
msgid "Install neccessery pages on your site frontend."
msgstr ""

#: includes/Setup_Wizard.php:332
msgid "Share Essentials "
msgstr ""

#: includes/Setup_Wizard.php:364
msgid "Continue"
msgstr ""

#: includes/Setup_Wizard.php:365
msgid "Skip this step"
msgstr ""

#: includes/Setup_Wizard.php:414
msgid "Thank you!"
msgstr ""

#: includes/Setup_Wizard.php:419
msgid "Welcome to Awesomeness!"
msgstr ""

#: includes/Setup_Wizard.php:423
msgid "Go to Full Settings"
msgstr ""

#: includes/Traits/TaxableTrait.php:81 includes/Traits/TaxableTrait.php:190
msgid "State / Province"
msgstr ""

#: includes/Traits/TaxableTrait.php:191
msgid "Rate"
msgstr ""

#: includes/Traits/TaxableTrait.php:191
msgid ""
"Regional tax rates: When a customer enters an address on payment page that "
"matches the specified region for this tax rate, the payment tax will adjust "
"automatically. Enter a percentage, such as 5 for 5%."
msgstr ""

#: includes/Traits/TaxableTrait.php:248 includes/Traits/TaxableTrait.php:280
msgid "Remove Rate"
msgstr ""

#: includes/Traits/TaxableTrait.php:285
msgid "Add Tax Rate"
msgstr ""

#: includes/User_Subscription.php:59
msgid "You must <a href=\"%s\">purchase a subscription package</a> before posting"
msgstr ""

#: includes/User_Subscription.php:64
msgid "The subscription pack has expired. Please buy a pack."
msgstr ""

#: includes/User_Subscription.php:324 templates/dashboard/subscription.php:3
msgid "Subscription Details"
msgstr ""

#: includes/User_Subscription.php:326 templates/dashboard/subscription.php:5
msgid "Subcription Name: "
msgstr ""

#: includes/User_Subscription.php:328 templates/dashboard/subscription.php:7
msgid "Package & billing details: "
msgstr ""

#: includes/User_Subscription.php:339 templates/dashboard/subscription.php:20
msgid "Remaining post: "
msgstr ""

#: includes/User_Subscription.php:353 templates/dashboard/subscription.php:36
#: templates/dashboard/subscription.php:48
msgid "Unlimited"
msgstr ""

#: includes/User_Subscription.php:384
msgid "Change"
msgstr ""

#: includes/WPUF_Privacy.php:40
msgid ""
"This sample policy includes the basics around what personal data you may be "
"collecting, storing and sharing, as well as who may have access to that "
"data. Depending on what settings are enabled and which additional plugins "
"are used, the specific information shared by your form will vary. We "
"recommend consulting with a lawyer when deciding what information to "
"disclose on your privacy policy."
msgstr ""

#: includes/WPUF_Privacy.php:42
msgid ""
"We collect information about you during the form submission process on our "
"WordPress website."
msgstr ""

#: includes/WPUF_Privacy.php:43
msgid "What we collect and store"
msgstr ""

#: includes/WPUF_Privacy.php:44
msgid "While you visit our , we’ll track:"
msgstr ""

#: includes/WPUF_Privacy.php:46
msgid ""
"Form Fields Data: Forms Fields data includes the available field types when "
"creating a form. We’ll use this to, for example, collect informations like "
"Name, Email and other available fields."
msgstr ""

#: includes/WPUF_Privacy.php:47
msgid ""
"Location, IP address and browser type: we’ll use this for purposes like "
"estimating taxes and shipping. Also, for reducing fraudulent activities and "
"prevent identity theft while placing orders"
msgstr ""

#: includes/WPUF_Privacy.php:48
msgid ""
"Transaction Details: we’ll ask you to enter this so we can, for instance, "
"provide & regulate subscription packs that you bought and keep track of "
"your payment details for subscription packs!"
msgstr ""

#: includes/WPUF_Privacy.php:50
msgid ""
"We’ll also use cookies to keep track of form elements while you’re browsing "
"our site."
msgstr ""

#: includes/WPUF_Privacy.php:51
msgid ""
"Note: you may want to further detail your cookie policy, and link to that "
"section from here."
msgstr ""

#: includes/WPUF_Privacy.php:52
msgid ""
"When you fill up a form, we’ll ask you to provide information including "
"your name, billing address, shipping address, email address, phone number, "
"credit card/payment details and optional account information like username "
"and password and any other form fields found in the form building options. "
"We’ll use this information for purposes, such as, to:"
msgstr ""

#: includes/WPUF_Privacy.php:54
msgid "Send you information about your account and order"
msgstr ""

#: includes/WPUF_Privacy.php:55
msgid "Respond to your requests, including transaction details and complaints"
msgstr ""

#: includes/WPUF_Privacy.php:56
msgid "Process payments and prevent fraud"
msgstr ""

#: includes/WPUF_Privacy.php:57
msgid "Set up your account"
msgstr ""

#: includes/WPUF_Privacy.php:58
msgid "Comply with any legal obligations we have, such as calculating taxes"
msgstr ""

#: includes/WPUF_Privacy.php:59
msgid "Improve our form offerings"
msgstr ""

#: includes/WPUF_Privacy.php:60
msgid "Send you marketing messages, if you choose to receive them"
msgstr ""

#: includes/WPUF_Privacy.php:62
msgid ""
"If you create an account, we will store your name, address, email and phone "
"number, which will be used to populate the form fields for future "
"submissions."
msgstr ""

#: includes/WPUF_Privacy.php:63
msgid ""
"We generally store information about you for as long as we need the "
"information for the purposes for which we collect and use it, and we are "
"not legally required to continue keeping it. For example, we will store "
"form submission information for XXX years for tax, accounting and marketing "
"purposes. This includes your name, email address and billing and shipping "
"addresses."
msgstr ""

#: includes/WPUF_Privacy.php:64
msgid "Who on our team has access"
msgstr ""

#: includes/WPUF_Privacy.php:65
msgid ""
"Members of our team have access to the information you provide us. For "
"example, Administrators and Editors and any body else who has permission "
"can access:"
msgstr ""

#: includes/WPUF_Privacy.php:67
msgid "Form submission information and other details related to it"
msgstr ""

#: includes/WPUF_Privacy.php:68
msgid ""
"Customer information like your name, email address, and billing and "
"shipping information."
msgstr ""

#: includes/WPUF_Privacy.php:70
msgid ""
"Our team members have access to this information to help fulfill "
"transactions and support you."
msgstr ""

#: includes/WPUF_Privacy.php:71
msgid "What we share with others"
msgstr ""

#: includes/WPUF_Privacy.php:72
msgid ""
"In this section you should list who you’re sharing data with, and for what "
"purpose. This could include, but may not be limited to, analytics, "
"marketing, payment gateways, shipping providers, and third party embeds."
msgstr ""

#: includes/WPUF_Privacy.php:73
msgid ""
"We share information with third parties who help us provide our orders and "
"store services to you; for example --"
msgstr ""

#: includes/WPUF_Privacy.php:74 includes/functions/settings-options.php:39
msgid "Payments"
msgstr ""

#: includes/WPUF_Privacy.php:75
msgid ""
"In this subsection you should list which third party payment processors "
"you’re using to take payments on your site since these may handle customer "
"data. We’ve included PayPal as an example, but you should remove this if "
"you’re not using PayPal."
msgstr ""

#: includes/WPUF_Privacy.php:76
msgid ""
"We accept payments through PayPal. When processing payments, some of your "
"data will be passed to PayPal, including information required to process or "
"support the payment, such as the purchase total and billing information."
msgstr ""

#: includes/WPUF_Privacy.php:77
msgid ""
"Please see the <a "
"href=\"https://www.paypal.com/us/webapps/mpp/ua/privacy-full\">PayPal "
"Privacy Policy</a> for more details."
msgstr ""

#: includes/WPUF_Privacy.php:78
msgid ""
"Also, we accept payments through Stripe. When processing payments, some of "
"your data will be passed to Stripe, including information required to "
"process or support the payment, such as the purchase total and billing "
"information."
msgstr ""

#: includes/WPUF_Privacy.php:79
msgid ""
"Please see the <a href=\"https://stripe.com/us/privacy\">Stripe Privacy "
"Policy</a> for more details."
msgstr ""

#: includes/WPUF_Privacy.php:80
msgid "Available Modules"
msgstr ""

#: includes/WPUF_Privacy.php:81
msgid ""
"In this subsection you should list which third party modules you’re using "
"to increase the functionality of your created forms using WP User Frontend "
"since these may handle customer data."
msgstr ""

#: includes/WPUF_Privacy.php:82
msgid ""
"WP User Frontend Pro comes with support for modules like MailChimp, "
"ConvertKit, Stipe, Paid Membership Pro, MailPoet, Zapier, GetResponse, "
"MailPoet 3, Campaign Monitor, Social Login, BuddyPress. Please note any "
"future modules that will be added will have some data transferred to their "
"own platform which falls in their own data policy. "
msgstr ""

#: includes/WPUF_Privacy.php:83
msgid ""
"As an example while using MailChimp for your marketing email automation "
"service by integrating it with WP User Frontend, some of your data will be "
"passed to MailChimp, including information required to process or support "
"the email marketing services, such as name, email address and any other "
"information that you intend to pass or collect including all collected "
"information through subscription. "
msgstr ""

#: includes/WPUF_Privacy.php:84
msgid ""
"Please see the <a href=\"https://mailchimp.com/legal/privacy/\">MailChimp "
"Privacy Policy</a> for more details."
msgstr ""

#: includes/WPUF_Privacy.php:99 includes/WPUF_Privacy.php:130
#: includes/WPUF_Privacy.php:170
msgid "WPUF User Data"
msgstr ""

#: includes/WPUF_Privacy.php:104 includes/WPUF_Privacy.php:292
msgid "WPUF Subscription Data"
msgstr ""

#: includes/WPUF_Privacy.php:109 includes/WPUF_Privacy.php:322
msgid "WPUF Transaction Data"
msgstr ""

#: includes/WPUF_Privacy.php:114 includes/WPUF_Privacy.php:413
msgid "WPUF Post Data"
msgstr ""

#: includes/WPUF_Privacy.php:171
msgid "WP User Frontend user data."
msgstr ""

#: includes/WPUF_Privacy.php:250
msgid "Billing Address 1"
msgstr ""

#: includes/WPUF_Privacy.php:254
msgid "Billing Address 2"
msgstr ""

#: includes/WPUF_Privacy.php:262
msgid "State"
msgstr ""

#: includes/WPUF_Privacy.php:266
msgid "Zip"
msgstr ""

#: includes/WPUF_Privacy.php:293
msgid "WP User Frontend subscription data."
msgstr ""

#: includes/WPUF_Privacy.php:323
msgid "WP User Frontend transaction data."
msgstr ""

#: includes/WPUF_Privacy.php:331
msgid "Payment Status"
msgstr ""

#: includes/WPUF_Privacy.php:367
msgid "Payment Type"
msgstr ""

#: includes/WPUF_Privacy.php:371
msgid "payer_address"
msgstr ""

#: includes/WPUF_Privacy.php:381
msgid "Transaction Date"
msgstr ""

#: includes/WPUF_Privacy.php:414
msgid "WP User Frontend post data."
msgstr ""

#: includes/WPUF_Privacy.php:426
msgid "Post URL"
msgstr ""

#: includes/WPUF_Privacy.php:430
msgid "Post Date"
msgstr ""

#: includes/WPUF_Privacy.php:475
msgid "Pack Title"
msgstr ""

#: includes/WPUF_Privacy.php:479
msgid "Expiry"
msgstr ""

#: includes/Widgets/Login_Widget.php:19
msgid "WPUF Ajax Login"
msgstr ""

#: includes/Widgets/Login_Widget.php:20
msgid "Ajax Login widget for WP User Frontend"
msgstr ""

#: includes/Widgets/Login_Widget.php:40 includes/Widgets/Login_Widget.php:84
msgid "Please fill all form fields"
msgstr ""

#: includes/Widgets/Login_Widget.php:47
msgid "Login successful!"
msgstr ""

#: includes/Widgets/Login_Widget.php:66
msgid "Logout successful!"
msgstr ""

#: includes/Widgets/Login_Widget.php:101
msgid "Password has been reset. Please check your email."
msgstr ""

#: includes/Widgets/Login_Widget.php:117
msgid "<strong>ERROR</strong>: Enter a username or email address."
msgstr ""

#: includes/Widgets/Login_Widget.php:122
msgid "<strong>ERROR</strong>: There is no user registered with that email address."
msgstr ""

#: includes/Widgets/Login_Widget.php:139
msgid "<strong>ERROR</strong>: Invalid username or email."
msgstr ""

#: includes/Widgets/Login_Widget.php:153
msgid "Someone has requested a password reset for the following account:"
msgstr ""

#: includes/Widgets/Login_Widget.php:169
msgid ""
"<strong>ERROR</strong>: The email could not be sent.Possible reason: your "
"host may have disabled the mail() function."
msgstr ""

#: includes/Widgets/Login_Widget.php:238
msgid "Lost your password?"
msgstr ""

#: includes/Widgets/Login_Widget.php:246 templates/lost-pass-form.php:18
msgid "Username or E-mail:"
msgstr ""

#: includes/Widgets/Login_Widget.php:274
msgid "Log out"
msgstr ""

#: includes/Widgets/Login_Widget.php:289
msgid "WPUF Login Widget"
msgstr ""

#: includes/Widgets/Login_Widget.php:290
msgid "Username or Email Address"
msgstr ""

#: includes/Widgets/Login_Widget.php:291
msgid ""
"Please enter your username or email address. You will receive a link to "
"create a new password via email"
msgstr ""

#: includes/Widgets/Login_Widget.php:293 templates/login-form.php:29
#: templates/registration-form.php:62
msgid "Password"
msgstr ""

#: includes/Widgets/Login_Widget.php:294 templates/login-form.php:73
msgid "Remember Me"
msgstr ""

#: includes/Widgets/Login_Widget.php:296 templates/reset-pass-form.php:37
msgid "Reset Password"
msgstr ""

#: includes/Widgets/Login_Widget.php:299
msgid "Title:"
msgstr ""

#: includes/Widgets/Login_Widget.php:303
msgid "Log-in Text:"
msgstr ""

#: includes/Widgets/Login_Widget.php:307
msgid "Username Label:"
msgstr ""

#: includes/Widgets/Login_Widget.php:311
msgid "Password Label:"
msgstr ""

#: includes/Widgets/Login_Widget.php:315
msgid "Remember Me Label:"
msgstr ""

#: includes/Widgets/Login_Widget.php:318
msgid "Log In Label:"
msgstr ""

#: includes/Widgets/Login_Widget.php:322
msgid "Password Reset Text:"
msgstr ""

#: includes/Widgets/Login_Widget.php:326
msgid "Password Reset Label:"
msgstr ""

#: includes/functions/settings-options.php:14
msgid "General Options"
msgstr ""

#: includes/functions/settings-options.php:29
msgid "My Account"
msgstr ""

#: includes/functions/settings-options.php:34
msgid "Login / Registration"
msgstr ""

#: includes/functions/settings-options.php:44
msgid "E-Mails"
msgstr ""

#: includes/functions/settings-options.php:49
msgid "Privacy Options"
msgstr ""

#: includes/functions/settings-options.php:64
msgid "Previous Page"
msgstr ""

#: includes/functions/settings-options.php:88
msgid "Show Admin Bar"
msgstr ""

#: includes/functions/settings-options.php:89
msgid "Select user by roles, who can view admin bar in frontend."
msgstr ""

#: includes/functions/settings-options.php:101
msgid "Admin area access"
msgstr ""

#: includes/functions/settings-options.php:102
msgid "Allow you to block specific user role to Ajax request and Media upload."
msgstr ""

#: includes/functions/settings-options.php:107
msgid "Admin Only"
msgstr ""

#: includes/functions/settings-options.php:108
msgid "Admins, Editors"
msgstr ""

#: includes/functions/settings-options.php:109
msgid "Admins, Editors, Authors"
msgstr ""

#: includes/functions/settings-options.php:110
msgid "Admins, Editors, Authors, Contributors"
msgstr ""

#: includes/functions/settings-options.php:111
msgid "Default"
msgstr ""

#: includes/functions/settings-options.php:116
msgid "Override the post edit link"
msgstr ""

#: includes/functions/settings-options.php:117
msgid ""
"Users see the edit link in post if s/he is capable to edit the post/page. "
"Selecting <strong>Yes</strong> will override the default WordPress edit "
"post link in frontend"
msgstr ""

#: includes/functions/settings-options.php:128
msgid "ACF Compatibility"
msgstr ""

#: includes/functions/settings-options.php:129
msgid ""
"Select <strong>Yes</strong> if you want to make compatible WPUF custom "
"fields data with advanced custom fields."
msgstr ""

#: includes/functions/settings-options.php:140
msgid "Load Scripts"
msgstr ""

#: includes/functions/settings-options.php:141
msgid "Load scripts/styles in all pages"
msgstr ""

#: includes/functions/settings-options.php:147
msgid "reCAPTCHA Site Key"
msgstr ""

#: includes/functions/settings-options.php:151
msgid "reCAPTCHA Secret Key"
msgstr ""

#: includes/functions/settings-options.php:152
msgid ""
"<a target=\"_blank\" href=\"https://www.google.com/recaptcha/\">Register "
"here</a> to get reCaptcha Site and Secret keys."
msgstr ""

#: includes/functions/settings-options.php:157
msgid "Custom CSS codes"
msgstr ""

#: includes/functions/settings-options.php:158
msgid ""
"If you want to add your custom CSS code, it will be added on page header "
"wrapped with style tag"
msgstr ""

#: includes/functions/settings-options.php:166
msgid "Edit Page"
msgstr ""

#: includes/functions/settings-options.php:167
msgid "Select the page where <code>[wpuf_edit]</code> is located"
msgstr ""

#: includes/functions/settings-options.php:173
msgid "Default Post Owner"
msgstr ""

#: includes/functions/settings-options.php:174
msgid ""
"If guest post is enabled and user details are OFF, the posts are assigned "
"to this user"
msgstr ""

#: includes/functions/settings-options.php:182
msgid "Custom Fields in post"
msgstr ""

#: includes/functions/settings-options.php:183
msgid "Show custom fields on post content area"
msgstr ""

#: includes/functions/settings-options.php:189
msgid "Insert Photo image size"
msgstr ""

#: includes/functions/settings-options.php:190
msgid ""
"Default image size of \"<strong>Insert Photo</strong>\" button in post "
"content area"
msgstr ""

#: includes/functions/settings-options.php:198
msgid "Insert Photo image type"
msgstr ""

#: includes/functions/settings-options.php:199
msgid ""
"Default image type of \"<strong>Insert Photo</strong>\" button in post "
"content area"
msgstr ""

#: includes/functions/settings-options.php:203
msgid "Image only"
msgstr ""

#: includes/functions/settings-options.php:204
msgid "Image with link"
msgstr ""

#: includes/functions/settings-options.php:210
msgid "Enable Image Caption"
msgstr ""

#: includes/functions/settings-options.php:211
msgid "Allow users to update image/video title, caption and description"
msgstr ""

#: includes/functions/settings-options.php:218
msgid "Default Post Form"
msgstr ""

#: includes/functions/settings-options.php:219
msgid "Fallback form for post editing if no associated form found"
msgstr ""

#: includes/functions/settings-options.php:227
msgid "Users can edit post?"
msgstr ""

#: includes/functions/settings-options.php:228
msgid "Users will be able to edit their own posts"
msgstr ""

#: includes/functions/settings-options.php:238
msgid "User can delete post?"
msgstr ""

#: includes/functions/settings-options.php:239
msgid "Users will be able to delete their own posts"
msgstr ""

#: includes/functions/settings-options.php:249
msgid "Pending Post Edit"
msgstr ""

#: includes/functions/settings-options.php:250
msgid "Disable post editing while post in \"pending\" status"
msgstr ""

#: includes/functions/settings-options.php:256
msgid "Editing Published Post"
msgstr ""

#: includes/functions/settings-options.php:257
msgid "Disable post editing while post in \"publish\" status"
msgstr ""

#: includes/functions/settings-options.php:263
msgid "Posts per page"
msgstr ""

#: includes/functions/settings-options.php:264
msgid "How many posts will be listed in a page"
msgstr ""

#: includes/functions/settings-options.php:270
msgid "Show user bio"
msgstr ""

#: includes/functions/settings-options.php:271
msgid "Users biographical info will be shown"
msgstr ""

#: includes/functions/settings-options.php:277
msgid "Show post count"
msgstr ""

#: includes/functions/settings-options.php:278
msgid "Show how many posts are created by the user"
msgstr ""

#: includes/functions/settings-options.php:284
msgid "Show Featured Image"
msgstr ""

#: includes/functions/settings-options.php:285
msgid "Show featured image of the post (Overridden by Shortcode)"
msgstr ""

#: includes/functions/settings-options.php:290
msgid "Show Payment Column"
msgstr ""

#: includes/functions/settings-options.php:291
msgid "Enable if you want show payment column on posts table"
msgstr ""

#: includes/functions/settings-options.php:297
msgid "Featured Image size"
msgstr ""

#: includes/functions/settings-options.php:304
msgid "Not logged in users will see this message"
msgstr ""

#: includes/functions/settings-options.php:311
msgid "Account Page"
msgstr ""

#: includes/functions/settings-options.php:312
msgid "Select the page which contains <code>[wpuf_account]</code> shortcode"
msgstr ""

#: includes/functions/settings-options.php:319
msgid "Select Custom Post For Account Page"
msgstr ""

#: includes/functions/settings-options.php:320
msgid "Select the post types you want to show on user dashboard."
msgstr ""

#: includes/functions/settings-options.php:326
msgid "Active Tab"
msgstr ""

#: includes/functions/settings-options.php:327
msgid "Which tab should be set as active by default when opening the account page"
msgstr ""

#: includes/functions/settings-options.php:334
msgid "Show Subscriptions"
msgstr ""

#: includes/functions/settings-options.php:335
msgid ""
"Show Subscriptions tab in \"my account\" page where "
"<code>[wpuf_account]</code> is located"
msgstr ""

#: includes/functions/settings-options.php:343
msgid "Show billing address in account page."
msgstr ""

#: includes/functions/settings-options.php:374
msgid "Auto Login After Registration"
msgstr ""

#: includes/functions/settings-options.php:375
msgid "If enabled, users after registration will be logged in to the system"
msgstr ""

#: includes/functions/settings-options.php:382
msgid "Login/Registration override"
msgstr ""

#: includes/functions/settings-options.php:383
msgid ""
"If enabled, default login and registration forms will be overridden by WPUF "
"with pages below"
msgstr ""

#: includes/functions/settings-options.php:390
msgid "Registration Page"
msgstr ""

#: includes/functions/settings-options.php:391
msgid ""
"Select the page you want to use as registration page override <em>(should "
"have shortcode)</em>"
msgstr ""

#: includes/functions/settings-options.php:398
msgid "Login Page"
msgstr ""

#: includes/functions/settings-options.php:399
msgid "Select the page which contains <code>[wpuf-login]</code> shortcode"
msgstr ""

#: includes/functions/settings-options.php:406
msgid "Redirect After Login"
msgstr ""

#: includes/functions/settings-options.php:407
msgid "After successfull login, where the page will redirect to"
msgstr ""

#: includes/functions/settings-options.php:413
msgid "Default Login Redirect"
msgstr ""

#: includes/functions/settings-options.php:414
=======
#: admin/html/form-submission-restriction.php:117
#: includes/functions/settings-options.php:310
msgid "Unauthorized Message"
msgstr ""

#: admin/html/form-submission-restriction.php:120
msgid ""
"Not logged in users will see this message. You may use %login%, %register% "
"for link"
msgstr ""

#: admin/html/form-submission-restriction.php:125
msgid "Schedule form"
msgstr ""

#: admin/html/form-submission-restriction.php:130
msgid "Schedule form for a period"
msgstr ""

#: admin/html/form-submission-restriction.php:132
msgid "Schedule for a time period the form is active."
msgstr ""

#: admin/html/form-submission-restriction.php:137
msgid "Schedule Period"
msgstr ""

#: admin/html/form-submission-restriction.php:140
msgid "From"
msgstr ""

#: admin/html/form-submission-restriction.php:144
#: includes/Free/Form_Element.php:255 includes/Free/Form_Element.php:292
msgid "To"
msgstr ""

#: admin/html/form-submission-restriction.php:151
msgid "Form Pending Message"
msgstr ""

#: admin/html/form-submission-restriction.php:158
msgid "Form Expired Message"
msgstr ""

#: admin/html/form-submission-restriction.php:165
msgid "Limit Entries"
msgstr ""

#: admin/html/form-submission-restriction.php:170
msgid "Enable form entry limit"
msgstr ""

#: admin/html/form-submission-restriction.php:174
msgid "Limit the number of entries allowed for this form"
msgstr ""

#: admin/html/form-submission-restriction.php:180
msgid "Number of Entries"
msgstr ""

#: admin/html/form-submission-restriction.php:187
msgid "Limit Reached Message"
msgstr ""

#: admin/installer.php:27 includes/Admin/Admin_Installer.php:28
msgid ""
"If you have not created <strong>WP User Frontend</strong> pages yet, you "
"can do this by one click."
msgstr ""

#: admin/installer.php:30 includes/Admin/Admin_Installer.php:34
#: includes/Admin/Admin_Tools.php:343 includes/Setup_Wizard.php:344
msgid "Install WPUF Pages"
msgstr ""

#: admin/installer.php:31 includes/Admin/Admin_Installer.php:36
msgid "or"
msgstr ""

#: admin/installer.php:32 includes/Admin/Admin_Installer.php:38
msgid "Skip Setup"
msgstr ""

#: admin/installer.php:42 includes/Admin/Admin_Installer.php:48
msgid "Congratulations!"
msgstr ""

#: admin/installer.php:84 includes/Admin/Admin_Installer.php:86
#: includes/Admin/Shortcodes_Button.php:85
#: includes/functions/settings-options.php:24 wpuf-functions.php:2086
msgid "Dashboard"
msgstr ""

#: admin/installer.php:85 includes/Admin/Admin_Installer.php:87
#: includes/Admin/Shortcodes_Button.php:89
msgid "Account"
msgstr ""

#: admin/installer.php:86 class/subscription.php:466
#: includes/Admin/Admin_Installer.php:88 includes/Admin/Forms/Admin_Form.php:79
#: includes/Admin/Forms/Admin_Form.php:118
#: includes/Admin/Forms/Post/Templates/List_Table_Admin_Post_Forms.php:416
#: includes/Admin/Shortcodes_Button.php:93 includes/Admin/Subscription.php:478
#: includes/functions/user/edit-user.php:102
msgid "Edit"
msgstr ""

#: admin/installer.php:89 includes/Admin/Admin_Installer.php:90
#: includes/Admin/Shortcodes_Button.php:97
#: includes/Widgets/Login_Widget.php:262
msgid "Login"
msgstr ""

#: admin/installer.php:95 class/subscription.php:441 class/subscription.php:461
#: class/subscription.php:462 class/subscription.php:463
#: includes/Admin/Admin_Installer.php:94
#: includes/Admin/Shortcodes_Button.php:105 includes/Admin/Subscription.php:454
#: includes/Admin/Subscription.php:473 includes/Admin/Subscription.php:474
#: includes/Admin/Subscription.php:475 wpuf-functions.php:2069
msgid "Subscription"
msgstr ""

#: admin/installer.php:95 includes/Admin/Admin_Installer.php:95
msgid "[wpuf_sub_pack]"
msgstr ""

#: admin/installer.php:96 includes/Admin/Admin_Installer.php:96
#: templates/dashboard/list.php:16 templates/dashboard/posts.php:106
msgid "Payment"
msgstr ""

#: admin/installer.php:96 includes/Admin/Admin_Installer.php:97
msgid "Please select a gateway for payment"
msgstr ""

#: admin/installer.php:97 includes/Admin/Admin_Installer.php:98
msgid "Thank You"
msgstr ""

#: admin/installer.php:97 includes/Admin/Admin_Installer.php:99
msgid ""
"<h1>Payment is complete</h1><p>Congratulations, your payment has been "
"completed!</p>"
msgstr ""

#: admin/installer.php:98 includes/Admin/Admin_Installer.php:101
msgid "Order Received"
msgstr ""

#: admin/installer.php:98 includes/Admin/Admin_Installer.php:102
msgid ""
"Hi, we have received your order. We will validate the order and will take "
"necessary steps to move forward."
msgstr ""

#: admin/installer.php:184 includes/Admin/Admin_Installer.php:177
#: includes/Admin/Shortcodes_Button.php:101
msgid "Registration"
msgstr ""

#: admin/installer.php:193 includes/Admin/Admin_Installer.php:186
msgid "Sample Form"
msgstr ""

#: admin/posting.php:74 class/render-form.php:1688
#: includes/Admin/Posting.php:61 includes/Admin.php:107
#: includes/Fields/Field_Contract.php:931 includes/Frontend.php:72
#: includes/Render_Form.php:1545
msgid "Are you sure?"
msgstr ""

#: admin/posting.php:75 includes/Admin/Forms/Admin_Form_Builder.php:272
#: includes/Admin/Posting.php:62 includes/Admin.php:108
#: includes/Fields/Field_Contract.php:932 includes/Frontend.php:73
msgid "Yes, delete it"
msgstr ""

#: admin/posting.php:76 includes/Admin/Forms/Admin_Form_Builder.php:273
#: includes/Admin/Posting.php:63 includes/Admin.php:109
#: includes/Fields/Field_Contract.php:933 includes/Frontend.php:74
msgid "No, cancel it"
msgstr ""

#: admin/posting.php:82 includes/Admin/Posting.php:69 includes/Admin.php:117
#: includes/Fields/Field_Contract.php:943 includes/Frontend.php:84
msgid "Allowed Files"
msgstr ""

#: admin/posting.php:85 includes/Admin/Posting.php:72 includes/Admin.php:123
#: includes/Fields/Field_Contract.php:949 includes/Frontend.php:90
msgid "Maximum number of files reached!"
msgstr ""

#: admin/posting.php:86 includes/Admin/Posting.php:73 includes/Admin.php:124
#: includes/Fields/Field_Contract.php:950 includes/Frontend.php:91
msgid "The file you have uploaded exceeds the file size limit. Please try again."
msgstr ""

#: admin/posting.php:87 includes/Admin/Posting.php:74 includes/Admin.php:125
#: includes/Fields/Field_Contract.php:954 includes/Frontend.php:95
msgid "You have uploaded an incorrect file type. Please try again."
msgstr ""

#: admin/posting.php:106 includes/Admin/Posting.php:93
msgid "WPUF Form"
msgstr ""

#: admin/posting.php:134 includes/Admin/Posting.php:121
msgid "Learn more"
msgstr ""

#: admin/posting.php:181 includes/Admin/Posting.php:168
msgid "WPUF Lock User"
msgstr ""

#: admin/posting.php:207 includes/Admin/Posting.php:194
msgid ""
"Post is locked, to allow user to edit this post <a "
"id=\"wpuf_clear_schedule_lock\" data=\"%s\" href=\"#\">Click here</a>"
msgstr ""

#: admin/posting.php:214 includes/Admin/Posting.php:201
msgid ""
"Frontend edit access for this post will be automatically locked after %s, "
"<a id=\"wpuf_clear_schedule_lock\" data=\"%s\" href=\"#\">Clear Lock</a> Or,"
msgstr ""

#: admin/posting.php:235 includes/Admin/Posting.php:222
msgid "Lock Post Permanently"
msgstr ""

#: admin/posting.php:240 includes/Admin/Posting.php:227
msgid "Lock user from editing this post from the frontend dashboard"
msgstr ""

#: admin/posting.php:291 includes/Admin/Posting.php:278
msgid "WPUF Custom Fields"
msgstr ""

#: admin/posting.php:348 includes/Admin/Posting.php:335
msgid "No custom fields found."
msgstr ""

#: admin/posting.php:543 includes/Admin/Posting.php:530
#: includes/Admin/Promotion.php:216 includes/Admin/Promotion.php:220
#: includes/Admin/Promotion.php:224 includes/Admin/Promotion.php:301
#: includes/Admin/Promotion.php:305 includes/Admin/Promotion.php:309
#: includes/Ajax/Admin_Form_Builder_Ajax.php:27
#: includes/Ajax/Admin_Form_Builder_Ajax.php:31
#: includes/Ajax/Admin_Form_Builder_Ajax.php:82
#: includes/Ajax/Admin_Form_Builder_Ajax.php:86
#: includes/Integrations/WPUF_ACF_Compatibility.php:76
#: includes/Integrations/WPUF_ACF_Compatibility.php:94
#: includes/Integrations/WPUF_ACF_Compatibility.php:160
#: includes/class-frontend-render-form.php:228
msgid "Unauthorized operation"
msgstr ""

#: admin/template-post.php:36 includes/Admin/Forms/Template_Post.php:39
#: includes/Fields/Form_Field_Post_Content.php:145
msgid "Enable Image Insertion"
msgstr ""

#: admin/template-post.php:42 includes/Admin/Forms/Template_Post.php:46
#: includes/Fields/Form_Field_Post_Content.php:147
msgid "Enable image upload in post area"
msgstr ""

#: admin/template-post.php:88 admin/template.php:608
#: includes/Admin/Forms/Admin_Template.php:694
#: includes/Admin/Forms/Template_Post.php:92
#: includes/Fields/Form_Field_Featured_Image.php:122
#: includes/Fields/Form_Field_Image.php:107
msgid "Enter maximum upload size limit in KB"
msgstr ""

#: admin/template-post.php:99 admin/template.php:619
#: includes/Admin/Forms/Admin_Template.php:705
#: includes/Admin/Forms/Template_Post.php:103
#: includes/Fields/Form_Field_Featured_Image.php:118
#: includes/Fields/Form_Field_Image.php:103
msgid "Max. file size"
msgstr ""

#: admin/template-post.php:147 includes/Admin/Forms/Template_Post.php:151
#: includes/Fields/Field_Contract.php:442
msgid "Type"
msgstr ""

#: admin/template-post.php:149 includes/Admin/Forms/Template_Post.php:153
#: includes/Fields/Form_Field_Dropdown.php:11
#: includes/Fields/Form_Field_Dropdown.php:105
msgid "Dropdown"
msgstr ""

#: admin/template-post.php:150 includes/Admin/Forms/Template_Post.php:156
#: includes/Fields/Field_Contract.php:446
#: includes/Fields/Form_Field_MultiDropdown.php:11
#: includes/Fields/Form_Field_MultiDropdown.php:81
msgid "Multi Select"
msgstr ""

#: admin/template-post.php:151 includes/Admin/Forms/Template_Post.php:159
#: includes/Fields/Field_Contract.php:447
#: includes/Fields/Form_Field_Checkbox.php:11
msgid "Checkbox"
msgstr ""

#: admin/template-post.php:152 includes/Admin/Forms/Template_Post.php:162
#: includes/Fields/Field_Contract.php:448
msgid "Text Input"
msgstr ""

#: admin/template-post.php:153 includes/Admin/Forms/Template_Post.php:165
#: includes/Fields/Field_Contract.php:449
msgid "Ajax"
msgstr ""

#: admin/template-post.php:158 includes/Admin/Forms/Template_Post.php:172
#: includes/Fields/Field_Contract.php:482
msgid "Order By"
msgstr ""

#: admin/template-post.php:161 includes/Admin/Forms/Template_Post.php:177
#: includes/Fields/Field_Contract.php:486
msgid "Term ID"
msgstr ""

#: admin/template-post.php:162 includes/Admin/Forms/Template_Post.php:180
#: includes/Fields/Field_Contract.php:487
msgid "Slug"
msgstr ""

#: admin/template-post.php:163 includes/Admin/Forms/Template_Post.php:183
#: includes/Fields/Field_Contract.php:488
msgid "Count"
msgstr ""

#: admin/template-post.php:164 includes/Admin/Forms/Template_Post.php:186
#: includes/Fields/Field_Contract.php:489
msgid "Term Group"
msgstr ""

#: admin/template-post.php:169 includes/Admin/Forms/Template_Post.php:193
#: includes/Fields/Field_Contract.php:498
msgid "Order"
msgstr ""

#: admin/template-post.php:171 includes/Admin/Forms/Template_Post.php:195
#: includes/Fields/Field_Contract.php:502
msgid "ASC"
msgstr ""

#: admin/template-post.php:172 includes/Admin/Forms/Template_Post.php:198
#: includes/Fields/Field_Contract.php:503
msgid "DESC"
msgstr ""

#: admin/template-post.php:177 includes/Admin/Forms/Template_Post.php:205
#: includes/Fields/Field_Contract.php:512
msgid "Selection Type"
msgstr ""

#: admin/template-post.php:179 includes/Admin/Forms/Template_Post.php:207
#: includes/Fields/Field_Contract.php:515
msgid "Exclude"
msgstr ""

#: admin/template-post.php:180 includes/Admin/Forms/Template_Post.php:210
#: includes/Fields/Field_Contract.php:516
msgid "Include"
msgstr ""

#: admin/template-post.php:181 includes/Admin/Forms/Template_Post.php:213
#: includes/Fields/Field_Contract.php:517
msgid "Child of"
msgstr ""

#: admin/template-post.php:186 includes/Admin/Forms/Template_Post.php:220
msgid "Selection terms"
msgstr ""

#: admin/template-post.php:187 includes/Admin/Forms/Template_Post.php:222
msgid "Search the terms name."
msgstr ""

#: admin/template-post.php:191 includes/Admin/Forms/Template_Post.php:227
msgid "WooCommerce Attribute"
msgstr ""

#: admin/template-post.php:197 includes/Admin/Forms/Template_Post.php:234
#: includes/Fields/Field_Contract.php:543
msgid "This taxonomy is a WooCommerce attribute"
msgstr ""

#: admin/template-post.php:203 includes/Admin/Forms/Template_Post.php:240
#: includes/Fields/Field_Contract.php:347
#: includes/Fields/Form_Field_Column.php:107
msgid "Visibility"
msgstr ""

#: admin/template-post.php:209 includes/Admin/Forms/Template_Post.php:247
#: includes/Fields/Field_Contract.php:554
msgid "Visible on product page"
msgstr ""

#: admin/template-post.php:247 includes/Admin/Forms/Template_Post.php:294
msgid "all"
msgstr ""

#: admin/template-post.php:247 includes/Admin/Forms/Template_Post.php:296
msgid "Show All"
msgstr ""

#: admin/template-post.php:250 includes/Admin/Forms/Template_Post.php:302
msgid "hide"
msgstr ""

#: admin/template-post.php:250 includes/Admin/Forms/Template_Post.php:304
msgid "Hide These Countries"
msgstr ""

#: admin/template-post.php:251 includes/Admin/Forms/Template_Post.php:308
msgid "Chose Country to hide from List"
msgstr ""

#: admin/template-post.php:255 includes/Admin/Forms/Template_Post.php:315
msgid "show"
msgstr ""

#: admin/template-post.php:255 includes/Admin/Forms/Template_Post.php:317
msgid "Show These Countries"
msgstr ""

#: admin/template-post.php:256 includes/Admin/Forms/Template_Post.php:322
msgid "Add Country to List"
msgstr ""

#: admin/template.php:20 includes/Admin/Forms/Admin_Template.php:22
msgid "Click and Drag to rearrange"
msgstr ""

#: admin/template.php:24 includes/Admin/Forms/Admin_Template.php:27
#: includes/Traits/TaxableTrait.php:193
msgid "Remove"
msgstr ""

#: admin/template.php:25 includes/Admin/Forms/Admin_Template.php:28
msgid "Toggle"
msgstr ""

#: admin/template.php:60 includes/Admin/Customizer_Options.php:121
#: includes/Admin/Forms/Admin_Template.php:61
#: includes/Fields/Field_Contract.php:296
msgid "Required"
msgstr ""

#: admin/template.php:69 includes/Admin/Forms/Admin_Template.php:74
#: includes/Fields/Field_Contract.php:278
msgid "Field Label"
msgstr ""

#: admin/template.php:70 includes/Admin/Forms/Admin_Template.php:77
#: includes/Fields/Field_Contract.php:282
msgid "Enter a title of this field"
msgstr ""

#: admin/template.php:75 admin/template.php:550
#: includes/Admin/Forms/Admin_Template.php:82
#: includes/Admin/Forms/Admin_Template.php:627
#: includes/Fields/Field_Contract.php:365
#: includes/Fields/Form_Field_Hidden.php:41
msgid "Meta Key"
msgstr ""

#: admin/template.php:76 admin/template.php:551
#: includes/Admin/Forms/Admin_Template.php:85
#: includes/Admin/Forms/Admin_Template.php:630
#: includes/Fields/Field_Contract.php:369
#: includes/Fields/Form_Field_Hidden.php:45
msgid "Name of the meta key this field will save to"
msgstr ""

#: admin/template.php:87 includes/Admin/Forms/Admin_Template.php:99
#: includes/Fields/Field_Contract.php:287
msgid "Help text"
msgstr ""

#: admin/template.php:88 includes/Admin/Forms/Admin_Template.php:100
#: includes/Fields/Field_Contract.php:291
msgid "Give the user some information about this field"
msgstr ""

#: admin/template.php:92 includes/Admin/Forms/Admin_Template.php:106
#: includes/Fields/Field_Contract.php:326
#: includes/Fields/Form_Field_Column.php:95
msgid "CSS Class Name"
msgstr ""

#: admin/template.php:93 includes/Admin/Forms/Admin_Template.php:109
msgid "Add a CSS class name for this field"
msgstr ""

#: admin/template.php:117 admin/template.php:175
#: includes/Admin/Forms/Admin_Template.php:132
#: includes/Admin/Forms/Admin_Template.php:200
#: includes/Fields/Field_Contract.php:582
#: includes/Fields/Field_Contract.php:666
msgid "Placeholder text"
msgstr ""

#: admin/template.php:118 includes/Admin/Forms/Admin_Template.php:134
#: includes/Fields/Field_Contract.php:588
#: includes/Fields/Field_Contract.php:670
msgid "Text for HTML5 placeholder attribute"
msgstr ""

#: admin/template.php:122 admin/template.php:180
#: includes/Admin/Forms/Admin_Template.php:139
#: includes/Admin/Forms/Admin_Template.php:206
#: includes/Fields/Field_Contract.php:593
#: includes/Fields/Field_Contract.php:678
msgid "Default value"
msgstr ""

#: admin/template.php:123 includes/Admin/Forms/Admin_Template.php:141
#: includes/Fields/Field_Contract.php:599
#: includes/Fields/Field_Contract.php:682
msgid "The default value this field will have"
msgstr ""

#: admin/template.php:127 includes/Admin/Forms/Admin_Template.php:146
#: includes/Fields/Field_Contract.php:604
msgid "Size"
msgstr ""

#: admin/template.php:128 includes/Admin/Forms/Admin_Template.php:148
#: includes/Fields/Field_Contract.php:609
msgid "Size of this input field"
msgstr ""

#: admin/template.php:132 admin/template.php:195
#: includes/Admin/Forms/Admin_Template.php:153
#: includes/Admin/Forms/Admin_Template.php:228
msgid "Word Restriction"
msgstr ""

#: admin/template.php:136 admin/template.php:199
#: includes/Admin/Forms/Admin_Template.php:158
#: includes/Admin/Forms/Admin_Template.php:233
msgid "Number of words the author to be restricted in"
msgstr ""

#: admin/template.php:165 includes/Admin/Forms/Admin_Template.php:188
#: includes/Fields/Field_Contract.php:648
msgid "Rows"
msgstr ""

#: admin/template.php:170 includes/Admin/Forms/Admin_Template.php:194
#: includes/Fields/Field_Contract.php:657
#: includes/Fields/Form_Field_Column.php:11
msgid "Columns"
msgstr ""

#: admin/template.php:185 includes/Admin/Forms/Admin_Template.php:212
#: includes/Fields/Field_Contract.php:687
#: includes/Fields/Form_Field_Textarea.php:12
#: includes/Fields/Form_Field_Textarea.php:125
msgid "Textarea"
msgstr ""

#: admin/template.php:188 includes/Admin/Forms/Admin_Template.php:217
#: includes/Fields/Field_Contract.php:690
msgid "Normal"
msgstr ""

#: admin/template.php:189 includes/Admin/Forms/Admin_Template.php:220
#: includes/Fields/Field_Contract.php:691
msgid "Rich textarea"
msgstr ""

#: admin/template.php:190 includes/Admin/Forms/Admin_Template.php:223
#: includes/Fields/Field_Contract.php:692
msgid "Teeny Rich textarea"
msgstr ""

#: admin/template.php:285 includes/Admin/Forms/Admin_Template.php:333
msgid "show values"
msgstr ""

#: admin/template.php:377 admin/template.php:401 admin/template.php:432
#: admin/template.php:463 includes/Admin/Forms/Admin_Template.php:437
#: includes/Admin/Forms/Admin_Template.php:461
#: includes/Admin/Forms/Admin_Template.php:498
#: includes/Admin/Forms/Admin_Template.php:535
#: includes/Fields/Field_Contract.php:630 templates/dashboard/list.php:19
#: templates/dashboard/posts.php:109
msgid "Options"
msgstr ""

#: admin/template.php:417 admin/template.php:448
#: includes/Admin/Forms/Admin_Template.php:478
#: includes/Admin/Forms/Admin_Template.php:515
#: includes/Fields/Field_Contract.php:462
#: includes/Fields/Form_Field_Dropdown.php:89
msgid ""
"First element of the select dropdown. Leave this empty if you don't want to "
"show this field"
msgstr ""

#: admin/template.php:427 admin/template.php:458
#: includes/Admin/Forms/Admin_Template.php:492
#: includes/Admin/Forms/Admin_Template.php:529
#: includes/Fields/Field_Contract.php:458
#: includes/Fields/Form_Field_Dropdown.php:85
msgid "Select Text"
msgstr ""

#: admin/template.php:520 admin/template.php:578 admin/template.php:656
#: includes/Admin/Forms/Admin_Template.php:592
#: includes/Admin/Forms/Admin_Template.php:661
#: includes/Admin/Forms/Admin_Template.php:746
#: includes/Ajax/Upload_Ajax.php:236
#: includes/Fields/Form_Field_SectionBreak.php:58
#: includes/Fields/Form_Field_reCaptcha.php:150 templates/dashboard/list.php:10
#: templates/dashboard/posts.php:100 wpuf-functions.php:1052
msgid "Title"
msgstr ""

#: admin/template.php:525 includes/Admin/Forms/Admin_Template.php:599
msgid "HTML Codes"
msgstr ""

#: admin/template.php:557 includes/Admin/Forms/Admin_Template.php:638
#: includes/Fields/Form_Field_Hidden.php:50
msgid "Meta Value"
msgstr ""

#: admin/template.php:558 includes/Admin/Forms/Admin_Template.php:640
#: includes/Fields/Form_Field_Hidden.php:54
msgid "Enter the meta value"
msgstr ""

#: admin/template.php:583 includes/Admin/Forms/Admin_Template.php:668
#: includes/Ajax/Upload_Ajax.php:244
#: includes/Fields/Form_Field_SectionBreak.php:66 wpuf-functions.php:1060
msgid "Description"
msgstr ""

#: admin/template.php:609 includes/Admin/Forms/Admin_Template.php:695
#: includes/Fields/Form_Field_Image.php:116
msgid "Number of images can be uploaded"
msgstr ""

#: admin/template.php:624 includes/Admin/Forms/Admin_Template.php:711
#: includes/Fields/Form_Field_Image.php:112
msgid "Max. files"
msgstr ""

#: admin/template.php:662 includes/Admin/Forms/Admin_Template.php:756
msgid ""
"Insert your public key and private key in <a href='%s'>plugin settings</a>. "
"<a href='%s' target='_blank'>Register</a> first if you don't have any keys."
msgstr ""

#: admin/template.php:668 includes/Admin/Forms/Admin_Template.php:768
msgid "reCaptcha type"
msgstr ""

#: admin/template.php:672 includes/Admin/Forms/Admin_Template.php:774
#: includes/Fields/Form_Field_reCaptcha.php:163
msgid "Enable Invisible reCaptcha"
msgstr ""

#: admin/template.php:676 includes/Admin/Forms/Admin_Template.php:780
#: includes/Fields/Form_Field_reCaptcha.php:162
msgid "Enable noCaptcha"
msgstr ""

#: class/render-form.php:87 includes/Render_Form.php:71
#: includes/Traits/FieldableTrait.php:242
#: includes/class-frontend-render-form.php:84
msgid "Really Simple Captcha validation failed"
msgstr ""

#: class/render-form.php:127 includes/Render_Form.php:111
#: includes/Traits/FieldableTrait.php:279
#: includes/class-frontend-render-form.php:121
msgid "noCaptcha reCAPTCHA validation failed"
msgstr ""

#: class/render-form.php:136 includes/Render_Form.php:120
#: includes/Traits/FieldableTrait.php:288
#: includes/class-frontend-render-form.php:130
msgid "reCAPTCHA validation failed"
msgstr ""

#: class/render-form.php:146 includes/Render_Form.php:130
#: includes/Traits/FieldableTrait.php:298
#: includes/class-frontend-render-form.php:140
msgid "Invisible reCAPTCHA validation failed"
msgstr ""

#: class/render-form.php:378 includes/Frontend_Render_Form.php:181
#: includes/Render_Form.php:235 includes/class-frontend-render-form.php:289
msgid "Your selected form is no longer available."
msgstr ""

#: class/render-form.php:384 includes/Frontend_Render_Form.php:187
#: includes/Render_Form.php:241 includes/class-frontend-render-form.php:295
msgid "Please make sure you've published your form."
msgstr ""

#: class/render-form.php:1329 includes/Free/Edit_Profile.php:202
#: includes/Render_Form.php:1186 templates/registration-form.php:70
msgid "Confirm Password"
msgstr ""

#: class/render-form.php:1351 includes/Free/Edit_Profile.php:211
#: includes/Render_Form.php:1208 templates/dashboard/edit-profile.php:81
msgid "Strength indicator"
msgstr ""

#: class/render-form.php:1413 includes/Fields/Form_Field_Post_Taxonomy.php:144
#: includes/Fields/Form_Field_Post_Taxonomy.php:274
#: includes/Render_Form.php:1270
msgid "-- Select --"
msgstr ""

#: class/render-form.php:1477 includes/Fields/Form_Field_Post_Taxonomy.php:83
#: includes/Render_Form.php:1334
msgid "This field is no longer available."
msgstr ""

#: class/render-form.php:1688 includes/Admin/List_Table_Transactions.php:142
#: includes/Admin/List_Table_Transactions.php:210 includes/Render_Form.php:1545
#: includes/functions/user/edit-user.php:103
msgid "Delete"
msgstr ""

#: class/subscription.php:347 includes/Admin/Admin_Subscription.php:283
#: includes/Admin/Subscription.php:360
msgid "Pack Name"
msgstr ""

#: class/subscription.php:464 includes/Admin/Subscription.php:476
#: includes/Admin/template-parts/subscription-no-item.php:19
msgid "Add Subscription"
msgstr ""

#: class/subscription.php:465 includes/Admin/Subscription.php:477
msgid "Add New Subscription"
msgstr ""

#: class/subscription.php:467 includes/Admin/Subscription.php:479
msgid "Edit Subscription"
msgstr ""

#: class/subscription.php:468 includes/Admin/Subscription.php:480
msgid "New Subscription"
msgstr ""

#: class/subscription.php:469 class/subscription.php:470
#: includes/Admin/Subscription.php:481 includes/Admin/Subscription.php:482
msgid "View Subscription"
msgstr ""

#: class/subscription.php:471 includes/Admin/Subscription.php:483
msgid "Search Subscription"
msgstr ""

#: class/subscription.php:472 includes/Admin/Subscription.php:484
msgid "No Subscription Found"
msgstr ""

#: class/subscription.php:473 includes/Admin/Subscription.php:485
msgid "No Subscription Found in Trash"
msgstr ""

#: class/subscription.php:474 includes/Admin/Subscription.php:486
msgid "Parent Subscription"
msgstr ""

#: class/subscription.php:829 includes/Admin/Subscription.php:848
msgid "Payment is complete"
msgstr ""

#: class/subscription.php:829 includes/Admin/Subscription.php:848
msgid "Congratulations, your payment has been completed!"
msgstr ""

#: class/subscription.php:833 class/subscription.php:837
#: includes/Admin/Subscription.php:852 includes/Admin/Subscription.php:856
msgid "Please buy a subscription pack to post"
msgstr ""

#: class/subscription.php:856 includes/Admin/Subscription.php:875
msgid "<p><i>You have a subscription pack activated. </i></p>"
msgstr ""

#: class/subscription.php:858 includes/Admin/Subscription.php:877
#. translators: %s: pack title
msgid "<p><i>Pack name: %s </i></p>"
msgstr ""

#: class/subscription.php:860 includes/Admin/Subscription.php:879
msgid "To cancel the pack, press the following cancel button"
msgstr ""

#: class/subscription.php:867 includes/Admin/Admin_Subscription.php:925
#: includes/Admin/Forms/Admin_Form_Builder.php:275
#: includes/Admin/List_Table_Subscribers.php:146
#: includes/Admin/Subscription.php:886 includes/Frontend/Payment.php:246
#: templates/dashboard/subscription.php:68
msgid "Cancel"
msgstr ""

#: class/subscription.php:907 includes/Admin/Subscription.php:926
msgid "Day"
msgid_plural "Days"
msgstr[0] ""
msgstr[1] ""

#: class/subscription.php:908 includes/Admin/Subscription.php:927
msgid "Week"
msgid_plural "Weeks"
msgstr[0] ""
msgstr[1] ""

#: class/subscription.php:909 includes/Admin/Subscription.php:928
msgid "Month"
msgid_plural "Months"
msgstr[0] ""
msgstr[1] ""

#: class/subscription.php:910 includes/Admin/Subscription.php:929
msgid "Year"
msgid_plural "Years"
msgstr[0] ""
msgstr[1] ""

#: class/subscription.php:942 includes/Admin/Subscription.php:959
msgid "One time payment"
msgstr ""

#: class/subscription.php:949 includes/Admin/Subscription.php:966
msgid "Every"
msgstr ""

#: class/subscription.php:950 includes/Admin/Subscription.php:967
msgid "for"
msgstr ""

#: class/subscription.php:950 includes/Admin/Subscription.php:967
msgid "installments"
msgstr ""

#: class/subscription.php:958 includes/Admin/Subscription.php:975
#. translators: %s: trial days
msgid "Trial available for first %1$s %2$s"
msgstr ""

#: class/subscription.php:962 includes/Admin/Subscription.php:979
msgid "Buy Now"
msgstr ""

#: class/subscription.php:966 includes/Admin/Subscription.php:983
msgid "Sign Up"
msgstr ""

#: class/subscription.php:969 includes/Admin/Admin_Subscription.php:306
#: includes/Admin/Admin_Subscription.php:717
#: includes/Admin/Subscription.php:986
#: includes/Free/templates/page-registration-form.php:94
#: includes/Frontend/Frontend_Account.php:227
#: includes/User_Subscription.php:314
#: templates/subscriptions/pack-details.php:24
msgid "Free"
msgstr ""

#: class/subscription.php:1034 includes/Admin/Subscription.php:1049
#. translators: %s: amount
msgid "There is a <strong>%s</strong> charge to add a new post."
msgstr ""

#: class/subscription.php:1051 includes/Admin/Subscription.php:1066
#. translators: %s: amount
msgid ""
"Your Subscription pack is exhausted. There is a <strong>%s</strong> charge "
"to add a new post."
msgstr ""

#: class/subscription.php:1097 includes/Admin/Subscription.php:1112
#. translators: %s: subscription link
msgid "You must <a href=\"%s\">purchase a pack</a> before posting"
msgstr ""

#: includes/Admin/Admin_Subscription.php:138
msgid "Pack Description"
msgstr ""

#: includes/Admin/Admin_Subscription.php:152
#: includes/Admin/Admin_Subscription.php:155
msgid "Subscription pack updated."
msgstr ""

#: includes/Admin/Admin_Subscription.php:153
msgid "Custom field updated."
msgstr ""

#: includes/Admin/Admin_Subscription.php:154
msgid "Custom field deleted."
msgstr ""

#: includes/Admin/Admin_Subscription.php:156
msgid "Subscription pack restored to revision from %s"
msgstr ""

#: includes/Admin/Admin_Subscription.php:157
msgid "Subscription pack published."
msgstr ""

#: includes/Admin/Admin_Subscription.php:158
msgid "Subscription pack saved."
msgstr ""

#: includes/Admin/Admin_Subscription.php:159
msgid "Subscription pack submitted."
msgstr ""

#: includes/Admin/Admin_Subscription.php:161
msgid "Subscription pack draft updated."
msgstr ""

#: includes/Admin/Admin_Subscription.php:284
msgid "Amount"
msgstr ""

#: includes/Admin/Admin_Subscription.php:286 includes/WPUF_Privacy.php:483
msgid "Recurring"
msgstr ""

#: includes/Admin/Admin_Subscription.php:287
msgid "Duration"
msgstr ""

#: includes/Admin/Admin_Subscription.php:421
#: includes/Admin/Admin_Subscription.php:1035
#: includes/Admin/Forms/Admin_Form.php:243 includes/Admin/views/support.php:77
msgid "Payment Settings"
msgstr ""

#: includes/Admin/Admin_Subscription.php:428
msgid "Posting Restriction"
msgstr ""

#: includes/Admin/Admin_Subscription.php:442
msgid "Billing amount:"
msgstr ""

#: includes/Admin/Admin_Subscription.php:443
msgid "Billing amount each cycle:"
msgstr ""

#: includes/Admin/Admin_Subscription.php:451
msgid "Expires In:"
msgstr ""

#: includes/Admin/Admin_Subscription.php:470
#: includes/Admin/Admin_Subscription.php:768
msgid "Number of featured item"
msgstr ""

#: includes/Admin/Admin_Subscription.php:474
msgid "How many items a user can set as featured, including all post types"
msgstr ""

#: includes/Admin/Admin_Subscription.php:478
msgid "Remove featured item on subscription expiry"
msgstr ""

#: includes/Admin/Admin_Subscription.php:482
msgid "The featured item will be removed if the subscription expires"
msgstr ""

#: includes/Admin/Admin_Subscription.php:517
#: includes/Admin/Admin_Subscription.php:1067
#: includes/Admin/Forms/Admin_Form.php:247 includes/Free/Form_Element.php:59
msgid "Post Expiration"
msgstr ""

#: includes/Admin/Admin_Subscription.php:522
#: includes/Admin/Admin_Subscription.php:1195 includes/Free/Form_Element.php:63
msgid "Enable Post Expiration"
msgstr ""

#: includes/Admin/Admin_Subscription.php:534
#: includes/Admin/Admin_Subscription.php:828 includes/Free/Form_Element.php:78
msgid "Post Expiration Time"
msgstr ""

#: includes/Admin/Admin_Subscription.php:564 includes/Free/Form_Element.php:127
msgid "Status of post after post expiration time is over "
msgstr ""

#: includes/Admin/Admin_Subscription.php:569
msgid "Expiration Mail"
msgstr ""

#: includes/Admin/Admin_Subscription.php:574
msgid "Send Expiration Email to Post Author"
msgstr ""

#: includes/Admin/Admin_Subscription.php:578
msgid "Send Mail to Author After Exceeding Post Expiration Time"
msgstr ""

#: includes/Admin/Admin_Subscription.php:583
#: includes/Admin/Admin_Subscription.php:1281
msgid "Expiration Message"
msgstr ""

#: includes/Admin/Admin_Subscription.php:591 includes/Free/Form_Element.php:149
#. translators: %1$s: {post_author}, %2$s: {post_url}, %3$s: {blogname}, %4$s:
#. {post_title}, %5$s: {post_status}
msgid "You may use: %1$s %2$s %3$s %4$s %5$s"
msgstr ""

#: includes/Admin/Admin_Subscription.php:662
#: includes/Admin/Admin_Subscription.php:1233
#: includes/Admin/Admin_Subscription.php:1348
msgid "Day(s)"
msgstr ""

#: includes/Admin/Admin_Subscription.php:663
#: includes/Admin/Admin_Subscription.php:1234
#: includes/Admin/Admin_Subscription.php:1349
msgid "Week(s)"
msgstr ""

#: includes/Admin/Admin_Subscription.php:664
#: includes/Admin/Admin_Subscription.php:1235
#: includes/Admin/Admin_Subscription.php:1350
msgid "Month(s)"
msgstr ""

#: includes/Admin/Admin_Subscription.php:665
#: includes/Admin/Admin_Subscription.php:1236
#: includes/Admin/Admin_Subscription.php:1351
msgid "Year(s)"
msgstr ""

#: includes/Admin/Admin_Subscription.php:709
msgid "WPUF Subscription Information"
msgstr ""

#: includes/Admin/Admin_Subscription.php:721
msgid "For each %1$s %2$s"
msgstr ""

#: includes/Admin/Admin_Subscription.php:722
#: includes/Frontend/Frontend_Account.php:237
#. translators: %s: number of installments
msgid ", for %s installments"
msgstr ""

#: includes/Admin/Admin_Subscription.php:733
msgid "Subcription Name"
msgstr ""

#: includes/Admin/Admin_Subscription.php:743
msgid "Billing Info"
msgstr ""

#: includes/Admin/Admin_Subscription.php:757
msgid "This user is using recurring subscription pack"
msgstr ""

#: includes/Admin/Admin_Subscription.php:763
msgid "Remaining Posting Count"
msgstr ""

#: includes/Admin/Admin_Subscription.php:792
msgid "Subscription Expiration Info"
msgstr ""

#: includes/Admin/Admin_Subscription.php:801 includes/User_Subscription.php:366
#: templates/dashboard/subscription.php:50
msgid "Expire date:"
msgstr ""

#: includes/Admin/Admin_Subscription.php:817
msgid "Post Expiration Enabled"
msgstr ""

#: includes/Admin/Admin_Subscription.php:854
msgid "Allowed Taxonomy Terms"
msgstr ""

#: includes/Admin/Admin_Subscription.php:924
msgid "Assign Package"
msgstr ""

#: includes/Admin/Admin_Subscription.php:931
msgid "Select Package:"
msgstr ""

#: includes/Admin/Admin_Subscription.php:934
#: includes/functions/settings-options.php:639 wpuf-functions.php:215
#: wpuf-functions.php:1838 wpuf-functions.php:2103
msgid "&mdash; Select &mdash;"
msgstr ""

#: includes/Admin/Admin_Subscription.php:938
msgid "Only non-recurring pack can be assigned"
msgstr ""

#: includes/Admin/Admin_Subscription.php:949
msgid "Delete Package"
msgstr ""

#: includes/Admin/Admin_Subscription.php:1008
msgid "Learn more about <a href=\"%s\" target=\"_blank\">Subscription</a>"
msgstr ""

#: includes/Admin/Admin_Subscription.php:1031
#: includes/User_Subscription.php:324 templates/dashboard/subscription.php:3
msgid "Subscription Details"
msgstr ""

#: includes/Admin/Admin_Subscription.php:1039
msgid "Advanced Configuration"
msgstr ""

#: includes/Admin/Admin_Subscription.php:1059
msgid "Overview"
msgstr ""

#: includes/Admin/Admin_Subscription.php:1063
msgid "Access and Visibility"
msgstr ""

#: includes/Admin/Admin_Subscription.php:1078
msgid "Payment Details"
msgstr ""

#: includes/Admin/Admin_Subscription.php:1083
#. translators: %s: Payment Settings URL
msgid ""
"For subscriptions to work correctly, please ensure the payment gateway and "
"related settings are properly configured in the <a href=\"%s\">Payment "
"Settings</a>"
msgstr ""

#: includes/Admin/Admin_Subscription.php:1099
msgid "Content Limit"
msgstr ""

#: includes/Admin/Admin_Subscription.php:1103
msgid "Design Elements"
msgstr ""

#: includes/Admin/Admin_Subscription.php:1107
msgid "Additional Options"
msgstr ""

#: includes/Admin/Admin_Subscription.php:1133
msgid "Plan Name"
msgstr ""

#: includes/Admin/Admin_Subscription.php:1134
msgid ""
"Enter a name for this subscription plan. E.g., \"Featured Article "
"Subscription\""
msgstr ""

#: includes/Admin/Admin_Subscription.php:1135
msgid "Enter subscription name"
msgstr ""

#: includes/Admin/Admin_Subscription.php:1145
msgid "Plan Summary"
msgstr ""

#: includes/Admin/Admin_Subscription.php:1146
msgid ""
"Provide a brief description of this subscription plan to help users "
"understand key features or benefits"
msgstr ""

#: includes/Admin/Admin_Subscription.php:1150
msgid "Write briefly what this subscription is about"
msgstr ""

#: includes/Admin/Admin_Subscription.php:1165
msgid "Plan Slug"
msgstr ""

#: includes/Admin/Admin_Subscription.php:1166
msgid ""
"Enter a unique slug for the subscription. Leave it blank for WordPress "
"default slug"
msgstr ""

#: includes/Admin/Admin_Subscription.php:1170
msgid "Enter plan slug"
msgstr ""

#: includes/Admin/Admin_Subscription.php:1179
msgid "Publish Time"
msgstr ""

#: includes/Admin/Admin_Subscription.php:1180
msgid "Specify the time when you want the subscription to be published"
msgstr ""

#: includes/Admin/Admin_Subscription.php:1196
msgid ""
"Enable post expiration for this subscription plan. If enabled, posts in "
"this plan will expire after a certain period, as specified here"
msgstr ""

#: includes/Admin/Admin_Subscription.php:1209
msgid "Expiration Time"
msgstr ""

#: includes/Admin/Admin_Subscription.php:1210
msgid ""
"Specify the duration after which your posts will automatically disappear "
"from frontend"
msgstr ""

#: includes/Admin/Admin_Subscription.php:1232
msgid "Never"
msgstr ""

#: includes/Admin/Admin_Subscription.php:1249
msgid "Publish"
msgstr ""

#: includes/Admin/Admin_Subscription.php:1250
#: includes/Admin/Forms/Post/Templates/List_Table_Admin_Post_Forms.php:439
#: wpuf-functions.php:66
msgid "Draft"
msgstr ""

#: includes/Admin/Admin_Subscription.php:1251
msgid "Pending Review"
msgstr ""

#: includes/Admin/Admin_Subscription.php:1254
msgid "Status of post after post expiration time is over"
msgstr ""

#: includes/Admin/Admin_Subscription.php:1255
msgid "Post status will be changed to the selected one when expiration time is over"
msgstr ""

#: includes/Admin/Admin_Subscription.php:1268
msgid "Send Expiration Mail"
msgstr ""

#: includes/Admin/Admin_Subscription.php:1269
msgid "Send an e-mail to the author after exceeding post expiration time"
msgstr ""

#: includes/Admin/Admin_Subscription.php:1282
msgid ""
"Craft a personalized message that will be sent to users when their posts "
"expire"
msgstr ""

#: includes/Admin/Admin_Subscription.php:1286
msgid "You may use: {post_author} {post_url} {blogname} {post_title} {post_status}"
msgstr ""

#: includes/Admin/Admin_Subscription.php:1290
msgid "Write the expiration message here"
msgstr ""

#: includes/Admin/Admin_Subscription.php:1303
msgid "Enable Post Number Rollback"
msgstr ""

#: includes/Admin/Admin_Subscription.php:1304
msgid "If enabled, number of posts will be restored if the post is deleted."
msgstr ""

#: includes/Admin/Admin_Subscription.php:1321
msgid "Billing Amount"
msgstr ""

#: includes/Admin/Admin_Subscription.php:1322
msgid ""
"Enter the billing amount for the subscription that will be charged to users "
"who subscribe to this plan"
msgstr ""

#: includes/Admin/Admin_Subscription.php:1357
msgid "Expire In"
msgstr ""

#: includes/Admin/Admin_Subscription.php:1358
msgid ""
"Set the duration for the subscription to remain active before expiring. "
"Enter -1 for no expiration"
msgstr ""

#: includes/Admin/Admin_Subscription.php:1364
#: includes/Free/Subscription_Element.php:20
msgid "Enable Recurring Payment"
msgstr ""

#: includes/Admin/Admin_Subscription.php:1365
msgid ""
"Enable recurring payments for this subscription. Users will be charged "
"automatically at the end of each billing cycle until the subscription is "
"canceled"
msgstr ""

#: includes/Admin/Admin_Subscription.php:1385
msgid "Maximum Number of Posts"
msgstr ""

#: includes/Admin/Admin_Subscription.php:1386
msgid ""
"Set the maximum number of posts users can list within their subscription "
"period. Enter -1 for unlimited"
msgstr ""

#: includes/Admin/Admin_Subscription.php:1399
msgid "Maximum Number of Pages"
msgstr ""

#: includes/Admin/Admin_Subscription.php:1400
msgid ""
"Set the maximum number of pages a user can list within the subscription "
"period. Enter -1 for unlimited"
msgstr ""

#: includes/Admin/Admin_Subscription.php:1413
msgid "Maximum Number of User Requests"
msgstr ""

#: includes/Admin/Admin_Subscription.php:1414
msgid ""
"Set the maximum number of user requests allowed within the subscription "
"period. Enter -1 for unlimited"
msgstr ""

#: includes/Admin/Admin_Subscription.php:1433
msgid "Maximum Number of Reusable Block"
msgstr ""

#: includes/Admin/Admin_Subscription.php:1434
msgid ""
"Set the maximum number of reusable blocks that users can create within the "
"subscription period. Enter -1 for unlimited"
msgstr ""

#: includes/Admin/Admin_Subscription.php:1447
msgid "Maximum Number of Templates"
msgstr ""

#: includes/Admin/Admin_Subscription.php:1448
msgid ""
"Set the maximum number of templates users can use during the subscription "
"period. Enter -1 for unlimited"
msgstr ""

#: includes/Admin/Admin_Subscription.php:1461
msgid "Maximum Number of Template Parts"
msgstr ""

#: includes/Admin/Admin_Subscription.php:1462
msgid ""
"Set maximum number of template parts that users can create within the "
"subscription period. Enter -1 for unlimited"
msgstr ""

#: includes/Admin/Admin_Subscription.php:1475
msgid "Maximum Number of Global Styles"
msgstr ""

#: includes/Admin/Admin_Subscription.php:1476
msgid ""
"Set maximum number of global styles that users can use within the "
"subscription period. Enter -1 for unlimited"
msgstr ""

#: includes/Admin/Admin_Subscription.php:1489
msgid "Maximum Number of Navigation Menus"
msgstr ""

#: includes/Admin/Admin_Subscription.php:1490
msgid ""
"Set maximum number of navigation menus that users can use within the "
"subscription period. Enter -1 for unlimited"
msgstr ""

#: includes/Admin/Admin_Subscription.php:1508
msgid "Maximum Number of Featured Items"
msgstr ""

#: includes/Admin/Admin_Subscription.php:1509
msgid ""
"Limit the featured items users can display during their subscription. "
"Featured items gain more visibility, enhancing content or product exposure. "
"Enter -1 for unlimited"
msgstr ""

#: includes/Admin/Admin_Subscription.php:1521
msgid "Remove Featured Item"
msgstr ""

#: includes/Admin/Admin_Subscription.php:1522
msgid "Remove featured items when plan expires"
msgstr ""

#: includes/Admin/Admin_Subscription.php:1596
msgid "Thank you for using <strong>WP User Frontend</strong>."
msgstr ""

#: includes/Admin/Admin_Subscription.php:1599
#. Translators: %s: link to the classic UI
msgid "Use the <a href=\"%s\">classic UI</a>."
msgstr ""

#: includes/Admin/Admin_Tools.php:49
msgid "Form Export"
msgstr ""

#: includes/Admin/Admin_Tools.php:55 includes/Admin/Admin_Tools.php:118
#: includes/Admin/Forms/Post/Templates/List_Table_Admin_Post_Forms.php:53
#: includes/Admin/List_Table_Subscribers.php:144
#: includes/Admin/List_Table_Transactions.php:97 wpuf-functions.php:3539
msgid "All"
msgstr ""

#: includes/Admin/Admin_Tools.php:60 includes/Admin/Admin_Tools.php:123
msgid "Select individual"
msgstr ""

#: includes/Admin/Admin_Tools.php:70 includes/Admin/Admin_Tools.php:136
#: includes/Admin/views/tools.php:11
msgid "Export"
msgstr ""

#: includes/Admin/Admin_Tools.php:78
msgid "Sorry you have no post form to export"
msgstr ""

#: includes/Admin/Admin_Tools.php:110
msgid "Registration Form Export"
msgstr ""

#: includes/Admin/Admin_Tools.php:143
msgid "Sorry you have no registration form to export"
msgstr ""

#: includes/Admin/Admin_Tools.php:152
msgid "Import forms"
msgstr ""

#: includes/Admin/Admin_Tools.php:155
msgid "Upload your JSON file and start imporing WPUF forms here"
msgstr ""

#: includes/Admin/Admin_Tools.php:164
msgid "Upload JSON File"
msgstr ""

#: includes/Admin/Admin_Tools.php:167
msgid "Importing JSON File"
msgstr ""

#: includes/Admin/Admin_Tools.php:229
msgid "Please select some form for exporting"
msgstr ""

#: includes/Admin/Admin_Tools.php:312
msgid "Are you Sure?"
msgstr ""

#: includes/Admin/Admin_Tools.php:315
msgid "All forms has been deleted"
msgstr ""

#: includes/Admin/Admin_Tools.php:319
msgid "Settings has been cleared!"
msgstr ""

#: includes/Admin/Admin_Tools.php:323
msgid "All transactions has been deleted!"
msgstr ""

#: includes/Admin/Admin_Tools.php:339
msgid "Page Installation"
msgstr ""

#: includes/Admin/Admin_Tools.php:342
msgid ""
"Clicking this button will create required pages for the plugin. Note: It'll "
"not delete/replace existing pages."
msgstr ""

#: includes/Admin/Admin_Tools.php:348 includes/Admin/Admin_Tools.php:352
msgid "Reset Settings"
msgstr ""

#: includes/Admin/Admin_Tools.php:351
msgid ""
"Caution: This tool will delete all the plugin settings of WP User Frontend "
"Pro"
msgstr ""

#: includes/Admin/Admin_Tools.php:357
msgid "Delete Forms"
msgstr ""

#: includes/Admin/Admin_Tools.php:360
msgid "Caution: This tool will delete all the post and registration/profile forms."
msgstr ""

#: includes/Admin/Admin_Tools.php:362
msgid "Delete Post Forms"
msgstr ""

#: includes/Admin/Admin_Tools.php:363
msgid "Delete Registration Forms"
msgstr ""

#: includes/Admin/Admin_Tools.php:364
msgid "Delete Subscriptions"
msgstr ""

#: includes/Admin/Admin_Tools.php:365
msgid "Delete Coupons"
msgstr ""

#: includes/Admin/Admin_Tools.php:373
msgid "This tool will delete all the transactions from the transaction table."
msgstr ""

#: includes/Admin/Admin_Tools.php:375
msgid "Delete Transactions"
msgstr ""

#: includes/Admin/Admin_Welcome.php:25 includes/Admin/Admin_Welcome.php:26
msgid "Welcome to WP User Frontend"
msgstr ""

#: includes/Admin/Customizer_Options.php:44
#: includes/Admin/Customizer_Options.php:85
#: includes/functions/settings-options.php:349
msgid "Show Billing Address"
msgstr ""

#: includes/Admin/Customizer_Options.php:45
#: includes/Admin/Customizer_Options.php:86
#: includes/Ajax/Address_Form_Ajax.php:167 includes/Traits/TaxableTrait.php:81
#: includes/Traits/TaxableTrait.php:190 includes/WPUF_Privacy.php:270
#: templates/dashboard/billing-address.php:50
#: templates/dashboard/billing-address.php:51
msgid "Country"
msgstr ""

#: includes/Admin/Customizer_Options.php:46
#: includes/Admin/Customizer_Options.php:87
#: includes/Ajax/Address_Form_Ajax.php:210
#: templates/dashboard/billing-address.php:89
#: templates/dashboard/billing-address.php:90
msgid "State/Province/Region"
msgstr ""

#: includes/Admin/Customizer_Options.php:47
#: includes/Admin/Customizer_Options.php:88
msgid "Address line 1"
msgstr ""

#: includes/Admin/Customizer_Options.php:48
#: includes/Admin/Customizer_Options.php:89
msgid "Address line 2"
msgstr ""

#: includes/Admin/Customizer_Options.php:49
#: includes/Admin/Customizer_Options.php:90
#: includes/Ajax/Address_Form_Ajax.php:265 includes/WPUF_Privacy.php:258
#: templates/dashboard/billing-address.php:147
#: templates/dashboard/billing-address.php:148
msgid "City"
msgstr ""

#: includes/Admin/Customizer_Options.php:50
#: includes/Admin/Customizer_Options.php:91
#: includes/Ajax/Address_Form_Ajax.php:275
msgid "Postal Code/ZIP"
msgstr ""

#: includes/Admin/Customizer_Options.php:68
msgid "Customize WPUF Settings"
msgstr ""

#: includes/Admin/Customizer_Options.php:75 includes/Frontend/Payment.php:156
#: wpuf-functions.php:2070
msgid "Billing Address"
msgstr ""

#: includes/Admin/Customizer_Options.php:78
msgid "These options let you change the appearance of the billing address."
msgstr ""

#: includes/Admin/Customizer_Options.php:104
#: includes/Admin/Customizer_Options.php:114
#. Translators: %s field name.
msgid "%s field"
msgstr ""

#: includes/Admin/Customizer_Options.php:120
msgid "Optional"
msgstr ""

#: includes/Admin/Dashboard_Metabox.php:19
msgid "WP User Frontend News & Updates"
msgstr ""

#: includes/Admin/Forms/Admin_Form.php:54
#: includes/Admin/Forms/Admin_Form.php:74
#: includes/Admin/Forms/Admin_Form.php:76
#: includes/Admin/Forms/Admin_Form.php:112
msgid "Forms"
msgstr ""

#: includes/Admin/Forms/Admin_Form.php:75
#: includes/Admin/Forms/Admin_Form.php:113
msgid "Form"
msgstr ""

#: includes/Admin/Forms/Admin_Form.php:77
#: includes/Admin/Forms/Admin_Form.php:116
#: includes/Admin/views/post-forms-list-table-view.php:9
msgid "Add Form"
msgstr ""

#: includes/Admin/Forms/Admin_Form.php:78
#: includes/Admin/Forms/Admin_Form.php:117
msgid "Add New Form"
msgstr ""

#: includes/Admin/Forms/Admin_Form.php:80
#: includes/Admin/Forms/Admin_Form.php:119
msgid "Edit Form"
msgstr ""

#: includes/Admin/Forms/Admin_Form.php:81
#: includes/Admin/Forms/Admin_Form.php:120
msgid "New Form"
msgstr ""

#: includes/Admin/Forms/Admin_Form.php:82
#: includes/Admin/Forms/Admin_Form.php:83
#: includes/Admin/Forms/Admin_Form.php:121
#: includes/Admin/Forms/Admin_Form.php:122
msgid "View Form"
msgstr ""

#: includes/Admin/Forms/Admin_Form.php:84
#: includes/Admin/Forms/Admin_Form.php:123
msgid "Search Form"
msgstr ""

#: includes/Admin/Forms/Admin_Form.php:85
#: includes/Admin/Forms/Admin_Form.php:124
msgid "No Form Found"
msgstr ""

#: includes/Admin/Forms/Admin_Form.php:86
#: includes/Admin/Forms/Admin_Form.php:125
msgid "No Form Found in Trash"
msgstr ""

#: includes/Admin/Forms/Admin_Form.php:88
#: includes/Admin/Forms/Admin_Form.php:127
msgid "Parent Form"
msgstr ""

#: includes/Admin/Forms/Admin_Form.php:92
msgid "Registraton Forms"
msgstr ""

#: includes/Admin/Forms/Admin_Form.php:114 includes/Free/Free_Loader.php:88
#: includes/Free/Free_Loader.php:89
msgid "Registration Forms"
msgstr ""

#: includes/Admin/Forms/Admin_Form.php:238
msgid "Post Settings"
msgstr ""

#: includes/Admin/Forms/Admin_Form.php:239
msgid "Edit Settings"
msgstr ""

#: includes/Admin/Forms/Admin_Form.php:241
msgid "Submission Restriction"
msgstr ""

#: includes/Admin/Forms/Admin_Form.php:245
msgid "Display Settings"
msgstr ""

#: includes/Admin/Forms/Admin_Form.php:266 includes/Free/Form_Element.php:239
#: includes/Free/Form_Element.php:281
msgid "Notification"
msgstr ""

#: includes/Admin/Forms/Admin_Form.php:302
#: includes/Admin/Forms/Admin_Form.php:308
msgid "- Select -"
msgstr ""

#: includes/Admin/Forms/Admin_Form.php:346
msgid "Post Fields"
msgstr ""

#: includes/Admin/Forms/Admin_Form.php:351
msgid "Taxonomies"
msgstr ""

#: includes/Admin/Forms/Admin_Form.php:444
msgid "Post Forms must have either Post Title, Post Body or Excerpt field"
msgstr ""

#: includes/Admin/Forms/Admin_Form_Builder.php:270
msgid "Advanced Options"
msgstr ""

#: includes/Admin/Forms/Admin_Form_Builder.php:271
msgid "Are you sure you want to delete this field?"
msgstr ""

#: includes/Admin/Forms/Admin_Form_Builder.php:274
msgid "OK"
msgstr ""

#: includes/Admin/Forms/Admin_Form_Builder.php:276
#: includes/Admin/views/shortcode-builder.php:70
msgid "Close"
msgstr ""

#: includes/Admin/Forms/Admin_Form_Builder.php:277
msgid "This field must contain at least one choice"
msgstr ""

#: includes/Admin/Forms/Admin_Form_Builder.php:278
#: includes/Fields/Form_Field_Checkbox.php:110
#: includes/Fields/Form_Field_Dropdown.php:107
#: includes/Fields/Form_Field_MultiDropdown.php:84
#: includes/Fields/Form_Field_Radio.php:113
msgid "Option"
msgstr ""

#: includes/Admin/Forms/Admin_Form_Builder.php:279
msgid "Column"
msgstr ""

#: includes/Admin/Forms/Admin_Form_Builder.php:280
msgid "This field must contain at least one column"
msgstr ""

#: includes/Admin/Forms/Admin_Form_Builder.php:281
msgid "is available in Pro version"
msgstr ""

#: includes/Admin/Forms/Admin_Form_Builder.php:282
msgid "Please upgrade to the Pro version to unlock all these awesome features"
msgstr ""

#: includes/Admin/Forms/Admin_Form_Builder.php:285
msgid "Get the Pro version"
msgstr ""

#: includes/Admin/Forms/Admin_Form_Builder.php:286
#: includes/Fields/Field_Contract.php:445
msgid "Select"
msgstr ""

#: includes/Admin/Forms/Admin_Form_Builder.php:287
msgid "Saved form data"
msgstr ""

#: includes/Admin/Forms/Admin_Form_Builder.php:288
msgid "You have unsaved changes."
msgstr ""

#: includes/Admin/Forms/Admin_Form_Handler.php:346
#: includes/Admin/Forms/Admin_Form_Handler.php:371
msgid "%d form moved to the trash."
msgid_plural "%d forms moved to the trash."
msgstr[0] ""
msgstr[1] ""

#: includes/Admin/Forms/Admin_Form_Handler.php:351
#: includes/Admin/Forms/Admin_Form_Handler.php:376
msgid "%d form restored from the trash."
msgid_plural "%d forms restored from the trash."
msgstr[0] ""
msgstr[1] ""

#: includes/Admin/Forms/Admin_Form_Handler.php:356
#: includes/Admin/Forms/Admin_Form_Handler.php:381
msgid "%d form permanently deleted."
msgid_plural "%d forms permanently deleted."
msgstr[0] ""
msgstr[1] ""

#: includes/Admin/Forms/Admin_Form_Handler.php:362
#: includes/Admin/Forms/Admin_Form_Handler.php:387
msgid "Form duplicated successfully. <a href=\"%s\">View form.</a>"
msgstr ""

#: includes/Admin/Forms/Field_Manager.php:151
#: includes/class-field-manager.php:185
msgid "Custom Fields"
msgstr ""

#: includes/Admin/Forms/Field_Manager.php:178
#: includes/class-field-manager.php:206
msgid "Others"
msgstr ""

#: includes/Admin/Forms/Form.php:189 includes/Admin/Forms/Form.php:239
msgid "Post Limit Exceeded for your purchased subscription pack."
msgstr ""

#: includes/Admin/Forms/Form.php:212
#. translators: %s: Pack page link
msgid ""
"You need to  <a href=\"%s\">purchase a subscription package</a> to post in "
"this form"
msgstr ""

#: includes/Admin/Forms/Form.php:219 includes/Admin/Forms/Form.php:252
#: includes/Admin/Forms/Form.php:259
msgid "Payment type not selected for this form. Please contact admin."
msgstr ""

#: includes/Admin/Forms/Post/Templates/Form_Template.php:102
msgid "Want a new integration? <a href=\"%s\" target=\"_blank\">Let us know</a>."
msgstr ""

#: includes/Admin/Forms/Post/Templates/Form_Template.php:214
msgid "Form Template"
msgstr ""

#: includes/Admin/Forms/Post/Templates/Form_Template.php:217
msgid "&mdash; No Template &mdash;"
msgstr ""

#: includes/Admin/Forms/Post/Templates/Form_Template.php:226
msgid ""
"If selected a form template, it will try to execute that integration "
"options when new post created and updated."
msgstr ""

#: includes/Admin/Forms/Post/Templates/List_Table_Admin_Post_Forms.php:54
#: wpuf-functions.php:63
msgid "Published"
msgstr ""

#: includes/Admin/Forms/Post/Templates/List_Table_Admin_Post_Forms.php:55
#: includes/Admin/Forms/Post/Templates/List_Table_Admin_Post_Forms.php:417
msgid "Trash"
msgstr ""

#: includes/Admin/Forms/Post/Templates/List_Table_Admin_Post_Forms.php:105
msgid "No form found."
msgstr ""

#: includes/Admin/Forms/Post/Templates/List_Table_Admin_Post_Forms.php:119
msgid "Move to Trash"
msgstr ""

#: includes/Admin/Forms/Post/Templates/List_Table_Admin_Post_Forms.php:123
#: includes/Admin/Forms/Post/Templates/List_Table_Admin_Post_Forms.php:429
msgid "Restore"
msgstr ""

#: includes/Admin/Forms/Post/Templates/List_Table_Admin_Post_Forms.php:124
#: includes/Admin/Forms/Post/Templates/List_Table_Admin_Post_Forms.php:430
msgid "Delete Permanently"
msgstr ""

#: includes/Admin/Forms/Post/Templates/List_Table_Admin_Post_Forms.php:321
msgid "Form Name"
msgstr ""

#: includes/Admin/Forms/Post/Templates/List_Table_Admin_Post_Forms.php:325
#: includes/Admin/views/premium.php:39
#: includes/Fields/Form_Pro_Upgrade_Fields.php:187
#: includes/Free/Form_Element.php:33
msgid "Shortcode"
msgstr ""

#: includes/Admin/Forms/Post/Templates/List_Table_Admin_Post_Forms.php:418
msgid "Duplicate"
msgstr ""

#: includes/Admin/Forms/Post/Templates/Post_Form_Template_Events_Calendar.php:17
msgid "The Events Calendar"
msgstr ""

#: includes/Admin/Forms/Post/Templates/Post_Form_Template_Events_Calendar.php:18
msgid "Form for creating events. The Events Calendar plugin is required."
msgstr ""

#: includes/Admin/Forms/Post/Templates/Post_Form_Template_Events_Calendar.php:26
msgid "Event Title"
msgstr ""

#: includes/Admin/Forms/Post/Templates/Post_Form_Template_Events_Calendar.php:31
msgid "Please enter your event title"
msgstr ""

#: includes/Admin/Forms/Post/Templates/Post_Form_Template_Events_Calendar.php:40
msgid "Event details"
msgstr ""

#: includes/Admin/Forms/Post/Templates/Post_Form_Template_Events_Calendar.php:43
msgid "Write the full description of your event"
msgstr ""

#: includes/Admin/Forms/Post/Templates/Post_Form_Template_Events_Calendar.php:59
msgid "Event Start"
msgstr ""

#: includes/Admin/Forms/Post/Templates/Post_Form_Template_Events_Calendar.php:72
msgid "Event End"
msgstr ""

#: includes/Admin/Forms/Post/Templates/Post_Form_Template_Events_Calendar.php:85
msgid "All Day Event"
msgstr ""

#: includes/Admin/Forms/Post/Templates/Post_Form_Template_Events_Calendar.php:100
msgid "Event Website"
msgstr ""

#: includes/Admin/Forms/Post/Templates/Post_Form_Template_Events_Calendar.php:111
msgid "Currency Symbol"
msgstr ""

#: includes/Admin/Forms/Post/Templates/Post_Form_Template_Events_Calendar.php:121
#: includes/Admin/List_Table_Transactions.php:50
msgid "Cost"
msgstr ""

#: includes/Admin/Forms/Post/Templates/Post_Form_Template_Events_Calendar.php:131
#: includes/Admin/Forms/Post/Templates/Post_Form_Template_Events_Calendar.php:132
#: includes/Admin/Forms/Post/Templates/Post_Form_Template_Post.php:82
#: includes/Admin/Forms/Post/Templates/Post_Form_Template_Post.php:83
#: includes/Fields/Form_Field_Featured_Image.php:13
#: includes/Fields/Form_Field_Featured_Image.php:148
#: templates/dashboard/list.php:7 templates/dashboard/posts.php:97
msgid "Featured Image"
msgstr ""

#: includes/Admin/Forms/Post/Templates/Post_Form_Template_Events_Calendar.php:135
msgid "Upload the main image of your event"
msgstr ""

#: includes/Admin/Forms/Post/Templates/Post_Form_Template_Events_Calendar.php:144
#: includes/Admin/Forms/Post/Templates/Post_Form_Template_Post.php:96
msgid "Excerpt"
msgstr ""

#: includes/Admin/Forms/Post/Templates/Post_Form_Template_Events_Calendar.php:147
msgid "Provide a short description of this event (optional)"
msgstr ""

#: includes/Admin/Forms/Post/Templates/Post_Form_Template_Events_Calendar.php:162
msgid "Event Tags"
msgstr ""

#: includes/Admin/Forms/Post/Templates/Post_Form_Template_Events_Calendar.php:165
#: includes/Admin/Forms/Post/Templates/Post_Form_Template_Post.php:119
msgid "Separate tags with commas."
msgstr ""

#: includes/Admin/Forms/Post/Templates/Post_Form_Template_Events_Calendar.php:178
msgid "This page is restricted. Please Log in / Register to view this page."
msgstr ""

#: includes/Admin/Forms/Post/Templates/Post_Form_Template_Events_Calendar.php:182
msgid "Create Event"
msgstr ""

#: includes/Admin/Forms/Post/Templates/Post_Form_Template_Events_Calendar.php:185
msgid ""
"Event has been updated successfully. <a target=\"_blank\" "
"href=\"{link}\">View event</a>"
msgstr ""

#: includes/Admin/Forms/Post/Templates/Post_Form_Template_Events_Calendar.php:188
msgid "Update Event"
msgstr ""

#: includes/Admin/Forms/Post/Templates/Post_Form_Template_Post.php:16
#: includes/Admin/views/shortcode-builder.php:8
msgid "Post Form"
msgstr ""

#: includes/Admin/Forms/Post/Templates/Post_Form_Template_Post.php:17
msgid "Form for creating a blog post."
msgstr ""

#: includes/Admin/Forms/Post/Templates/Post_Form_Template_Post.php:24
#: includes/Fields/Form_Field_Post_Title.php:7 includes/WPUF_Privacy.php:422
msgid "Post Title"
msgstr ""

#: includes/Admin/Forms/Post/Templates/Post_Form_Template_Post.php:29
msgid "Please enter your post name"
msgstr ""

#: includes/Admin/Forms/Post/Templates/Post_Form_Template_Post.php:40
msgid "Category"
msgstr ""

#: includes/Admin/Forms/Post/Templates/Post_Form_Template_Post.php:43
msgid "Select a category for your post"
msgstr ""

#: includes/Admin/Forms/Post/Templates/Post_Form_Template_Post.php:44
#: includes/Fields/Field_Contract.php:235
#: includes/Fields/Form_Field_Dropdown.php:108
#: includes/Fields/Form_Field_MultiDropdown.php:85
#: includes/Fields/Form_Field_Post_Taxonomy.php:471
msgid "- select -"
msgstr ""

#: includes/Admin/Forms/Post/Templates/Post_Form_Template_Post.php:61
msgid "Post description"
msgstr ""

#: includes/Admin/Forms/Post/Templates/Post_Form_Template_Post.php:64
msgid "Write the full description of your Post"
msgstr ""

#: includes/Admin/Forms/Post/Templates/Post_Form_Template_Post.php:86
msgid "Upload the main image of your post"
msgstr ""

#: includes/Admin/Forms/Post/Templates/Post_Form_Template_Post.php:99
msgid "Provide a short description of this post (optional)"
msgstr ""

#: includes/Admin/Forms/Post/Templates/Post_Form_Template_Post.php:116
#: includes/Fields/Form_Field_Post_Tags.php:9
msgid "Tags"
msgstr ""

#: includes/Admin/Forms/Post/Templates/Post_Form_Template_Post.php:137
msgid "Create Post"
msgstr ""

#: includes/Admin/Forms/Post/Templates/Post_Form_Template_Post.php:151
msgid ""
"Post has been updated successfully. <a target=\"_blank\" "
"href=\"{link}\">View post</a>"
msgstr ""

#: includes/Admin/Forms/Post/Templates/Post_Form_Template_Post.php:153
msgid "Update Post"
msgstr ""

#: includes/Admin/Forms/Post/Templates/Post_Form_Template_WooCommerce.php:15
msgid "WooCommerce Product"
msgstr ""

#: includes/Admin/Forms/Post/Templates/Post_Form_Template_WooCommerce.php:16
msgid "Create a simple product form for WooCommerce."
msgstr ""

#: includes/Admin/Forms/Post/Templates/Pro_Form_Preview_EDD.php:29
msgid "EDD Download"
msgstr ""

#: includes/Admin/List_Table_Subscribers.php:38
msgid "No subscribers found"
msgstr ""

#: includes/Admin/List_Table_Subscribers.php:49
msgid "User ID"
msgstr ""

#: includes/Admin/List_Table_Subscribers.php:50
msgid "User Name"
msgstr ""

#: includes/Admin/List_Table_Subscribers.php:51
msgid "Subscription ID"
msgstr ""

#: includes/Admin/List_Table_Subscribers.php:52
#: includes/Admin/List_Table_Transactions.php:47
#: templates/dashboard/list.php:11 templates/dashboard/posts.php:101
msgid "Status"
msgstr ""

#: includes/Admin/List_Table_Subscribers.php:53
#: includes/Admin/List_Table_Transactions.php:54
msgid "Gateway"
msgstr ""

#: includes/Admin/List_Table_Subscribers.php:54 includes/WPUF_Privacy.php:327
msgid "Transaction ID"
msgstr ""

#: includes/Admin/List_Table_Subscribers.php:55
msgid "Starts from"
msgstr ""

#: includes/Admin/List_Table_Subscribers.php:56
msgid "Expire date"
msgstr ""

#: includes/Admin/List_Table_Subscribers.php:145
#: includes/Admin/List_Table_Transactions.php:104
#: templates/dashboard/list.php:82 templates/dashboard/posts.php:188
msgid "Completed"
msgstr ""

#: includes/Admin/List_Table_Transactions.php:20
msgid "transaction"
msgstr ""

#: includes/Admin/List_Table_Transactions.php:21
msgid "transactions"
msgstr ""

#: includes/Admin/List_Table_Transactions.php:46
msgid "ID"
msgstr ""

#: includes/Admin/List_Table_Transactions.php:48
msgid "User"
msgstr ""

#: includes/Admin/List_Table_Transactions.php:49 includes/WPUF_Privacy.php:335
msgid "Subtotal"
msgstr ""

#: includes/Admin/List_Table_Transactions.php:51
#: includes/Free/Free_Loader.php:196 includes/Traits/TaxableTrait.php:504
#: includes/WPUF_Privacy.php:339
msgid "Tax"
msgstr ""

#: includes/Admin/List_Table_Transactions.php:52 includes/WPUF_Privacy.php:347
#: includes/WPUF_Privacy.php:418
msgid "Post ID"
msgstr ""

#: includes/Admin/List_Table_Transactions.php:53 includes/WPUF_Privacy.php:351
#: includes/WPUF_Privacy.php:471
msgid "Pack ID"
msgstr ""

#: includes/Admin/List_Table_Transactions.php:55
msgid "Payer"
msgstr ""

#: includes/Admin/List_Table_Transactions.php:57
msgid "Trans ID"
msgstr ""

#: includes/Admin/List_Table_Transactions.php:58
#: includes/Free/Form_Element.php:15
msgid "Date"
msgstr ""

#: includes/Admin/List_Table_Transactions.php:111 wpuf-functions.php:69
msgid "Pending"
msgstr ""

#: includes/Admin/List_Table_Transactions.php:135
#: includes/Admin/List_Table_Transactions.php:213
msgid "Accept"
msgstr ""

#: includes/Admin/List_Table_Transactions.php:137
#: includes/Admin/List_Table_Transactions.php:214
msgid "Reject"
msgstr ""

#: includes/Admin/List_Table_Transactions.php:199
msgid "No transactions found."
msgstr ""

#: includes/Admin/Menu.php:362
#: includes/Admin/views/post-forms-list-table-view.php:16
msgid "Submit Ideas"
msgstr ""

#: includes/Admin/Promotion.php:117
msgid "Sure! I'd love to!"
msgstr ""

#: includes/Admin/Promotion.php:118
msgid "I've already left a review"
msgstr ""

#: includes/Admin/Promotion.php:119
msgid "Never show again"
msgstr ""

#: includes/Admin/Promotion.php:261
msgid "Dismiss this notice."
msgstr ""

#: includes/Admin/Shortcodes_Button.php:51
msgid "Add a Form"
msgstr ""

#: includes/Admin/Shortcodes_Button.php:53
msgid " Add Form"
msgstr ""

#: includes/Admin/Upgrades.php:121
msgid "WPUF Data Update Required"
msgstr ""

#: includes/Admin/Upgrades.php:122
msgid "Run the updater"
msgstr ""

#: includes/Admin/Upgrades.php:127
msgid ""
"It is strongly recommended that you backup your database before proceeding. "
"Are you sure you wish to run the updater now?"
msgstr ""

#: includes/Admin/template-parts/modal.php:5
msgid "Modal window. Press escape to close."
msgstr ""

#: includes/Admin/template-parts/modal.php:6
msgid "Close modal window"
msgstr ""

#: includes/Admin/template-parts/modal.php:10
msgid "Select a Template"
msgstr ""

#: includes/Admin/template-parts/modal.php:13
msgid "Select from a pre-defined template or from a <a href=\"%s\">blank form</a>"
msgstr ""

#: includes/Admin/template-parts/modal.php:24
#: includes/Admin/template-parts/modal.php:28
#: includes/Admin/template-parts/modal.php:32
msgid "Blank Form"
msgstr ""

#: includes/Admin/template-parts/modal.php:35
#: includes/Admin/template-parts/modal.php:71
msgid "Create Form"
msgstr ""

#: includes/Admin/template-parts/modal.php:56
msgid "This integration is not installed."
msgstr ""

#: includes/Admin/template-parts/modal.php:105
#: includes/Free/Free_Loader.php:992 includes/Free/Free_Loader.php:1074
#: includes/Free/templates/page-registration-form.php:156
msgid "Upgrade to PRO"
msgstr ""

#: includes/Admin/template-parts/subscription-header.php:13
msgid "Support"
msgstr ""

#: includes/Admin/template-parts/subscription-no-item.php:5
msgid "No Subscription created yet!"
msgstr ""

#: includes/Admin/template-parts/subscription-no-item.php:9
msgid ""
"Powerful Subscription Features for Monetizing Your Content. Unlock a World "
"of Possibilities with WPUF's Subscription Features – From Charging Users "
"for Posting to Exclusive Content Access."
msgstr ""

#: includes/Admin/views/post-forms-list-table-view.php:27
msgid "Search Forms"
msgstr ""

#: includes/Admin/views/post-forms-list-table-view.php:43
msgid "Learn more about <a href=\"%s\" target=\"_blank\">Frontend Posting</a>"
msgstr ""

#: includes/Admin/views/premium.php:2 includes/Admin/views/premium.php:5
msgid "WPUF Pro"
msgstr ""

#: includes/Admin/views/premium.php:4
msgid ""
"Upgrade to the premium versions of WPUF and unlock even more useful "
"features."
msgstr ""

#: includes/Admin/views/premium.php:10
msgid "Pro Features"
msgstr ""

#: includes/Admin/views/premium.php:11
msgid ""
"WPUF Pro is designed just for you, specially to fulfil your business needs. "
"We have designed and curated every feature keeping your requirements in "
"mind."
msgstr ""

#: includes/Admin/views/premium.php:18 includes/Admin/views/premium.php:21
msgid "Registration Form Builder"
msgstr ""

#: includes/Admin/views/premium.php:22
msgid ""
"Registration form builder is a two way form which can be used both for user "
"registration and profile editing. You could also manage Register for "
"Subscription Package Purchase."
msgstr ""

#: includes/Admin/views/premium.php:28 includes/Admin/views/premium.php:31
msgid "Advanced Fields"
msgstr ""

#: includes/Admin/views/premium.php:33
#: includes/Fields/Form_Pro_Upgrade_Fields.php:47
#: includes/Free/Form_Element.php:18
msgid "Country List"
msgstr ""

#: includes/Admin/views/premium.php:34
msgid "Address"
msgstr ""

#: includes/Admin/views/premium.php:35
msgid "Date Field"
msgstr ""

#: includes/Admin/views/premium.php:36
#: includes/Fields/Form_Pro_Upgrade_Fields.php:88
msgid "Google Map"
msgstr ""

#: includes/Admin/views/premium.php:37
#: includes/Fields/Form_Pro_Upgrade_Fields.php:99
#: includes/Free/Form_Element.php:36
msgid "Action Hook"
msgstr ""

#: includes/Admin/views/premium.php:38
msgid "Rating"
msgstr ""

#: includes/Admin/views/premium.php:40
msgid "Number"
msgstr ""

#: includes/Admin/views/premium.php:41
msgid "Repeater"
msgstr ""

#: includes/Admin/views/premium.php:42
#: includes/Fields/Form_Pro_Upgrade_Fields.php:77
#: includes/Free/Form_Element.php:16
msgid "File Upload"
msgstr ""

#: includes/Admin/views/premium.php:43
msgid "Captcha"
msgstr ""

#: includes/Admin/views/premium.php:44
msgid "TOC"
msgstr ""

#: includes/Admin/views/premium.php:51 includes/Admin/views/premium.php:54
msgid "Manage Coupons"
msgstr ""

#: includes/Admin/views/premium.php:55
msgid ""
"Simple yet powerful coupon management system. Use Coupon codes for selling "
"subscription pack with discounts."
msgstr ""

#: includes/Admin/views/premium.php:61 includes/Admin/views/premium.php:64
msgid "Content Restrictions"
msgstr ""

#: includes/Admin/views/premium.php:65
msgid ""
"You can restrict premium content for users by access role, registration or "
"subscriptions only with just a shortcode."
msgstr ""

#: includes/Admin/views/premium.php:71 includes/Admin/views/premium.php:74
#: includes/Free/Form_Element.php:521 includes/Pro_Upgrades.php:85
msgid "Conditional Logic"
msgstr ""

#: includes/Admin/views/premium.php:75
msgid ""
"Configure your form’s settings and user flow based on conditional "
"selection. Your forms should appear just the way you want it."
msgstr ""

#: includes/Admin/views/premium.php:81 includes/Admin/views/premium.php:84
msgid "Multi-step Form"
msgstr ""

#: includes/Admin/views/premium.php:85
msgid ""
"Break down the long forms into smaller and attractive multi step forms. "
"Long and lengthy forms are uninviting, why build one?"
msgstr ""

#: includes/Admin/views/premium.php:93 includes/Free/Free_Loader.php:94
#: includes/Free/Free_Loader.php:1033
msgid "Modules"
msgstr ""

#: includes/Admin/views/premium.php:94
msgid "A bunch of awesome modules to speed up your business growth."
msgstr ""

#: includes/Admin/views/premium.php:101 includes/Admin/views/premium.php:121
#: includes/Admin/views/premium.php:124
msgid "BuddyPress Profile"
msgstr ""

#: includes/Admin/views/premium.php:104 includes/Free/Free_Loader.php:175
msgid "Social Login"
msgstr ""

#: includes/Admin/views/premium.php:105
msgid ""
"Allow your users to Register or Login using Social networks like Google, "
"Facebook, Twitter and LinkedIn."
msgstr ""

#: includes/Admin/views/premium.php:111 includes/Admin/views/premium.php:114
#: includes/Free/Free_Loader.php:182
msgid "User Directory"
msgstr ""

#: includes/Admin/views/premium.php:115
msgid ""
"Handle user listing and user profile in the frontend. Create a directory "
"site easily."
msgstr ""

#: includes/Admin/views/premium.php:125
msgid "Register and upgrade user profiles and sync data with BuddyPress."
msgstr ""

#: includes/Admin/views/premium.php:131 includes/Admin/views/premium.php:171
msgid "MailChimp Integration"
msgstr ""

#: includes/Admin/views/premium.php:134
msgid "User Analytics"
msgstr ""

#: includes/Admin/views/premium.php:135
msgid "Show user tracking info during post and registration directly on Frontend."
msgstr ""

#: includes/Admin/views/premium.php:141 includes/Admin/views/premium.php:144
msgid "Paid Membership Pro"
msgstr ""

#: includes/Admin/views/premium.php:145
msgid "Membership Integration of WP User Frontend with Paid Membership Pro."
msgstr ""

#: includes/Admin/views/premium.php:151 includes/Admin/views/premium.php:154
msgid "Stripe Payment"
msgstr ""

#: includes/Admin/views/premium.php:155
msgid ""
"Stripe payment gateway for WP User Frontend. Get your subscription payment "
"with Stripe."
msgstr ""

#: includes/Admin/views/premium.php:161 includes/Admin/views/premium.php:164
msgid "Mailpoet"
msgstr ""

#: includes/Admin/views/premium.php:165
msgid ""
"Add subscribers to mailpoet mailing list when they registers via WP User "
"Frontend Pro."
msgstr ""

#: includes/Admin/views/premium.php:174
msgid "MailChimp"
msgstr ""

#: includes/Admin/views/premium.php:175
msgid ""
"Integrate your desired form to your MailChimp email newsletter using latest "
"API."
msgstr ""

#: includes/Admin/views/premium.php:181 includes/Admin/views/premium.php:184
#: includes/Admin/views/premium.php:191 includes/Admin/views/premium.php:201
msgid "SMS Notification"
msgstr ""

#: includes/Admin/views/premium.php:185
msgid "Get instant SMS notification on your mobile when post submits on your site."
msgstr ""

#: includes/Admin/views/premium.php:194
msgid "Comment Manager"
msgstr ""

#: includes/Admin/views/premium.php:195
msgid "Handle comments in frontend. View / reply comments on post."
msgstr ""

#: includes/Admin/views/premium.php:204
msgid "QR Code Generator"
msgstr ""

#: includes/Admin/views/premium.php:205
msgid "Generate QR Code with your custom fields or custom post meta."
msgstr ""

#: includes/Admin/views/premium.php:211 includes/Admin/views/premium.php:214
msgid "More..."
msgstr ""

#: includes/Admin/views/premium.php:215
msgid "A bunch of more modules are coming soon."
msgstr ""

#: includes/Admin/views/premium.php:225
msgid "Upgrade To The Most Powerful Frontend Plugin"
msgstr ""

#: includes/Admin/views/premium.php:227
msgid "WP User Frontend Pro is the most powerful solution for your frontend needs."
msgstr ""

#: includes/Admin/views/shortcode-builder.php:5
msgid "Select a form to insert"
msgstr ""

#: includes/Admin/views/shortcode-builder.php:9
#: includes/Free/templates/page-registration-form.php:94
msgid "Registration Form"
msgstr ""

#: includes/Admin/views/shortcode-builder.php:13
msgid "Form Type"
msgstr ""

#: includes/Admin/views/shortcode-builder.php:69
msgid "Insert Form"
msgstr ""

#: includes/Admin/views/subscribers.php:4
msgid "Number of subscribers per page:"
msgstr ""

#: includes/Admin/views/subscriptions.php:4
msgid ""
"We're sorry but this page doesn't work properly without JavaScript. Please "
"enable it to continue."
msgstr ""

#: includes/Admin/views/subscriptions.php:8
msgid "Loading"
msgstr ""

#: includes/Admin/views/support.php:7
msgid "How to Install"
msgstr ""

#: includes/Admin/views/support.php:11
msgid "License Activation"
msgstr ""

#: includes/Admin/views/support.php:15
msgid "Shortcodes"
msgstr ""

#: includes/Admin/views/support.php:19
msgid "User Dashboard"
msgstr ""

#: includes/Admin/views/support.php:25
msgid "Creating Posting Forms"
msgstr ""

#: includes/Admin/views/support.php:29
msgid "Available Form Elements"
msgstr ""

#: includes/Admin/views/support.php:33
msgid "Creating Forms Using The Form Templates"
msgstr ""

#: includes/Admin/views/support.php:37
msgid "How to Allow Guest Posting"
msgstr ""

#: includes/Admin/views/support.php:41
msgid "Setup Automatic Post Expiration"
msgstr ""

#: includes/Admin/views/support.php:45
msgid "How to create Multistep forms"
msgstr ""

#: includes/Admin/views/support.php:51
msgid "Setting up Frontend Dashboard for Users"
msgstr ""

#: includes/Admin/views/support.php:55
msgid "Unified My Account Page"
msgstr ""

#: includes/Admin/views/support.php:59
msgid "Showing meta fields in frontend"
msgstr ""

#: includes/Admin/views/support.php:65
#: includes/functions/settings-options.php:14
msgid "General Options"
msgstr ""

#: includes/Admin/views/support.php:69
msgid "Dashboard Settings"
msgstr ""

#: includes/Admin/views/support.php:73
msgid "Login Registration Settings"
msgstr ""

#: includes/Admin/views/support.php:83
msgid "Creating Registration Form"
msgstr ""

#: includes/Admin/views/support.php:87
msgid "Creating a Multistep Registration Form"
msgstr ""

#: includes/Admin/views/support.php:91
msgid "Setting Up Confirmation Message"
msgstr ""

#: includes/Admin/views/support.php:95
msgid "Paid Membership Registration"
msgstr ""

#: includes/Admin/views/support.php:99
msgid "Setting Up Email Verification for New Users"
msgstr ""

#: includes/Admin/views/support.php:105 includes/Admin/views/support.php:524
msgid "Creating a Profile Editing Form"
msgstr ""

#: includes/Admin/views/support.php:111
msgid "Creating Subscription Packs"
msgstr ""

#: includes/Admin/views/support.php:115
msgid "Payment & Gateway Settings"
msgstr ""

#: includes/Admin/views/support.php:119
msgid "Setting Up Recurring Payment"
msgstr ""

#: includes/Admin/views/support.php:123
msgid "Forcing Subscription Pack For Post Submission"
msgstr ""

#: includes/Admin/views/support.php:127
msgid "How to Charge for Each Post Submission?"
msgstr ""

#: includes/Admin/views/support.php:131
msgid "Creating Coupons"
msgstr ""

#: includes/Admin/views/support.php:138
msgid "Action Hook Field"
msgstr ""

#: includes/Admin/views/support.php:142
msgid "Add a New Tab on My Account Page"
msgstr ""

#: includes/Admin/views/support.php:146
msgid "Insert/update checkbox or radio field data as serialize"
msgstr ""

#: includes/Admin/views/support.php:150
msgid "Filters"
msgstr ""

#: includes/Admin/views/support.php:154
msgid "Actions"
msgstr ""

#: includes/Admin/views/support.php:158
msgid "Changelog"
msgstr ""

#: includes/Admin/views/support.php:164
msgid "Content Restriction for Logged in Users"
msgstr ""

#: includes/Admin/views/support.php:168
msgid "Restricting Content by User Roles"
msgstr ""

#: includes/Admin/views/support.php:172
msgid "Restricting Contents for Different Subscription Packs"
msgstr ""

#: includes/Admin/views/support.php:187
msgid "Related Articles:"
msgstr ""

#: includes/Admin/views/support.php:205
msgid "General Help Questions"
msgstr ""

#: includes/Admin/views/support.php:205
msgid "View all Documentations"
msgstr ""

#: includes/Admin/views/support.php:209
msgid "Subscribe to Our Newsletter"
msgstr ""

#: includes/Admin/views/support.php:212
msgid ""
"Subscribe to our newsletter for regular <strong>tips</strong>, "
"<strong>offers</strong> and <strong>news updates</strong>."
msgstr ""

#: includes/Admin/views/support.php:252
msgid "Subscribe"
msgstr ""

#: includes/Admin/views/support.php:265
msgid "Plugin Setup"
msgstr ""

#: includes/Admin/views/support.php:271 includes/Admin/views/support.php:403
#: includes/functions/settings-options.php:19
msgid "Frontend Posting"
msgstr ""

#: includes/Admin/views/support.php:277 includes/Admin/views/support.php:430
msgid "Frontend Dashboard"
msgstr ""

#: includes/Admin/views/support.php:283 includes/Admin/views/support.php:460
msgid "User Registration"
msgstr ""

#: includes/Admin/views/support.php:289
msgid "User Login"
msgstr ""

#: includes/Admin/views/support.php:295
msgid "Profile Editing"
msgstr ""

#: includes/Admin/views/support.php:301
msgid "Subscription &amp; Payment"
msgstr ""

#: includes/Admin/views/support.php:307 includes/Admin/views/support.php:681
#: includes/Fields/Field_Contract.php:69
msgid "Content Restriction"
msgstr ""

#: includes/Admin/views/support.php:315
msgid "Plugin Setup Guide"
msgstr ""

#: includes/Admin/views/support.php:317
msgid ""
"Setting up WP User Frontend is very easy. Here are few things that you "
"should consider."
msgstr ""

#: includes/Admin/views/support.php:334
#. translators: %1$s and %2$s are HTML tags
msgid ""
"You can create amazing frontend posting forms with more than 20 useful form "
"fields."
msgstr ""

#: includes/Admin/views/support.php:366
#. translators: %1$s: {login_forms}, %2$s: {subscription_forms}, %3$s:
#. {guest_posting}
msgid ""
"Add customized %1$slogin forms%2$s using simple shortcodes and override "
"default WordPress login and registration."
msgstr ""

#: includes/Admin/views/support.php:376
#. translators: %1$s: {login_forms}, %2$s: {subscription_forms}, %3$s:
#. {guest_posting}
msgid "Create %1$ssubscription packs%2$s and charge users for posting."
msgstr ""

#: includes/Admin/views/support.php:389
#. translators: %1$s: {login_forms}, %2$s: {subscription_forms}, %3$s:
#. {guest_posting}
msgid ""
"Enable %1$sguest posting%2$s and earn from each posts without any "
"difficulties."
msgstr ""

#: includes/Admin/views/support.php:398
msgid "Learn More About Installation"
msgstr ""

#: includes/Admin/views/support.php:407
msgid ""
"%1$sPosting Forms are used to %2$screate new%3$s blog posts, WooCommerce "
"Products, Directory Listing Entries etc. You can create any custom post "
"type from the front using this feature. You just need to create a form with "
"necessary fields and embed the form in a page and your users will be able "
"to create posts from frontend in no time.%4$s\n"
"                %5$sTo create a posting form, go to %6$sPost Forms%7$s → "
"Add Form and start building your ultimate frontend posting forms.%8$s\n"
"                %9$sAfter building your forms, %10$suse the shortcodes%11$s "
"on any new page or post and publish them before sharing.%12$s"
msgstr ""

#: includes/Admin/views/support.php:425
msgid "Learn More About Frontend Posting"
msgstr ""

#: includes/Admin/views/support.php:434
msgid ""
"%1$sWP User Frontend generates %2$sFrontend Dashboard%3$s and %4$sMy "
"Account%5$s page for all your users. Using these pages, they can get a list "
"of their posts and subscriptions directly at frontend. They can also "
"customize the details of their profile. You don’t need to give them access "
"to the backend at all!%6$s"
msgstr ""

#: includes/Admin/views/support.php:443
msgid ""
"%1$sTo create this page, %2$screate a new page%3$s, put a title and simply "
"copy-paste the following shortcode: %4$s[wpuf_dashboard]%5$s. "
"Alternatively, there is an unified %6$smy account page%7$s as well. "
"Finally, hit the publish button and you are done.%8$s"
msgstr ""

#: includes/Admin/views/support.php:455
msgid "Learn More About Frontend Dashboard"
msgstr ""

#: includes/Admin/views/support.php:464
msgid ""
"%1$sYou can create as many registration forms as you want and assign them "
"to different user roles. Creating Registration forms are easy. Navigate to "
"%2$sRegistration Forms%3$s.%4$s%5$sYou can create new forms just you would "
"create posts in WordPress.%6$s"
msgstr ""

#: includes/Admin/views/support.php:475
msgid "Give your form a name and click on Form Elements on the right sidebar."
msgstr ""

#: includes/Admin/views/support.php:476
msgid "The form elements will appear to the Form Editor tab with some options."
msgstr ""

#: includes/Admin/views/support.php:479
msgid "From settings you can –"
msgstr ""

#: includes/Admin/views/support.php:482
msgid "Assign New User Roles"
msgstr ""

#: includes/Admin/views/support.php:483
msgid "Can redirect to any custom page or same page with successful message"
msgstr ""

#: includes/Admin/views/support.php:486
msgid "Showing Registration Form"
msgstr ""

#: includes/Admin/views/support.php:489
msgid ""
"By using short-code you can show your registration form into any page or "
"post."
msgstr ""

#: includes/Admin/views/support.php:490
msgid "You will get different short-codes for each registration forms separately."
msgstr ""

#: includes/Admin/views/support.php:494
msgid "Learn More About Registration"
msgstr ""

#: includes/Admin/views/support.php:499
#: includes/functions/settings-options.php:405
msgid "Login Page"
msgstr ""

#: includes/Admin/views/support.php:501
msgid ""
"WP User Frontend Automatically creates important pages when you install it "
"for the first time. You can also create login forms manually."
msgstr ""

#: includes/Admin/views/support.php:506
#. translators: 1: URL to the settings page, 2: opening <a> tag, 3: closing
#. </a> tag, 4: opening <strong> tag, 5: closing </strong> tag, 6: opening
#. <strong> tag, 7: closing </strong> tag, 8: shortcode [wpuf-login]
msgid ""
"Navigate to %2$sSettings%3$s → %4$sLogin/Registration%5$s tab. In this "
"page, you will find several useful settings related to WPUF login. You can "
"override default registration and login forms with WPUF login & "
"registration feature if you want. To do this, check the "
"%6$sLogin/Registration override option%7$s. You can also specify the login "
"page. WPUF automatically adds the default login page that it has created. "
"If you manually create one, use the following shortcode – %8$s. Simply, "
"create a new page and put the above shortcode. Finally, publish the page "
"and add it to the Login Page option in the settings."
msgstr ""

#: includes/Admin/views/support.php:521
msgid "Learn More About Login"
msgstr ""

#: includes/Admin/views/support.php:529
#. translators: 1: shortcode for registration form, 2: shortcode for profile
#. edit, 3: opening <strong> tag, 4: closing </strong> tag, 5: opening <strong>
#. tag, 6: closing </strong> tag
msgid ""
"When you are making a registration form, you get two shortcodes: For "
"embedding the registration form: this is something like %1$s. For profile "
"edit page: this is something like %2$s. You already know how to make a "
"registration form in WP User Frontend Pro and embed that into a page. The "
"very same process is for creating the profile edit page. How to get the "
"shortcode: We assume that you already have created a registration form. If "
"not, you can use the default registration form, that was created "
"automatically while installing the plugin. So to get the shortcode, "
"navigate to %3$sUser Frontend%4$s → %5$sRegistration Forms%6$s and you will "
"be able to see the shortcodes on the right side of your screen."
msgstr ""

#: includes/Admin/views/support.php:546
#. translators: %1$s and %2$s are HTML tags
msgid ""
"When you are making a registration form, you get two shortcodes: For "
"embedding the registration form: this is something like %1$s[wpuf_profile "
"type=\"registration\" id=\"3573\"]%2$s"
msgstr ""

#: includes/Admin/views/support.php:560
#. translators: %1$s and %2$s are HTML tags
msgid ""
"For profile edit page: this is something like %1$s[wpuf_profile "
"type=\"profile\" id=\"3573\"]%2$s"
msgstr ""

#: includes/Admin/views/support.php:572
msgid ""
"You already know that how to make a registration form in WP User Frontend "
"Pro and embed that into a page. The very same process is for creating the "
"profile edit page."
msgstr ""

#: includes/Admin/views/support.php:578
msgid "How to get the shortcode"
msgstr ""

#: includes/Admin/views/support.php:584
#. translators: %1$s and %2$s are HTML tags
msgid ""
"We assume that you already have created a registration form. If not you can "
"use the default registration form, that was created automatically while "
"installing the plugin.\n"
"                So to get the shortcode, navigate to %1$sUser Frontend%2$s "
"→ %3$sRegistration Forms%4$s and you will be able to see the shortcodes on "
"the right side of your screen."
msgstr ""

#: includes/Admin/views/support.php:597
msgid "Learn More About Profile Editing"
msgstr ""

#: includes/Admin/views/support.php:602
msgid "Subscription Payment"
msgstr ""

#: includes/Admin/views/support.php:604
msgid ""
"WP User Frontend allows you to create as many subscription packs you want. "
"Simply, navigate to - WP-Admin → User Frontend → Subscription → Add "
"Subscription"
msgstr ""

#: includes/Admin/views/support.php:607
msgid "Enter your subscription name and pack description."
msgstr ""

#: includes/Admin/views/support.php:608
msgid ""
"Include the billing amount and the validity of the pack. You can choose "
"day, week, month or year in case of expiry."
msgstr ""

#: includes/Admin/views/support.php:609
msgid ""
"You can enable post expiration if you want to expire post after a certain "
"amount of time. To do so check the Enable Post Expiration box."
msgstr ""

#: includes/Admin/views/support.php:610
msgid ""
"This will enable some new settings. You have to specify post expiration "
"time and the post status after the post expires."
msgstr ""

#: includes/Admin/views/support.php:611
msgid ""
"You can also notify users when a post expires. To do so, check the Send "
"Mail option."
msgstr ""

#: includes/Admin/views/support.php:612
msgid ""
"Now, enter the message you want to send the user in the Post Expiration "
"Message field."
msgstr ""

#: includes/Admin/views/support.php:613
msgid ""
"You can specify the number of posts you are giving away with this "
"subscription pack. If you want to provide unlimited posts, enter ‘-1’ in "
"the number of posts field."
msgstr ""

#: includes/Admin/views/support.php:614
msgid ""
"You can also set the number of pages and custom CSS. For unlimited value, "
"enter ‘-1’."
msgstr ""

#: includes/Admin/views/support.php:615
msgid ""
"WPUF offers you recurring payment while creating a Subscription pack. "
"Enable this option if you want to set recurring payment for this pack. It "
"will provide you some new options for the recurring payment."
msgstr ""

#: includes/Admin/views/support.php:616
msgid "Now, select the billing cycle."
msgstr ""

#: includes/Admin/views/support.php:617
msgid ""
"You can also stop the billing cycle if you want. If you don’t want to stop "
"the cycle select Never."
msgstr ""

#: includes/Admin/views/support.php:618
msgid ""
"To enable trial period, check the Trial box. You can set the trial amount "
"to be paid by the user for trial period."
msgstr ""

#: includes/Admin/views/support.php:619
msgid "Now, specify the trial period. Enter number of days, week, month or year."
msgstr ""

#: includes/Admin/views/support.php:620
msgid ""
"You can also enable post number rollback. If enabled, number of posts will "
"be restored if the post is deleted."
msgstr ""

#: includes/Admin/views/support.php:621
msgid "Finally, click on the publish button to create the subscription pack."
msgstr ""

#: includes/Admin/views/support.php:624
msgid "Subscription Packs on Frontend"
msgstr ""

#: includes/Admin/views/support.php:625
msgid ""
"To view the created subscription packs on frontend, visit the Subscription "
"page."
msgstr ""

#: includes/Admin/views/support.php:631
#. translators: %1$s and %2$s are HTML tags
msgid "Short-code for creating the Subscription page – %1$s[wpuf_sub_pack]%2$s."
msgstr ""

#: includes/Admin/views/support.php:641
msgid "Payment &amp; Gateway Settings"
msgstr ""

#: includes/Admin/views/support.php:642
msgid ""
"Post subscription and payment system is a module where you can add paid "
"posting system with WP User Frontend. You can introduce two types of "
"payment system. Pay per post and subscription pack based."
msgstr ""

#: includes/Admin/views/support.php:647
msgid ""
"With this you can introduce pay per post feature where users pay to publish "
"their posts each post. When pay per post is enabled from “Settings → "
"Payments → Charge for posting“, users see a notice right before the post "
"creation form in frontend about payment. When the submits a post, the post "
"status gets pending and he is redirected to the payment page (to setup the "
"payment page, create a Page Payment and select the page at “Settings → "
"Payments → Payment Page“. No shortcode is needed). Currently by default "
"PayPal is only supported gateway. Upon selecting PayPal, he is redirected "
"to PayPal for payment. After successful payment he is redirected back to "
"the site and the post gets published."
msgstr ""

#: includes/Admin/views/support.php:650
msgid "Subscription Pack"
msgstr ""

#: includes/Admin/views/support.php:652
msgid ""
"There is an another option for charged posting. With this feature, you can "
"create unlimited subscription pack. In each pack, you can configure the "
"number of posts, validity date and the cost."
msgstr ""

#: includes/Admin/views/support.php:653
msgid ""
"When a user buys a subscription package, he gets to create some posts (e.g. "
"10) in X days (e.g: 30 days). If he crosses the number of posts or the "
"validity date, he can’t post again. You can force the user to buy a pack "
"before posting “Settings → Payments → Force pack purchase“."
msgstr ""

#: includes/Admin/views/support.php:671
#. translators: %1$s and %2$s are HTML tags, %3$s and %4$s are HTML tags
msgid "Payment Gateway"
msgstr ""

#: includes/Admin/views/support.php:673
msgid ""
"Currently only PayPal basic gateway is supported. The plugin is extension "
"aware, that means other gateways can be integrated."
msgstr ""

#: includes/Admin/views/support.php:676
msgid "Learn More About Payments"
msgstr ""

#: includes/Admin/views/support.php:697
#. translators: %1$s and %2$s are HTML tags
msgid "Now, select the page that has the shortcode of the selected form."
msgstr ""

#: includes/Admin/views/support.php:698
msgid ""
"Scroll down and you will find the <strong>WPUF Content Restriction</strong> "
"settings."
msgstr ""

#: includes/Admin/views/support.php:699
msgid ""
"You can set the form visible to three types of people: "
"<strong>Everyone</strong>, <strong>Logged in users only</strong> or "
"<strong>Subscription users only</strong>"
msgstr ""

#: includes/Admin/views/support.php:700
msgid ""
"You can also set <strong>subscription plans</strong> for the form. For "
"this, check the box of relevant subscription pack."
msgstr ""

#: includes/Admin/views/support.php:701
msgid "Finally, update the page."
msgstr ""

#: includes/Admin/views/support.php:704
msgid "Learn More About Content Restriction"
msgstr ""

#: includes/Admin/views/support.php:713 includes/Admin/views/support.php:715
msgid "Like The Plugin?"
msgstr ""

#: includes/Admin/views/support.php:717
msgid "Your Review is very important to us as it helps us to grow more."
msgstr ""

#: includes/Admin/views/support.php:719
msgid "Review Us on WP.org"
msgstr ""

#: includes/Admin/views/support.php:723 includes/Admin/views/support.php:725
msgid "Found Any Bugs?"
msgstr ""

#: includes/Admin/views/support.php:727
msgid "Report any Bug that you Discovered, Get Instant Solutions."
msgstr ""

#: includes/Admin/views/support.php:729
msgid "Report to GitHub"
msgstr ""

#: includes/Admin/views/support.php:733 includes/Admin/views/support.php:735
msgid "Need Any Assistance?"
msgstr ""

#: includes/Admin/views/support.php:737
msgid "Our EXPERT Support Team is always ready to Help you out."
msgstr ""

#: includes/Admin/views/support.php:739
msgid "Contact Support"
msgstr ""

#: includes/Admin/views/tools.php:9
msgid "Import"
msgstr ""

#: includes/Ajax/Address_Form_Ajax.php:40 includes/Frontend.php:167
msgid "Some Required Fields are not filled!"
msgstr ""

#: includes/Ajax/Address_Form_Ajax.php:191 includes/Traits/TaxableTrait.php:109
#: includes/Traits/TaxableTrait.php:212 includes/Traits/TaxableTrait.php:266
#: templates/dashboard/billing-address.php:68
msgid "Choose a country"
msgstr ""

#: includes/Ajax/Address_Form_Ajax.php:224 includes/Traits/TaxableTrait.php:126
#: includes/Traits/TaxableTrait.php:161 includes/Traits/TaxableTrait.php:234
#: templates/dashboard/billing-address.php:110
msgid "Choose a state"
msgstr ""

#: includes/Ajax/Address_Form_Ajax.php:243
#: templates/dashboard/billing-address.php:133
msgid "Address Line 1 "
msgstr ""

#: includes/Ajax/Address_Form_Ajax.php:254
#: templates/dashboard/billing-address.php:141
msgid "Address Line 2 "
msgstr ""

#: includes/Ajax/Address_Form_Ajax.php:285
#: templates/dashboard/billing-address.php:166
msgid "Update Billing Address"
msgstr ""

#: includes/Ajax/Address_Form_Ajax.php:328
#: templates/dashboard/billing-address.php:31
msgid "Billing address is updated."
msgstr ""

#: includes/Ajax/Admin_Form_Builder_Ajax.php:23
msgid "form data is missing"
msgstr ""

#: includes/Ajax/Admin_Form_Builder_Ajax.php:35
msgid "Invalid form id"
msgstr ""

#: includes/Ajax/Admin_Form_Builder_Ajax.php:90
msgid "Invalid post type"
msgstr ""

#: includes/Ajax/Admin_Form_Builder_Ajax.php:103
msgid "Default "
msgstr ""

#: includes/Ajax/Frontend_Form_Ajax.php:59
msgid "Minimum %d character is required for %s"
msgstr ""

#: includes/Ajax/Frontend_Form_Ajax.php:67
msgid "Maximum %d character is allowed for %s"
msgstr ""

#: includes/Ajax/Frontend_Form_Ajax.php:78
msgid "Minimum %d word is required for %s"
msgstr ""

#: includes/Ajax/Frontend_Form_Ajax.php:86
msgid "Maximum %d word is allowed for %s"
msgstr ""

#: includes/Ajax/Frontend_Form_Ajax.php:106
msgid "Using %s as shortcode is restricted"
msgstr ""

#: includes/Ajax/Frontend_Form_Ajax.php:334 includes/Api/Subscription.php:264
#: includes/Api/Subscription.php:294 includes/Api/Subscription.php:368
msgid "Something went wrong"
msgstr ""

#: includes/Ajax/Frontend_Form_Ajax.php:406
#: includes/Ajax/Frontend_Form_Ajax.php:412
msgid ""
"Thank you for posting on our site. We have sent you an confirmation email. "
"Please check your inbox!"
msgstr ""

#: includes/Ajax/Frontend_Form_Ajax.php:482
msgid "Invalid email address."
msgstr ""

#: includes/Ajax/Frontend_Form_Ajax.php:508
msgid ""
"You already have an account in our site. Please login to continue.\n"
"\n"
"Clicking 'OK' will redirect you to the login page and you will lose the "
"form data.\n"
"Click 'Cancel' to stay at this page."
msgstr ""

#: includes/Ajax/Frontend_Form_Ajax.php:562
#: includes/Frontend_Render_Form.php:216
#: includes/class-frontend-render-form.php:324
msgid "You do not have sufficient permissions to access this form."
msgstr ""

#: includes/Ajax/Upload_Ajax.php:240 wpuf-functions.php:1056
msgid "Caption"
msgstr ""

#: includes/Ajax/Upload_Ajax.php:268
msgid "attach_id is required."
msgstr ""

#: includes/Ajax/Upload_Ajax.php:273
msgid "attachment not found."
msgstr ""

#: includes/Ajax/Upload_Ajax.php:282
msgid "Attachment deleted successfully."
msgstr ""

#: includes/Ajax/Upload_Ajax.php:284
msgid "Could not deleted the attachment"
msgstr ""

#: includes/Ajax/Upload_Ajax.php:286
msgid "Something went wrong."
msgstr ""

#: includes/Api/Subscription.php:118 includes/Api/Subscription.php:149
msgid "Failed to get subscriptions count"
msgstr ""

#: includes/Api/Subscription.php:178 includes/Api/Subscription.php:218
#: includes/Api/Subscription.php:305
msgid "Subscription ID is required"
msgstr ""

#: includes/Api/Subscription.php:189
msgid "Failed to delete subscription"
msgstr ""

#: includes/Api/Subscription.php:196
msgid "Subscription deleted successfully"
msgstr ""

#: includes/Api/Subscription.php:318
msgid "Failed to update"
msgstr ""

#: includes/Api/Subscription.php:336
msgid "Failed to update subscription"
msgstr ""

#: includes/Api/Subscription.php:343 includes/Api/Subscription.php:464
msgid "Subscription updated successfully"
msgstr ""

#: includes/Api/Subscription.php:381
msgid "Subscription name cannot contain #"
msgstr ""

#: includes/Api/Subscription.php:466
msgid "Subscription added successfully"
msgstr ""

#: includes/Api/Subscription.php:477
msgid "Failed to insert post"
msgstr ""

#: includes/Data/countries-formated.php:77
msgid "Bangladesh"
msgstr ""

#: includes/Fields/Field_Contract.php:41
msgid "Content restricted type"
msgstr ""

#: includes/Fields/Field_Contract.php:44
msgid "Minimun"
msgstr ""

#: includes/Fields/Field_Contract.php:45
msgid "Maximum"
msgstr ""

#: includes/Fields/Field_Contract.php:55
msgid "Content restricted by"
msgstr ""

#: includes/Fields/Field_Contract.php:58
msgid "Character"
msgstr ""

#: includes/Fields/Field_Contract.php:59
msgid "Word"
msgstr ""

#: includes/Fields/Field_Contract.php:73
msgid "Number of characters or words the author to be restricted in"
msgstr ""

#: includes/Fields/Field_Contract.php:306
msgid ""
"Check this option to mark the field required. A form will not submit unless "
"all required fields are provided."
msgstr ""

#: includes/Fields/Field_Contract.php:311
msgid "Field Size"
msgstr ""

#: includes/Fields/Field_Contract.php:314
msgid "Small"
msgstr ""

#: includes/Fields/Field_Contract.php:315
msgid "Medium"
msgstr ""

#: includes/Fields/Field_Contract.php:316
msgid "Large"
msgstr ""

#: includes/Fields/Field_Contract.php:330
#: includes/Fields/Form_Field_Column.php:99
msgid ""
"Provide a container class name for this field. Available classes: "
"wpuf-col-half, wpuf-col-half-last, wpuf-col-one-third, "
"wpuf-col-one-third-last"
msgstr ""

#: includes/Fields/Field_Contract.php:351
#: includes/Fields/Form_Field_Column.php:111
msgid "Everyone"
msgstr ""

#: includes/Fields/Field_Contract.php:353
#: includes/Fields/Form_Field_Column.php:113
msgid "Logged in users only"
msgstr ""

#: includes/Fields/Field_Contract.php:354
#: includes/Fields/Form_Field_Column.php:114
msgid "Subscription users only"
msgstr ""

#: includes/Fields/Field_Contract.php:358
#: includes/Fields/Form_Field_Column.php:118
msgid "Select option"
msgstr ""

#: includes/Fields/Field_Contract.php:374
msgid "Read Only"
msgstr ""

#: includes/Fields/Field_Contract.php:377
msgid "Make this field read only "
msgstr ""

#: includes/Fields/Field_Contract.php:381
msgid "Read only"
msgstr ""

#: includes/Fields/Field_Contract.php:389
msgid "Show Data in Post"
msgstr ""

#: includes/Fields/Field_Contract.php:399
msgid "Select Yes if you want to show the field data in single post."
msgstr ""

#: includes/Fields/Field_Contract.php:403
msgid "Hide Field Label in Post"
msgstr ""

#: includes/Fields/Field_Contract.php:413
msgid "Select Yes if you want to hide the field label in single post."
msgstr ""

#: includes/Fields/Field_Contract.php:467
#: includes/Fields/Form_Field_Checkbox.php:80
#: includes/Fields/Form_Field_Radio.php:84
msgid "Show in inline list"
msgstr ""

#: includes/Fields/Field_Contract.php:477
#: includes/Fields/Form_Field_Checkbox.php:90
#: includes/Fields/Form_Field_Radio.php:94
msgid "Show this option in an inline list"
msgstr ""

#: includes/Fields/Field_Contract.php:526
msgid "Selection Terms"
msgstr ""

#: includes/Fields/Field_Contract.php:533
#. translators: %s: left and right arrow
msgid "Search the terms name. use %1$s %2$s for navigate"
msgstr ""

#: includes/Fields/Field_Contract.php:635
msgid "Add options for the form field"
msgstr ""

#: includes/Fields/Field_Contract.php:652
msgid "Number of rows in textarea"
msgstr ""

#: includes/Fields/Field_Contract.php:661
msgid "Number of columns in textarea"
msgstr ""

#: includes/Fields/Field_Contract.php:700
msgid "Select buttons to exclude"
msgstr ""

#: includes/Fields/Field_Contract.php:709
#. translators: %1$s: left arrow, %2$s: right arrow
msgid ""
"Select button for exclude from frontend. Search button name. use %1$s %2$s "
"for navigate"
msgstr ""

#: includes/Fields/Form_Field_Column.php:79
msgid "Number of Columns"
msgstr ""

#: includes/Fields/Form_Field_Column.php:83
#: includes/Fields/Form_Field_SectionBreak.php:62
#: includes/Fields/Form_Field_reCaptcha.php:154
msgid "Title of the section"
msgstr ""

#: includes/Fields/Form_Field_Column.php:87
msgid "Space Between Columns"
msgstr ""

#: includes/Fields/Form_Field_Column.php:91
msgid "Add padding space between columns. e.g: 10"
msgstr ""

#: includes/Fields/Form_Field_Email.php:11
msgid "Email Address"
msgstr ""

#: includes/Fields/Form_Field_Featured_Image.php:126
#: includes/Fields/Form_Field_Image.php:120
msgid "Button Label"
msgstr ""

#: includes/Fields/Form_Field_Featured_Image.php:131
#: includes/Fields/Form_Field_Image.php:125
msgid "Enter a label for the Select button"
msgstr ""

#: includes/Fields/Form_Field_HTML.php:11
msgid "Custom HTML"
msgstr ""

#: includes/Fields/Form_Field_HTML.php:58
msgid "Html Codes"
msgstr ""

#: includes/Fields/Form_Field_HTML.php:62
msgid "Paste your HTML codes, WordPress shortcodes will also work here"
msgstr ""

#: includes/Fields/Form_Field_HTML.php:79
msgid "HTML Section"
msgstr ""

#: includes/Fields/Form_Field_Hidden.php:11
msgid "Hidden Field"
msgstr ""

#: includes/Fields/Form_Field_Image.php:13 includes/Free/Form_Element.php:11
msgid "Image Upload"
msgstr ""

#: includes/Fields/Form_Field_Numeric.php:9
#: includes/Fields/Form_Pro_Upgrade_Fields.php:110
#: includes/Free/Form_Element.php:19
msgid "Numeric Field"
msgstr ""

#: includes/Fields/Form_Field_Post_Content.php:11
#: includes/Free/Free_Loader.php:811
msgid "Post Content"
msgstr ""

#: includes/Fields/Form_Field_Post_Excerpt.php:9
msgid "Post Excerpt"
msgstr ""

#: includes/Fields/Form_Field_Radio.php:11
msgid "Radio"
msgstr ""

#: includes/Fields/Form_Field_SectionBreak.php:12
msgid "Section Break"
msgstr ""

#: includes/Fields/Form_Field_SectionBreak.php:70
msgid "Some details text about the section"
msgstr ""

#: includes/Fields/Form_Field_SectionBreak.php:87
msgid "Some description about this section"
msgstr ""

#: includes/Fields/Form_Field_Text.php:11
#: includes/Fields/Form_Field_Text.php:128
msgid "Text"
msgstr ""

#: includes/Fields/Form_Field_URL.php:11
msgid "Website URL"
msgstr ""

#: includes/Fields/Form_Field_URL.php:65
msgid "Open in : "
msgstr ""

#: includes/Fields/Form_Field_URL.php:68
msgid "Same Window"
msgstr ""

#: includes/Fields/Form_Field_URL.php:69
msgid "New Window"
msgstr ""

#: includes/Fields/Form_Field_URL.php:75
msgid "Choose whether the link will open in new tab or same window"
msgstr ""

#: includes/Fields/Form_Field_reCaptcha.php:12
#: includes/Free/Form_Element.php:34
msgid "reCaptcha"
msgstr ""

#: includes/Fields/Form_Field_reCaptcha.php:51
msgid "reCaptcha API key is missing."
msgstr ""

#: includes/Fields/Form_Field_reCaptcha.php:129
msgid "Site key and Secret key"
msgstr ""

#: includes/Fields/Form_Field_reCaptcha.php:131
msgid ""
"You need to set Site key and Secret key in <a href=\"%s\" "
"target=\"_blank\">Settings</a> in order to use \"Recaptcha\" field. <a "
"href=\"%s\" target=\"_blank\">Click here to get the these key</a>."
msgstr ""

#: includes/Fields/Form_Field_reCaptcha.php:168
msgid "Select reCaptcha type"
msgstr ""

#: includes/Fields/Form_Field_reCaptcha.php:176
msgid "Light"
msgstr ""

#: includes/Fields/Form_Field_reCaptcha.php:177
msgid "Dark"
msgstr ""

#: includes/Fields/Form_Field_reCaptcha.php:182
msgid "Select reCaptcha Theme"
msgstr ""

#: includes/Fields/Form_Pro_Upgrade_Fields.php:36
#: includes/Free/Form_Element.php:20
msgid "Address Field"
msgstr ""

#: includes/Fields/Form_Pro_Upgrade_Fields.php:58
msgid "Date / Time"
msgstr ""

#: includes/Fields/Form_Pro_Upgrade_Fields.php:66
msgid "Embed"
msgstr ""

#: includes/Fields/Form_Pro_Upgrade_Fields.php:121
msgid "Ratings"
msgstr ""

#: includes/Fields/Form_Pro_Upgrade_Fields.php:132
msgid "Linear Scale"
msgstr ""

#: includes/Fields/Form_Pro_Upgrade_Fields.php:143
msgid "Checkbox Grid"
msgstr ""

#: includes/Fields/Form_Pro_Upgrade_Fields.php:154
msgid "Multiple Choice Grid"
msgstr ""

#: includes/Fields/Form_Pro_Upgrade_Fields.php:165
#: includes/Free/Form_Element.php:14
msgid "Repeat Field"
msgstr ""

#: includes/Fields/Form_Pro_Upgrade_Fields.php:176
#: includes/Free/Form_Element.php:35
msgid "Really Simple Captcha"
msgstr ""

#: includes/Fields/Form_Pro_Upgrade_Fields.php:198
#: includes/Free/Form_Element.php:21
msgid "Step Start"
msgstr ""

#: includes/Fields/Form_Pro_Upgrade_Fields.php:209
msgid "Terms & Conditions"
msgstr ""

#: includes/Fields/Form_Pro_Upgrade_Fields.php:221
msgid "Math Captcha"
msgstr ""

#: includes/Fields/Form_Pro_Upgrade_Fields.php:233
msgid "QR Code"
msgstr ""

#: includes/Free/Edit_Profile.php:34 includes/Frontend/Payment.php:84
#: includes/functions/user/edit-user.php:40 templates/unauthorized.php:4
#. translators: %s: login url
msgid "This page is restricted. Please %s to view this page."
msgstr ""

#: includes/Free/Edit_Profile.php:75
msgid "<strong>Success</strong>: Profile updated"
msgstr ""

#: includes/Free/Edit_Profile.php:104 includes/Widgets/Login_Widget.php:292
#: includes/functions/user/edit-user.php:95
#: includes/functions/user/edit-user.php:155 templates/registration-form.php:55
msgid "Username"
msgstr ""

#: includes/Free/Edit_Profile.php:105
msgid "Usernames cannot be changed."
msgstr ""

#: includes/Free/Edit_Profile.php:108 includes/WPUF_Privacy.php:355
msgid "First Name"
msgstr ""

#: includes/Free/Edit_Profile.php:113 includes/WPUF_Privacy.php:359
msgid "Last Name"
msgstr ""

#: includes/Free/Edit_Profile.php:118
msgid "Nickname"
msgstr ""

#: includes/Free/Edit_Profile.php:118 includes/Free/Edit_Profile.php:165
msgid "(required)"
msgstr ""

#: includes/Free/Edit_Profile.php:123
msgid "Display to Public as"
msgstr ""

#: includes/Free/Edit_Profile.php:161
msgid "Contact Info"
msgstr ""

#: includes/Free/Edit_Profile.php:165
msgid "E-mail"
msgstr ""

#: includes/Free/Edit_Profile.php:170
msgid "Website"
msgstr ""

#: includes/Free/Edit_Profile.php:187
msgid "About Yourself"
msgstr ""

#: includes/Free/Edit_Profile.php:191
msgid "Biographical Info"
msgstr ""

#: includes/Free/Edit_Profile.php:193
msgid ""
"Share a little biographical information to fill out your profile. This may "
"be shown publicly."
msgstr ""

#: includes/Free/Edit_Profile.php:196 templates/dashboard/edit-profile.php:59
msgid "New Password"
msgstr ""

#: includes/Free/Edit_Profile.php:204
msgid "Type your new password again."
msgstr ""

#: includes/Free/Edit_Profile.php:209
msgid "Password Strength"
msgstr ""

#: includes/Free/Edit_Profile.php:235 includes/Free/Form_Element.php:381
#: templates/dashboard/edit-profile.php:141
msgid "Update Profile"
msgstr ""

#: includes/Free/Edit_Profile.php:259
msgid "WPUF Post Lock"
msgstr ""

#: includes/Free/Edit_Profile.php:262
msgid "Lock Post:"
msgstr ""

#: includes/Free/Edit_Profile.php:268
msgid "Lock user from creating new post."
msgstr ""

#: includes/Free/Edit_Profile.php:272
msgid "Lock Reason:"
msgstr ""

#: includes/Free/Edit_Profile.php:279
msgid "Lock Edit Post:"
msgstr ""

#: includes/Free/Edit_Profile.php:285
msgid "Lock user from editing post."
msgstr ""

#: includes/Free/Edit_Profile.php:289
msgid "Edit Post Lock Reason:"
msgstr ""

#: includes/Free/Form_Element.php:10 includes/Free/Form_Element.php:29
msgid "Click to add to the editor"
msgstr ""

#: includes/Free/Form_Element.php:17
msgid "Google Maps"
msgstr ""

#: includes/Free/Form_Element.php:37
msgid "Term &amp; Conditions"
msgstr ""

#: includes/Free/Form_Element.php:70
msgid "Learn more about Automatic Post Expiration"
msgstr ""

#: includes/Free/Form_Element.php:132
msgid "Send Mail"
msgstr ""

#: includes/Free/Form_Element.php:136
msgid "Send Email to Author After Exceeding Post Expiration Time"
msgstr ""

#: includes/Free/Form_Element.php:141
msgid "Post Expiration Message"
msgstr ""

#: includes/Free/Form_Element.php:176 includes/Free/Form_Element.php:180
msgid "Enable Multistep"
msgstr ""

#: includes/Free/Form_Element.php:183
msgid "If checked, form will be displayed in frontend in multiple steps"
msgstr ""

#: includes/Free/Form_Element.php:184
msgid " Learn more about Multistep"
msgstr ""

#: includes/Free/Form_Element.php:188
msgid "Multistep Progressbar Type"
msgstr ""

#: includes/Free/Form_Element.php:198
msgid "Choose how you want the progressbar"
msgstr ""

#: includes/Free/Form_Element.php:227
msgid "New post created"
msgstr ""

#: includes/Free/Form_Element.php:232
msgid "A post has been edited"
msgstr ""

#: includes/Free/Form_Element.php:236
msgid "New Post Notification"
msgstr ""

#: includes/Free/Form_Element.php:244 includes/Free/Form_Element.php:286
msgid "Enable post notification"
msgstr ""

#: includes/Free/Form_Element.php:249
msgid "Learn more about Email Notification"
msgstr ""

#: includes/Free/Form_Element.php:262 includes/Free/Form_Element.php:297
msgid "Subject"
msgstr ""

#: includes/Free/Form_Element.php:267 includes/Free/Form_Element.php:302
msgid "Message"
msgstr ""

#: includes/Free/Form_Element.php:274
msgid "Update Post Notification"
msgstr ""

#: includes/Free/Form_Element.php:310
msgid "You may use in to, subject & message:"
msgstr ""

#: includes/Free/Form_Element.php:335
msgid "Toggle All"
msgstr ""

#: includes/Free/Form_Element.php:339
msgid "Click on a form element to add to the editor"
msgstr ""

#: includes/Free/Form_Element.php:376
msgid "Registration successful"
msgstr ""

#: includes/Free/Form_Element.php:377
msgid "Profile updated successfully"
msgstr ""

#: includes/Free/Form_Element.php:380 includes/Free/Simple_Login.php:320
#: includes/Frontend/Registration.php:104 includes/Widgets/Login_Widget.php:230
#: includes/Widgets/Login_Widget.php:266
msgid "Register"
msgstr ""

#: includes/Free/Form_Element.php:389
msgid "Enable Email Verfication"
msgstr ""

#: includes/Free/Form_Element.php:397
msgid "New User Role"
msgstr ""

#: includes/Free/Form_Element.php:438
msgid "Registration success message"
msgstr ""

#: includes/Free/Form_Element.php:445
msgid "Update profile message"
msgstr ""

#: includes/Free/Form_Element.php:482
msgid "Submit Button text"
msgstr ""

#: includes/Free/Form_Element.php:489
msgid "Update Button text"
msgstr ""

#: includes/Free/Free_Loader.php:138 includes/Free/Free_Loader.php:139
#: includes/Free/Free_Loader.php:1414
msgid "Coupons"
msgstr ""

#: includes/Free/Free_Loader.php:168
msgid "SMS"
msgstr ""

#: includes/Free/Free_Loader.php:189
msgid "Invoices"
msgstr ""

#: includes/Free/Free_Loader.php:203
msgid "Content Filtering"
msgstr ""

#: includes/Free/Free_Loader.php:226
msgid "Comments Per Page"
msgstr ""

#: includes/Free/Free_Loader.php:228
msgid "Show how many comments per page in comments add-on"
msgstr ""

#: includes/Free/Free_Loader.php:236
msgid "Ipstack API Key"
msgstr ""

#: includes/Free/Free_Loader.php:240
#. translators: %1$s: opening anchor tag, %2$s: closing anchor tag
msgid "%1$sRegister here%2$s to get your free ipstack api key"
msgstr ""

#: includes/Free/Free_Loader.php:248
msgid "Google Map API"
msgstr ""

#: includes/Free/Free_Loader.php:250
msgid ""
"<a target=\"_blank\" "
"href=\"https://developers.google.com/maps/documentation/javascript\">API</"
"a> key is needed to render Google Maps"
msgstr ""

#: includes/Free/Free_Loader.php:257 wpuf-functions.php:2068
msgid "Edit Profile"
msgstr ""

#: includes/Free/Free_Loader.php:259
msgid "Allow user to update their profile information from the account page"
msgstr ""

#: includes/Free/Free_Loader.php:268
msgid "Profile Form"
msgstr ""

#: includes/Free/Free_Loader.php:270
msgid "User will use this form to update their information from the account page,"
msgstr ""

#: includes/Free/Free_Loader.php:279
msgid "Avatar Size"
msgstr ""

#: includes/Free/Free_Loader.php:281
msgid ""
"Avatar size to crop when upload using the registration/profile "
"form.(e.g:100x100)"
msgstr ""

#: includes/Free/Free_Loader.php:290
msgid "Pending User Message"
msgstr ""

#: includes/Free/Free_Loader.php:292
msgid "Pending user will see this message when try to log in."
msgstr ""

#: includes/Free/Free_Loader.php:293
msgid ""
"<strong>ERROR:</strong> Your account has to be approved by an administrator "
"before you can login."
msgstr ""

#: includes/Free/Free_Loader.php:301
msgid "Denied User Message"
msgstr ""

#: includes/Free/Free_Loader.php:303
msgid "Denied user will see this message when try to log in."
msgstr ""

#: includes/Free/Free_Loader.php:304
msgid ""
"<strong>ERROR:</strong> Your account has been denied by an administrator, "
"please contact admin to approve your account."
msgstr ""

#: includes/Free/Free_Loader.php:312
msgid "<span class=\"dashicons dashicons-money\"></span> Subscription"
msgstr ""

#: includes/Free/Free_Loader.php:320
msgid "<span class=\"dashicons dashicons-admin-generic\"></span> Template Settings"
msgstr ""

#: includes/Free/Free_Loader.php:328
msgid "<span class=\"dashicons dashicons-unlock\"></span> Reset Email"
msgstr ""

#: includes/Free/Free_Loader.php:336
msgid ""
"<span class=\"dashicons dashicons-email-alt\"></span> Resend Confirmation "
"Email"
msgstr ""

#: includes/Free/Free_Loader.php:344
msgid "<span class=\"dashicons dashicons-groups\"></span> Pending User Email"
msgstr ""

#: includes/Free/Free_Loader.php:352
msgid "<span class=\"dashicons dashicons-dismiss\"></span> Denied User Email"
msgstr ""

#: includes/Free/Free_Loader.php:360
msgid "<span class=\"dashicons dashicons-smiley\"></span> Approved User Email"
msgstr ""

#: includes/Free/Free_Loader.php:368
msgid "<span class=\"dashicons dashicons-smiley\"></span> Account Activated Email"
msgstr ""

#: includes/Free/Free_Loader.php:376
msgid "<span class=\"dashicons dashicons-saved\"></span> Approved Post Email"
msgstr ""

#: includes/Free/Free_Loader.php:385 includes/Free/Free_Loader.php:386
msgid "Clickatell name"
msgstr ""

#: includes/Free/Free_Loader.php:392 includes/Free/Free_Loader.php:393
msgid "Clickatell Password"
msgstr ""

#: includes/Free/Free_Loader.php:399 includes/Free/Free_Loader.php:400
msgid "Clickatell api"
msgstr ""

#: includes/Free/Free_Loader.php:406 includes/Free/Free_Loader.php:407
msgid "SMSGlobal Name"
msgstr ""

#: includes/Free/Free_Loader.php:413 includes/Free/Free_Loader.php:414
msgid "SMSGlobal Passord"
msgstr ""

#: includes/Free/Free_Loader.php:420 includes/Free/Free_Loader.php:421
msgid "Nexmo API"
msgstr ""

#: includes/Free/Free_Loader.php:427 includes/Free/Free_Loader.php:428
msgid "Nexmo API Secret"
msgstr ""

#: includes/Free/Free_Loader.php:434 includes/Free/Free_Loader.php:435
msgid "Twillo From Number"
msgstr ""

#: includes/Free/Free_Loader.php:441 includes/Free/Free_Loader.php:442
msgid "Twillo Account SID"
msgstr ""

#: includes/Free/Free_Loader.php:448 includes/Free/Free_Loader.php:449
msgid "Twillo Authro Token"
msgstr ""

#: includes/Free/Free_Loader.php:457
msgid "Enable Social Login"
msgstr ""

#: includes/Free/Free_Loader.php:459
msgid ""
"Enabling this will add Social Icons under registration form to allow users "
"to login or register using Social Profiles"
msgstr ""

#: includes/Free/Free_Loader.php:465
msgid "Facebook App Settings"
msgstr ""

#: includes/Free/Free_Loader.php:467 includes/Free/Free_Loader.php:494
#: includes/Free/Free_Loader.php:522 includes/Free/Free_Loader.php:550
#: includes/Free/Free_Loader.php:578
msgid "Create an App"
msgstr ""

#: includes/Free/Free_Loader.php:468
msgid " if you don't have one and fill App ID and App Secret below. "
msgstr ""

#: includes/Free/Free_Loader.php:473 includes/Free/Free_Loader.php:529
#: includes/Free/Free_Loader.php:585
msgid "Redirect URI"
msgstr ""

#: includes/Free/Free_Loader.php:480
msgid "App Id"
msgstr ""

#: includes/Free/Free_Loader.php:486
msgid "App Secret"
msgstr ""

#: includes/Free/Free_Loader.php:492
msgid "Twitter App Settings"
msgstr ""

#: includes/Free/Free_Loader.php:495
msgid " if you don't have one and fill Consumer key and Consumer Secret below."
msgstr ""

#: includes/Free/Free_Loader.php:501
msgid "Callback URL"
msgstr ""

#: includes/Free/Free_Loader.php:508
msgid "Consumer Key"
msgstr ""

#: includes/Free/Free_Loader.php:514
msgid "Consumer Secret"
msgstr ""

#: includes/Free/Free_Loader.php:520
msgid "Google App Settings"
msgstr ""

#: includes/Free/Free_Loader.php:523 includes/Free/Free_Loader.php:551
#: includes/Free/Free_Loader.php:579
msgid " if you don't have one and fill Client ID and Client Secret below."
msgstr ""

#: includes/Free/Free_Loader.php:536 includes/Free/Free_Loader.php:564
#: includes/Free/Free_Loader.php:592
msgid "Client ID"
msgstr ""

#: includes/Free/Free_Loader.php:542
msgid "Client secret"
msgstr ""

#: includes/Free/Free_Loader.php:548
msgid "Linkedin App Settings"
msgstr ""

#: includes/Free/Free_Loader.php:557
msgid "Redirect URL"
msgstr ""

#: includes/Free/Free_Loader.php:570 includes/Free/Free_Loader.php:598
msgid "Client Secret"
msgstr ""

#: includes/Free/Free_Loader.php:576
msgid "Instagram App Settings"
msgstr ""

#: includes/Free/Free_Loader.php:606
msgid "Profile Gallery Image Size "
msgstr ""

#: includes/Free/Free_Loader.php:607
msgid "Set the image size of picture gallery in frontend"
msgstr ""

#: includes/Free/Free_Loader.php:614
msgid "Avatar Size "
msgstr ""

#: includes/Free/Free_Loader.php:615
msgid "Set the image size of profile picture in frontend"
msgstr ""

#: includes/Free/Free_Loader.php:622
msgid "Profile Header Template"
msgstr ""

#: includes/Free/Free_Loader.php:634
msgid "User Listing Template"
msgstr ""

#: includes/Free/Free_Loader.php:651
msgid "Enable Invoices"
msgstr ""

#: includes/Free/Free_Loader.php:652
msgid "Enable sending invoices for completed payments"
msgstr ""

#: includes/Free/Free_Loader.php:659
msgid "Show Invoices"
msgstr ""

#: includes/Free/Free_Loader.php:660
msgid "Show Invoices option where <code>[wpuf_account]</code> is located"
msgstr ""

#: includes/Free/Free_Loader.php:668
msgid "Set Invoice Logo"
msgstr ""

#: includes/Free/Free_Loader.php:669
msgid "This sets the company Logo to be used in Invoice"
msgstr ""

#: includes/Free/Free_Loader.php:676
msgid "Set Invoice Color"
msgstr ""

#: includes/Free/Free_Loader.php:677
msgid "Set color code to be used in invoice"
msgstr ""

#: includes/Free/Free_Loader.php:684
msgid "From Address"
msgstr ""

#: includes/Free/Free_Loader.php:685
msgid ""
"This sets the provider information of the Invoice. Note: use the <xmp "
"class=\"wpuf-xmp-tag\"><br></xmp> tag to enter line breaks."
msgstr ""

#: includes/Free/Free_Loader.php:692
msgid "Invoice Title"
msgstr ""

#: includes/Free/Free_Loader.php:693
msgid "This sets the payment information title of the Invoice"
msgstr ""

#: includes/Free/Free_Loader.php:699
msgid "Invoice Paragraph"
msgstr ""

#: includes/Free/Free_Loader.php:700
msgid "This sets the payment information paragraph of the Invoice"
msgstr ""

#: includes/Free/Free_Loader.php:707
msgid "Invoice Footer"
msgstr ""

#: includes/Free/Free_Loader.php:708
msgid "This sets the footer of the Invoice"
msgstr ""

#: includes/Free/Free_Loader.php:714
msgid "Invoice Filename Prefix"
msgstr ""

#: includes/Free/Free_Loader.php:715
msgid "This sets the filename prefix of the Invoice"
msgstr ""

#: includes/Free/Free_Loader.php:721
msgid "Set Invoice Mail Subject"
msgstr ""

#: includes/Free/Free_Loader.php:722
msgid "This sets the mail subject of the Invoice"
msgstr ""

#: includes/Free/Free_Loader.php:728
msgid "Set Invoice Mail Body"
msgstr ""

#: includes/Free/Free_Loader.php:729
msgid "This sets the mail body of the Invoice"
msgstr ""

#: includes/Free/Free_Loader.php:737
msgid "Need help?"
msgstr ""

#: includes/Free/Free_Loader.php:740
#. translators: %1$s: opening anchor tag, %2$s: closing anchor tag
msgid "Visit the %1$sTax setup documentation%2$s for guidance on how to setup tax."
msgstr ""

#: includes/Free/Free_Loader.php:747
msgid "Enable Tax"
msgstr ""

#: includes/Free/Free_Loader.php:748
msgid "Enable tax on payments"
msgstr ""

#: includes/Free/Free_Loader.php:755
msgid "Base Country and State"
msgstr ""

#: includes/Free/Free_Loader.php:756
msgid "Select your base country and state"
msgstr ""

#: includes/Free/Free_Loader.php:761
msgid "Tax Rates"
msgstr ""

#: includes/Free/Free_Loader.php:762
msgid "Add tax rates for specific regions. Enter a percentage, such as 5 for 5%"
msgstr ""

#: includes/Free/Free_Loader.php:768
msgid "Fallback Tax Rate"
msgstr ""

#: includes/Free/Free_Loader.php:769
msgid ""
"Customers not in a specific rate will be charged this tax rate. Enter a "
"percentage, such as 5 for 5%"
msgstr ""

#: includes/Free/Free_Loader.php:777 includes/Free/Free_Loader.php:782
msgid "Show prices with tax"
msgstr ""

#: includes/Free/Free_Loader.php:778
msgid "If frontend prices will include tax or not"
msgstr ""

#: includes/Free/Free_Loader.php:783
msgid "Show prices without tax"
msgstr ""

#: includes/Free/Free_Loader.php:791
msgid "Enable Content Filtering"
msgstr ""

#: includes/Free/Free_Loader.php:792
msgid "Enable Content Filtering in frontend"
msgstr ""

#: includes/Free/Free_Loader.php:799
msgid "Keyword Dictionary"
msgstr ""

#: includes/Free/Free_Loader.php:800
msgid "Enter Keywords to Remove. Separate keywords with commas."
msgstr ""

#: includes/Free/Free_Loader.php:806
msgid "Filter main content"
msgstr ""

#: includes/Free/Free_Loader.php:807
msgid "Choose which content to filter."
msgstr ""

#: includes/Free/Free_Loader.php:810
msgid "Post Titles"
msgstr ""

#: includes/Free/Free_Loader.php:827
msgid "Upgrade to Pro"
msgstr ""

#: includes/Free/Free_Loader.php:1264
msgid "Credit Card"
msgstr ""

#: includes/Free/Free_Loader.php:1286
msgid "Taxonomy Restriction "
msgstr ""

#: includes/Free/Free_Loader.php:1304
msgid "Choose the taxonomy terms you want to enable for this pack:"
msgstr ""

#: includes/Free/Free_Loader.php:1418
msgid "Use Coupon codes for subscription for discounts."
msgstr ""

#: includes/Free/Free_Loader.php:1422
msgid "This feature is only available in the Pro Version."
msgstr ""

#: includes/Free/Free_Loader.php:1426
msgid "Upgrade to Pro Version"
msgstr ""

#: includes/Free/Free_Loader.php:1427
msgid "Learn more about Coupons"
msgstr ""

#: includes/Free/Free_Loader.php:1446
msgid "Taxonomy Access"
msgstr ""

#: includes/Free/Free_Loader.php:1447
msgid "(Control user access to specific taxonomies)"
msgstr ""

#: includes/Free/Simple_Login.php:316 includes/Widgets/Login_Widget.php:295
#: templates/login-form.php:77
msgid "Log In"
msgstr ""

#: includes/Free/Simple_Login.php:324
msgid "Lost Password"
msgstr ""

#: includes/Free/Simple_Login.php:369
msgid "Check your e-mail for the confirmation link."
msgstr ""

#: includes/Free/Simple_Login.php:373
msgid ""
"Please enter your username or email address. You will receive a link to "
"create a new password via email."
msgstr ""

#: includes/Free/Simple_Login.php:382
msgid "Your password has been reset successfully"
msgstr ""

#: includes/Free/Simple_Login.php:388
msgid "Enter your new password below."
msgstr ""

#: includes/Free/Simple_Login.php:399
msgid "You are now logged out."
msgstr ""

#: includes/Free/Simple_Login.php:445
msgid "Nonce is invalid"
msgstr ""

#: includes/Free/Simple_Login.php:464 includes/Frontend/Registration.php:214
msgid "Username is required."
msgstr ""

#: includes/Free/Simple_Login.php:470 includes/Frontend/Registration.php:221
msgid "Password is required."
msgstr ""

#: includes/Free/Simple_Login.php:477 includes/Traits/FieldableTrait.php:205
#: includes/class-frontend-render-form.php:877
msgid "Empty reCaptcha Field"
msgstr ""

#: includes/Free/Simple_Login.php:492 includes/Frontend/Registration.php:184
#: includes/Frontend/Registration.php:191
#: includes/Frontend/Registration.php:198
#: includes/Frontend/Registration.php:205
#: includes/Frontend/Registration.php:212
#: includes/Frontend/Registration.php:219
#: includes/Frontend/Registration.php:226
#: includes/Frontend/Registration.php:233
#: includes/Frontend/Registration.php:240
#: includes/Frontend/Registration.php:253
msgid "Error"
msgstr ""

#: includes/Free/Simple_Login.php:492 includes/Frontend/Registration.php:255
msgid "A user could not be found with this email address."
msgstr ""

#: includes/Free/Simple_Login.php:687
msgid "Please enter your password."
msgstr ""

#: includes/Free/Simple_Login.php:693
msgid "Passwords do not match."
msgstr ""

#: includes/Free/Simple_Login.php:741
msgid "Enter a username or e-mail address."
msgstr ""

#: includes/Free/Simple_Login.php:748
msgid "There is no user registered with that email address."
msgstr ""

#: includes/Free/Simple_Login.php:765
msgid "Invalid username or e-mail."
msgstr ""

#: includes/Free/Simple_Login.php:779
msgid "Password reset is not allowed for this user"
msgstr ""

#: includes/Free/Simple_Login.php:818
#. translators: %s: activation link
msgid ""
"<strong>Your account is not active.</strong><br>Please check your email for "
"activation link. <br><a href=\"%s\">Click here</a> to resend the activation "
"link"
msgstr ""

#: includes/Free/Simple_Login.php:839 includes/Free/Simple_Login.php:864
msgid "Activation URL is not valid"
msgstr ""

#: includes/Free/Simple_Login.php:850
msgid "Invalid User activation url"
msgstr ""

#: includes/Free/Simple_Login.php:856
msgid "User already verified"
msgstr ""

#: includes/Free/Simple_Login.php:872 includes/Free/Simple_Login.php:948
msgid "Your account has been activated"
msgstr ""

#: includes/Free/Simple_Login.php:875
msgid ""
"Your account has been verified , but you can't login until manually "
"approved your account by an administrator."
msgstr ""

#: includes/Free/Simple_Login.php:898
#. translators: %s: blogname
msgid "[%s] Your username and password info"
msgstr ""

#: includes/Free/Simple_Login.php:900 includes/Free/Simple_Login.php:1000
#: includes/Frontend/Registration.php:291 includes/Widgets/Login_Widget.php:155
#. translators: %s: username
msgid "Username: %s"
msgstr ""

#: includes/Free/Simple_Login.php:901
msgid "To set your password, visit the following address:"
msgstr ""

#: includes/Free/Simple_Login.php:997
msgid "Someone requested that the password be reset for the following account:"
msgstr ""

#: includes/Free/Simple_Login.php:1001 includes/Widgets/Login_Widget.php:156
msgid "If this was a mistake, just ignore this email and nothing will happen."
msgstr ""

#: includes/Free/Simple_Login.php:1002 includes/Widgets/Login_Widget.php:157
msgid "To reset your password, visit the following address:"
msgstr ""

#: includes/Free/Simple_Login.php:1013 includes/Widgets/Login_Widget.php:162
#. translators: %s: blogname
msgid "[%s] Password Reset"
msgstr ""

#: includes/Free/Simple_Login.php:1019
msgid "The e-mail could not be sent."
msgstr ""

#: includes/Free/Simple_Login.php:1019
msgid "Possible reason: your host may have disabled the mail() function."
msgstr ""

#: includes/Free/Simple_Login.php:1139
#. translators: %s: blogname
msgid "[%s] Account has been activated"
msgstr ""

#: includes/Free/Simple_Login.php:1141
#. translators: %s: username
msgid "Hi %s,"
msgstr ""

#: includes/Free/Simple_Login.php:1142
msgid "Congrats! Your account has been activated. To login visit the following url:"
msgstr ""

#: includes/Free/Simple_Login.php:1144
msgid "Thanks"
msgstr ""

#: includes/Free/Simple_Login.php:1170
msgid " Login "
msgstr ""

#: includes/Free/Subscription_Element.php:16
msgid "Recurring "
msgstr ""

#: includes/Free/templates/page-registration-form.php:7
msgid "Registration form %s builder"
msgstr ""

#: includes/Free/templates/page-registration-form.php:11
msgid "Profile form %s builder"
msgstr ""

#: includes/Free/templates/page-registration-form.php:15
msgid "Create & Sell %s Subscription %s Package"
msgstr ""

#: includes/Free/templates/page-registration-form.php:19
msgid "Pre-defined %s Templates"
msgstr ""

#: includes/Free/templates/page-registration-form.php:23
msgid "Approval System %s after Registration"
msgstr ""

#: includes/Free/templates/page-registration-form.php:27
msgid "Email Notifications"
msgstr ""

#: includes/Free/templates/page-registration-form.php:31
msgid "Custom Field"
msgstr ""

#: includes/Free/templates/page-registration-form.php:35
msgid "BuddyPress %s Support"
msgstr ""

#: includes/Free/templates/page-registration-form.php:39
msgid "Social Login & %s Registration"
msgstr ""

#: includes/Free/templates/page-registration-form.php:46
msgid "Mailchimp %s Support"
msgstr ""

#: includes/Free/templates/page-registration-form.php:50
msgid "GetResponse %s Support"
msgstr ""

#: includes/Free/templates/page-registration-form.php:54
msgid "ConvertKit %s Support"
msgstr ""

#: includes/Free/templates/page-registration-form.php:58
msgid "Campaign Monitor %s Support"
msgstr ""

#: includes/Free/templates/page-registration-form.php:62
msgid "Mailpoet %s Support"
msgstr ""

#: includes/Free/templates/page-registration-form.php:66
msgid "Mailpoet 3 Support"
msgstr ""

#: includes/Free/templates/page-registration-form.php:81
msgid "Docs"
msgstr ""

#: includes/Free/templates/page-registration-form.php:86
msgid "What's New?"
msgstr ""

#: includes/Free/templates/page-registration-form.php:96
msgid ""
"Use the following shortcode to add a %s simple and default WordPress %s "
"registration form."
msgstr ""

#: includes/Free/templates/page-registration-form.php:100
msgid "Copy"
msgstr ""

#: includes/Free/templates/page-registration-form.php:103
msgid "How to setup →"
msgstr ""

#: includes/Free/templates/page-registration-form.php:116
msgid "Unlock PRO Features"
msgstr ""

#: includes/Free/templates/page-registration-form.php:117
msgid ""
"Registration form builder is a two way form which can be used both for user "
"registration %s and profile editing."
msgstr ""

#: includes/Free/templates/page-registration-form.php:132
msgid "Email Marketing Integrations"
msgstr ""

#: includes/Free/templates/page-registration-form.php:148
msgid "Learn More →"
msgstr ""

#: includes/Frontend/Form_Preview.php:82
msgid "You must be logged in to preview this form."
msgstr ""

#: includes/Frontend/Form_Preview.php:87
msgid "Sorry, you are not eligible to preview this form."
msgstr ""

#: includes/Frontend/Frontend_Account.php:43
#: includes/functions/settings-options.php:356
msgid "Post Submission"
msgstr ""

#: includes/Frontend/Frontend_Account.php:44
#: includes/functions/settings-options.php:357
msgid "Enable if you want to allow users to submit post from the account page."
msgstr ""

#: includes/Frontend/Frontend_Account.php:51
#: includes/functions/settings-options.php:364
msgid "Submission Menu Label"
msgstr ""

#: includes/Frontend/Frontend_Account.php:52
#: includes/functions/settings-options.php:365
msgid "Label for post submission menu"
msgstr ""

#: includes/Frontend/Frontend_Account.php:54
#: includes/Frontend/Frontend_Account.php:78
#: includes/Integrations/WPUF_WCMp_Integration.php:128
#: includes/Integrations/WPUF_WCMp_Integration.php:146
#: includes/functions/settings-options.php:367
msgid "Submit Post"
msgstr ""

#: includes/Frontend/Frontend_Account.php:58
#: includes/functions/settings-options.php:371
msgid "Submission Form"
msgstr ""

#: includes/Frontend/Frontend_Account.php:59
#: includes/functions/settings-options.php:372
msgid ""
"Select a post form that will use to submit post by the users from their "
"account page."
msgstr ""

#: includes/Frontend/Frontend_Account.php:202
msgid "<p>You have not subscribed to any package yet.</p>"
msgstr ""

#: includes/Frontend/Frontend_Account.php:209
msgid "<p>You may have processed your payment, but the pack is not active yet.</p>"
msgstr ""

#: includes/Frontend/Frontend_Account.php:217
msgid "%sYour subscription pack is not exists. Please contact admin.%s"
msgstr ""

#: includes/Frontend/Frontend_Account.php:231
#. translators: %s: billing cycle number, %s: billing cycle period
msgid "For each"
msgstr ""

#: includes/Frontend/Frontend_Account.php:302
msgid "Nonce failure"
msgstr ""

#: includes/Frontend/Frontend_Account.php:313
msgid "First Name is a required field."
msgstr ""

#: includes/Frontend/Frontend_Account.php:316
msgid "Last Name is a required field."
msgstr ""

#: includes/Frontend/Frontend_Account.php:319
msgid "Email is a required field."
msgstr ""

#: includes/Frontend/Frontend_Account.php:328
msgid "Please provide a valid email address."
msgstr ""

#: includes/Frontend/Frontend_Account.php:330
msgid "This email address is already registered."
msgstr ""

#: includes/Frontend/Frontend_Account.php:335
msgid "Please fill out all password fields."
msgstr ""

#: includes/Frontend/Frontend_Account.php:338
msgid "Please enter your current password."
msgstr ""

#: includes/Frontend/Frontend_Account.php:341
msgid "Please re-enter your password."
msgstr ""

#: includes/Frontend/Frontend_Account.php:344
msgid "New passwords do not match."
msgstr ""

#: includes/Frontend/Frontend_Account.php:348
#: includes/Frontend/Frontend_Account.php:356
msgid "Your current password is incorrect."
msgstr ""

#: includes/Frontend/Frontend_Dashboard.php:88
msgid "Post Deleted"
msgstr ""

#: includes/Frontend/Frontend_Dashboard.php:165
msgid "Author Info"
msgstr ""

#: includes/Frontend/Frontend_Dashboard.php:204
#: templates/dashboard/posts.php:34
#. translators: %s: user display name
msgid "You are not the post author. Cheating huh!"
msgstr ""

#: includes/Frontend/Frontend_Form.php:48
msgid "You are not logged in"
msgstr ""

#: includes/Frontend/Frontend_Form.php:58
#: includes/Frontend/Frontend_Form.php:88
msgid "Invalid post"
msgstr ""

#: includes/Frontend/Frontend_Form.php:65
msgid "Your edit access for this post has been locked by an administrator."
msgstr ""

#: includes/Frontend/Frontend_Form.php:69
msgid "Your allocated time for editing this post has been expired."
msgstr ""

#: includes/Frontend/Frontend_Form.php:77
msgid "Your post edit access has been locked by an administrator."
msgstr ""

#: includes/Frontend/Frontend_Form.php:82
msgid "Post Editing is disabled"
msgstr ""

#: includes/Frontend/Frontend_Form.php:93
msgid "You are not allowed to edit"
msgstr ""

#: includes/Frontend/Frontend_Form.php:104
msgid "I don't know how to edit this post, I don't have the form ID"
msgstr ""

#: includes/Frontend/Frontend_Form.php:117
msgid "You can't edit a post while in pending mode."
msgstr ""

#: includes/Frontend/Frontend_Form.php:121
msgid "You're not allowed to edit this post."
msgstr ""

#: includes/Frontend/Frontend_Form.php:278
msgid "Post Saved"
msgstr ""

#: includes/Frontend/Frontend_Form.php:367
msgid "Email successfully verified. Please Login."
msgstr ""

#: includes/Frontend/Payment.php:29 includes/Frontend/Payment.php:30
msgid "PayPal"
msgstr ""

#: includes/Frontend/Payment.php:34 includes/Frontend/Payment.php:35
msgid "Bank Payment"
msgstr ""

#: includes/Frontend/Payment.php:90
msgid "Please select your payment page from admin panel"
msgstr ""

#: includes/Frontend/Payment.php:102
msgid "No subscription pack found."
msgstr ""

#: includes/Frontend/Payment.php:132
msgid "Your Free package has been activated. Enjoy!"
msgstr ""

#: includes/Frontend/Payment.php:136
msgid "You already have activated a Free package previously."
msgstr ""

#: includes/Frontend/Payment.php:188
msgid "Pricing & Plans"
msgstr ""

#: includes/Frontend/Payment.php:191
msgid "Change Pack"
msgstr ""

#: includes/Frontend/Payment.php:212
msgid "Selected Pack"
msgstr ""

#: includes/Frontend/Payment.php:216
msgid "Pack Price"
msgstr ""

#: includes/Frontend/Payment.php:223 includes/Frontend/Payment.php:288
#: includes/WPUF_Privacy.php:343
msgid "Total"
msgstr ""

#: includes/Frontend/Payment.php:243
msgid "Apply Coupon"
msgstr ""

#: includes/Frontend/Payment.php:251
msgid "Have a discount code?"
msgstr ""

#: includes/Frontend/Payment.php:282
msgid "Post cost"
msgstr ""

#: includes/Frontend/Payment.php:299
msgid "Choose Your Payment Method"
msgstr ""

#: includes/Frontend/Payment.php:346
msgid "Proceed"
msgstr ""

#: includes/Frontend/Payment.php:354
msgid "No Payment gateway found"
msgstr ""

#: includes/Frontend/Payment.php:528
#. translators: %s is site title name
msgid "New payment received at %s"
msgstr ""

#: includes/Frontend/Registration.php:193
msgid "First name is required."
msgstr ""

#: includes/Frontend/Registration.php:200
msgid "Last name is required."
msgstr ""

#: includes/Frontend/Registration.php:207
msgid "Email is required."
msgstr ""

#: includes/Frontend/Registration.php:228
msgid "Confirm Password is required."
msgstr ""

#: includes/Frontend/Registration.php:235
msgid "Passwords are not same."
msgstr ""

#: includes/Frontend/Registration.php:242
msgid "A user with same username already exists."
msgstr ""

#: includes/Frontend/Registration.php:287
#. translators: %s: site name
msgid "New user registration on your site %s:"
msgstr ""

#: includes/Frontend/Registration.php:293
#. translators: %s: email
msgid "E-mail: %s"
msgstr ""

#: includes/Frontend/Registration.php:300
#: includes/Frontend/Registration.php:311
#. translators: %s %s: site name subject
msgid "[%1$s] %2$s"
msgstr ""

#: includes/Frontend/Registration.php:303
#. translators: %s: username
msgid "Hi, %s"
msgstr ""

#: includes/Frontend/Registration.php:374
msgid "Subscription Page settings not set in admin settings"
msgstr ""

#: includes/Frontend.php:106
msgid "Please fix the errors to proceed"
msgstr ""

#: includes/Frontend.php:108
msgid "Word limit reached"
msgstr ""

#: includes/Frontend.php:109
msgid "Are you sure you want to cancel your current subscription ?"
msgstr ""

#: includes/Frontend.php:114
msgid "Maximum word limit reached. Please shorten your texts."
msgstr ""

#: includes/Frontend.php:117
msgid ""
"This field supports a maximum of %number% words, and the limit is reached. "
"Remove a few words to reach the acceptable limit of the field."
msgstr ""

#: includes/Frontend.php:121
msgid "Minimum word required."
msgstr ""

#: includes/Frontend.php:122
msgid "This field requires minimum %number% words. Please add some more text."
msgstr ""

#: includes/Frontend.php:125
msgid "Maximum character limit reached. Please shorten your texts."
msgstr ""

#: includes/Frontend.php:128
msgid ""
"This field supports a maximum of %number% characters, and the limit is "
"reached. Remove a few characters to reach the acceptable limit of the field."
msgstr ""

#: includes/Frontend.php:132
msgid "Minimum character required."
msgstr ""

#: includes/Frontend.php:133
msgid ""
"This field requires minimum %number% characters. Please add some more "
"character."
msgstr ""

#: includes/Frontend.php:139
#. translators: %shortcode% is the shortcode name
msgid "Using %shortcode% is restricted"
msgstr ""

#: includes/Frontend.php:140
msgid "Your password should be at least weak in strength"
msgstr ""

#: includes/Frontend.php:141
msgid "Your password needs to be medium strength for better protection"
msgstr ""

#: includes/Frontend.php:142
msgid "Create a strong password for maximum security"
msgstr ""

#: includes/Frontend.php:148
msgid "is required"
msgstr ""

#: includes/Frontend.php:149
msgid "does not match"
msgstr ""

#: includes/Frontend.php:150
msgid "is not valid"
msgstr ""

#: includes/Frontend.php:157
msgid "Please Cancel Your Currently Active Pack first!"
msgstr ""

#: includes/Frontend_Render_Form.php:300
#: includes/class-frontend-render-form.php:910
#: templates/dashboard/posts.php:120
msgid "Featured"
msgstr ""

#: includes/Frontend_Render_Form.php:305
#: includes/class-frontend-render-form.php:915
msgid "Mark the %s as featured (remaining %d)"
msgstr ""

#: includes/Integrations/WPUF_ACF_Compatibility.php:72
#: includes/Integrations/WPUF_ACF_Compatibility.php:90
#: includes/Integrations/WPUF_ACF_Compatibility.php:156
#: includes/Widgets/Login_Widget.php:36 includes/Widgets/Login_Widget.php:62
#: includes/Widgets/Login_Widget.php:79 wpuf-functions.php:1537
#: wpuf-functions.php:1786
msgid "Permission denied"
msgstr ""

#: includes/Integrations/WPUF_ACF_Compatibility.php:180
msgid "%s Detected"
msgstr ""

#: includes/Integrations/WPUF_ACF_Compatibility.php:182
msgid ""
"Hey, looks like you have <strong>%s</strong> installed. What do you want to "
"do with WPUF?"
msgstr ""

#: includes/Integrations/WPUF_ACF_Compatibility.php:185
msgid ""
"It will update compatibility option only, so existing custom fields data "
"format will not change."
msgstr ""

#: includes/Integrations/WPUF_ACF_Compatibility.php:188
msgid ""
"It will update existing custom fields data to ACF format and update "
"compatibility option too."
msgstr ""

#: includes/Integrations/WPUF_ACF_Compatibility.php:193
msgid "Compatible"
msgstr ""

#: includes/Integrations/WPUF_ACF_Compatibility.php:196
msgid "Compatible & Migrate"
msgstr ""

#: includes/Integrations/WPUF_ACF_Compatibility.php:199
msgid "No Thanks"
msgstr ""

#: includes/Integrations/WPUF_Dokan_Integration.php:34
#: includes/Integrations/WPUF_WC_Vendors_Integration.php:99
msgid "Posts"
msgstr ""

#: includes/Integrations/WPUF_Dokan_Integration.php:86
#: includes/Integrations/WPUF_WCMp_Integration.php:38
#: includes/Integrations/WPUF_WC_Vendors_Integration.php:35
msgid "Allow Post"
msgstr ""

#: includes/Integrations/WPUF_Dokan_Integration.php:87
msgid "Allow Vendors to submit post from dashboard area"
msgstr ""

#: includes/Integrations/WPUF_Dokan_Integration.php:93
#: includes/Integrations/WPUF_WCMp_Integration.php:47
#: includes/Integrations/WPUF_WC_Vendors_Integration.php:42
msgid "Select Post Form"
msgstr ""

#: includes/Integrations/WPUF_Dokan_Integration.php:94
#: includes/Integrations/WPUF_WCMp_Integration.php:52
#: includes/Integrations/WPUF_WC_Vendors_Integration.php:43
msgid "Select a post form that will show on the vendor dashboard."
msgstr ""

#: includes/Integrations/WPUF_WCMp_Integration.php:42
#: includes/Integrations/WPUF_WC_Vendors_Integration.php:36
msgid "If checked, vendor can submit post from dashboard area."
msgstr ""

#: includes/Integrations/WPUF_WCMp_Integration.php:85
msgid "Vendor Submit Post"
msgstr ""

#: includes/Integrations/WPUF_WCMp_Integration.php:90
msgid "Set endpoint for vendor submit post page"
msgstr ""

#: includes/Setup_Wizard.php:149
msgid "Introduction"
msgstr ""

#: includes/Setup_Wizard.php:159
msgid "Ready!"
msgstr ""

#: includes/Setup_Wizard.php:196
msgid "WPUF &rsaquo; Setup Wizard"
msgstr ""

#: includes/Setup_Wizard.php:269
msgid "Return to the WordPress Dashboard"
msgstr ""

#: includes/Setup_Wizard.php:310
msgid "Welcome to the world of WPUF!"
msgstr ""

#: includes/Setup_Wizard.php:315
#. translators: %1$s and %2$s are strong tags
msgid ""
"Thank you for choosing WPUF to power your websites frontend! This quick "
"setup wizard will help you configure the basic settings. %1$sIt’s "
"completely optional and shouldn’t take longer than a minute%2$s"
msgstr ""

#: includes/Setup_Wizard.php:319
msgid ""
"No time right now? If you don’t want to go through the wizard, you can skip "
"and return to the WordPress dashboard. Come back anytime if you change your "
"mind!"
msgstr ""

#: includes/Setup_Wizard.php:321
msgid "Let's Go!"
msgstr ""

#: includes/Setup_Wizard.php:322
msgid "Not right now"
msgstr ""

#: includes/Setup_Wizard.php:333
msgid "Basic Setting"
msgstr ""

#: includes/Setup_Wizard.php:340
msgid "Make payment enable for user to add posts on frontend."
msgstr ""

#: includes/Setup_Wizard.php:347
msgid "Install neccessery pages on your site frontend."
msgstr ""

#: includes/Setup_Wizard.php:352
msgid "Share Essentials "
msgstr ""

#: includes/Setup_Wizard.php:384
msgid "Continue"
msgstr ""

#: includes/Setup_Wizard.php:385
msgid "Skip this step"
msgstr ""

#: includes/Setup_Wizard.php:434
msgid "Thank you!"
msgstr ""

#: includes/Setup_Wizard.php:439
msgid "Welcome to Awesomeness!"
msgstr ""

#: includes/Setup_Wizard.php:443
msgid "Go to Full Settings"
msgstr ""

#: includes/Traits/TaxableTrait.php:82 includes/Traits/TaxableTrait.php:191
msgid "State / Province"
msgstr ""

#: includes/Traits/TaxableTrait.php:192
msgid "Rate"
msgstr ""

#: includes/Traits/TaxableTrait.php:192
msgid ""
"Regional tax rates: When a customer enters an address on payment page that "
"matches the specified region for this tax rate, the payment tax will adjust "
"automatically. Enter a percentage, such as 5 for 5%."
msgstr ""

#: includes/Traits/TaxableTrait.php:249 includes/Traits/TaxableTrait.php:281
msgid "Remove Rate"
msgstr ""

#: includes/Traits/TaxableTrait.php:286
msgid "Add Tax Rate"
msgstr ""

#: includes/User_Subscription.php:59
msgid "You must <a href=\"%s\">purchase a subscription package</a> before posting"
msgstr ""

#: includes/User_Subscription.php:64
msgid "The subscription pack has expired. Please buy a pack."
msgstr ""

#: includes/User_Subscription.php:326 templates/dashboard/subscription.php:5
msgid "Subcription Name: "
msgstr ""

#: includes/User_Subscription.php:328 templates/dashboard/subscription.php:7
msgid "Package & billing details: "
msgstr ""

#: includes/User_Subscription.php:339 templates/dashboard/subscription.php:20
msgid "Remaining post: "
msgstr ""

#: includes/User_Subscription.php:353 templates/dashboard/subscription.php:36
#: templates/dashboard/subscription.php:48
msgid "Unlimited"
msgstr ""

#: includes/User_Subscription.php:384
msgid "Change"
msgstr ""

#: includes/WPUF_Privacy.php:40
msgid ""
"This sample policy includes the basics around what personal data you may be "
"collecting, storing and sharing, as well as who may have access to that "
"data. Depending on what settings are enabled and which additional plugins "
"are used, the specific information shared by your form will vary. We "
"recommend consulting with a lawyer when deciding what information to "
"disclose on your privacy policy."
msgstr ""

#: includes/WPUF_Privacy.php:42
msgid ""
"We collect information about you during the form submission process on our "
"WordPress website."
msgstr ""

#: includes/WPUF_Privacy.php:43
msgid "What we collect and store"
msgstr ""

#: includes/WPUF_Privacy.php:44
msgid "While you visit our , we’ll track:"
msgstr ""

#: includes/WPUF_Privacy.php:46
msgid ""
"Form Fields Data: Forms Fields data includes the available field types when "
"creating a form. We’ll use this to, for example, collect informations like "
"Name, Email and other available fields."
msgstr ""

#: includes/WPUF_Privacy.php:47
msgid ""
"Location, IP address and browser type: we’ll use this for purposes like "
"estimating taxes and shipping. Also, for reducing fraudulent activities and "
"prevent identity theft while placing orders"
msgstr ""

#: includes/WPUF_Privacy.php:48
msgid ""
"Transaction Details: we’ll ask you to enter this so we can, for instance, "
"provide & regulate subscription packs that you bought and keep track of "
"your payment details for subscription packs!"
msgstr ""

#: includes/WPUF_Privacy.php:50
msgid ""
"We’ll also use cookies to keep track of form elements while you’re browsing "
"our site."
msgstr ""

#: includes/WPUF_Privacy.php:51
msgid ""
"Note: you may want to further detail your cookie policy, and link to that "
"section from here."
msgstr ""

#: includes/WPUF_Privacy.php:52
msgid ""
"When you fill up a form, we’ll ask you to provide information including "
"your name, billing address, shipping address, email address, phone number, "
"credit card/payment details and optional account information like username "
"and password and any other form fields found in the form building options. "
"We’ll use this information for purposes, such as, to:"
msgstr ""

#: includes/WPUF_Privacy.php:54
msgid "Send you information about your account and order"
msgstr ""

#: includes/WPUF_Privacy.php:55
msgid "Respond to your requests, including transaction details and complaints"
msgstr ""

#: includes/WPUF_Privacy.php:56
msgid "Process payments and prevent fraud"
msgstr ""

#: includes/WPUF_Privacy.php:57
msgid "Set up your account"
msgstr ""

#: includes/WPUF_Privacy.php:58
msgid "Comply with any legal obligations we have, such as calculating taxes"
msgstr ""

#: includes/WPUF_Privacy.php:59
msgid "Improve our form offerings"
msgstr ""

#: includes/WPUF_Privacy.php:60
msgid "Send you marketing messages, if you choose to receive them"
msgstr ""

#: includes/WPUF_Privacy.php:62
msgid ""
"If you create an account, we will store your name, address, email and phone "
"number, which will be used to populate the form fields for future "
"submissions."
msgstr ""

#: includes/WPUF_Privacy.php:63
msgid ""
"We generally store information about you for as long as we need the "
"information for the purposes for which we collect and use it, and we are "
"not legally required to continue keeping it. For example, we will store "
"form submission information for XXX years for tax, accounting and marketing "
"purposes. This includes your name, email address and billing and shipping "
"addresses."
msgstr ""

#: includes/WPUF_Privacy.php:64
msgid "Who on our team has access"
msgstr ""

#: includes/WPUF_Privacy.php:65
msgid ""
"Members of our team have access to the information you provide us. For "
"example, Administrators and Editors and any body else who has permission "
"can access:"
msgstr ""

#: includes/WPUF_Privacy.php:67
msgid "Form submission information and other details related to it"
msgstr ""

#: includes/WPUF_Privacy.php:68
msgid ""
"Customer information like your name, email address, and billing and "
"shipping information."
msgstr ""

#: includes/WPUF_Privacy.php:70
msgid ""
"Our team members have access to this information to help fulfill "
"transactions and support you."
msgstr ""

#: includes/WPUF_Privacy.php:71
msgid "What we share with others"
msgstr ""

#: includes/WPUF_Privacy.php:72
msgid ""
"In this section you should list who you’re sharing data with, and for what "
"purpose. This could include, but may not be limited to, analytics, "
"marketing, payment gateways, shipping providers, and third party embeds."
msgstr ""

#: includes/WPUF_Privacy.php:73
msgid ""
"We share information with third parties who help us provide our orders and "
"store services to you; for example --"
msgstr ""

#: includes/WPUF_Privacy.php:74 includes/functions/settings-options.php:39
msgid "Payments"
msgstr ""

#: includes/WPUF_Privacy.php:75
msgid ""
"In this subsection you should list which third party payment processors "
"you’re using to take payments on your site since these may handle customer "
"data. We’ve included PayPal as an example, but you should remove this if "
"you’re not using PayPal."
msgstr ""

#: includes/WPUF_Privacy.php:76
msgid ""
"We accept payments through PayPal. When processing payments, some of your "
"data will be passed to PayPal, including information required to process or "
"support the payment, such as the purchase total and billing information."
msgstr ""

#: includes/WPUF_Privacy.php:77
msgid ""
"Please see the <a "
"href=\"https://www.paypal.com/us/webapps/mpp/ua/privacy-full\">PayPal "
"Privacy Policy</a> for more details."
msgstr ""

#: includes/WPUF_Privacy.php:78
msgid ""
"Also, we accept payments through Stripe. When processing payments, some of "
"your data will be passed to Stripe, including information required to "
"process or support the payment, such as the purchase total and billing "
"information."
msgstr ""

#: includes/WPUF_Privacy.php:79
msgid ""
"Please see the <a href=\"https://stripe.com/us/privacy\">Stripe Privacy "
"Policy</a> for more details."
msgstr ""

#: includes/WPUF_Privacy.php:80
msgid "Available Modules"
msgstr ""

#: includes/WPUF_Privacy.php:81
msgid ""
"In this subsection you should list which third party modules you’re using "
"to increase the functionality of your created forms using WP User Frontend "
"since these may handle customer data."
msgstr ""

#: includes/WPUF_Privacy.php:82
msgid ""
"WP User Frontend Pro comes with support for modules like MailChimp, "
"ConvertKit, Stipe, Paid Membership Pro, MailPoet, Zapier, GetResponse, "
"MailPoet 3, Campaign Monitor, Social Login, BuddyPress. Please note any "
"future modules that will be added will have some data transferred to their "
"own platform which falls in their own data policy. "
msgstr ""

#: includes/WPUF_Privacy.php:83
msgid ""
"As an example while using MailChimp for your marketing email automation "
"service by integrating it with WP User Frontend, some of your data will be "
"passed to MailChimp, including information required to process or support "
"the email marketing services, such as name, email address and any other "
"information that you intend to pass or collect including all collected "
"information through subscription. "
msgstr ""

#: includes/WPUF_Privacy.php:84
msgid ""
"Please see the <a href=\"https://mailchimp.com/legal/privacy/\">MailChimp "
"Privacy Policy</a> for more details."
msgstr ""

#: includes/WPUF_Privacy.php:99 includes/WPUF_Privacy.php:130
#: includes/WPUF_Privacy.php:170
msgid "WPUF User Data"
msgstr ""

#: includes/WPUF_Privacy.php:104 includes/WPUF_Privacy.php:292
msgid "WPUF Subscription Data"
msgstr ""

#: includes/WPUF_Privacy.php:109 includes/WPUF_Privacy.php:322
msgid "WPUF Transaction Data"
msgstr ""

#: includes/WPUF_Privacy.php:114 includes/WPUF_Privacy.php:413
msgid "WPUF Post Data"
msgstr ""

#: includes/WPUF_Privacy.php:171
msgid "WP User Frontend user data."
msgstr ""

#: includes/WPUF_Privacy.php:250
msgid "Billing Address 1"
msgstr ""

#: includes/WPUF_Privacy.php:254
msgid "Billing Address 2"
msgstr ""

#: includes/WPUF_Privacy.php:262
msgid "State"
msgstr ""

#: includes/WPUF_Privacy.php:266
msgid "Zip"
msgstr ""

#: includes/WPUF_Privacy.php:293
msgid "WP User Frontend subscription data."
msgstr ""

#: includes/WPUF_Privacy.php:323
msgid "WP User Frontend transaction data."
msgstr ""

#: includes/WPUF_Privacy.php:331
msgid "Payment Status"
msgstr ""

#: includes/WPUF_Privacy.php:367
msgid "Payment Type"
msgstr ""

#: includes/WPUF_Privacy.php:371
msgid "payer_address"
msgstr ""

#: includes/WPUF_Privacy.php:381
msgid "Transaction Date"
msgstr ""

#: includes/WPUF_Privacy.php:414
msgid "WP User Frontend post data."
msgstr ""

#: includes/WPUF_Privacy.php:426
msgid "Post URL"
msgstr ""

#: includes/WPUF_Privacy.php:430
msgid "Post Date"
msgstr ""

#: includes/WPUF_Privacy.php:475
msgid "Pack Title"
msgstr ""

#: includes/WPUF_Privacy.php:479
msgid "Expiry"
msgstr ""

#: includes/Widgets/Login_Widget.php:19
msgid "WPUF Ajax Login"
msgstr ""

#: includes/Widgets/Login_Widget.php:20
msgid "Ajax Login widget for WP User Frontend"
msgstr ""

#: includes/Widgets/Login_Widget.php:40 includes/Widgets/Login_Widget.php:84
msgid "Please fill all form fields"
msgstr ""

#: includes/Widgets/Login_Widget.php:47
msgid "Login successful!"
msgstr ""

#: includes/Widgets/Login_Widget.php:66
msgid "Logout successful!"
msgstr ""

#: includes/Widgets/Login_Widget.php:101
msgid "Password has been reset. Please check your email."
msgstr ""

#: includes/Widgets/Login_Widget.php:117
msgid "<strong>ERROR</strong>: Enter a username or email address."
msgstr ""

#: includes/Widgets/Login_Widget.php:122
msgid "<strong>ERROR</strong>: There is no user registered with that email address."
msgstr ""

#: includes/Widgets/Login_Widget.php:139
msgid "<strong>ERROR</strong>: Invalid username or email."
msgstr ""

#: includes/Widgets/Login_Widget.php:153
msgid "Someone has requested a password reset for the following account:"
msgstr ""

#: includes/Widgets/Login_Widget.php:169
msgid ""
"<strong>ERROR</strong>: The email could not be sent.Possible reason: your "
"host may have disabled the mail() function."
msgstr ""

#: includes/Widgets/Login_Widget.php:238
msgid "Lost your password?"
msgstr ""

#: includes/Widgets/Login_Widget.php:246 templates/lost-pass-form.php:18
msgid "Username or E-mail:"
msgstr ""

#: includes/Widgets/Login_Widget.php:274
msgid "Log out"
msgstr ""

#: includes/Widgets/Login_Widget.php:289
msgid "WPUF Login Widget"
msgstr ""

#: includes/Widgets/Login_Widget.php:290
msgid "Username or Email Address"
msgstr ""

#: includes/Widgets/Login_Widget.php:291
msgid ""
"Please enter your username or email address. You will receive a link to "
"create a new password via email"
msgstr ""

#: includes/Widgets/Login_Widget.php:293 templates/login-form.php:29
#: templates/registration-form.php:62
msgid "Password"
msgstr ""

#: includes/Widgets/Login_Widget.php:294 templates/login-form.php:73
msgid "Remember Me"
msgstr ""

#: includes/Widgets/Login_Widget.php:296 templates/reset-pass-form.php:37
msgid "Reset Password"
msgstr ""

#: includes/Widgets/Login_Widget.php:299
msgid "Title:"
msgstr ""

#: includes/Widgets/Login_Widget.php:303
msgid "Log-in Text:"
msgstr ""

#: includes/Widgets/Login_Widget.php:307
msgid "Username Label:"
msgstr ""

#: includes/Widgets/Login_Widget.php:311
msgid "Password Label:"
msgstr ""

#: includes/Widgets/Login_Widget.php:315
msgid "Remember Me Label:"
msgstr ""

#: includes/Widgets/Login_Widget.php:318
msgid "Log In Label:"
msgstr ""

#: includes/Widgets/Login_Widget.php:322
msgid "Password Reset Text:"
msgstr ""

#: includes/Widgets/Login_Widget.php:326
msgid "Password Reset Label:"
msgstr ""

#: includes/functions/settings-options.php:29
msgid "My Account"
msgstr ""

#: includes/functions/settings-options.php:34
msgid "Login / Registration"
msgstr ""

#: includes/functions/settings-options.php:44
msgid "E-Mails"
msgstr ""

#: includes/functions/settings-options.php:49
msgid "Privacy Options"
msgstr ""

#: includes/functions/settings-options.php:64
msgid "Previous Page"
msgstr ""

#: includes/functions/settings-options.php:88
msgid "Show Admin Bar"
msgstr ""

#: includes/functions/settings-options.php:89
msgid "Select user by roles, who can view admin bar in frontend."
msgstr ""

#: includes/functions/settings-options.php:101
msgid "Admin area access"
msgstr ""

#: includes/functions/settings-options.php:102
msgid "Allow you to block specific user role to Ajax request and Media upload."
msgstr ""

#: includes/functions/settings-options.php:107
msgid "Admin Only"
msgstr ""

#: includes/functions/settings-options.php:108
msgid "Admins, Editors"
msgstr ""

#: includes/functions/settings-options.php:109
msgid "Admins, Editors, Authors"
msgstr ""

#: includes/functions/settings-options.php:110
msgid "Admins, Editors, Authors, Contributors"
msgstr ""

#: includes/functions/settings-options.php:111
msgid "Default"
msgstr ""

#: includes/functions/settings-options.php:116
msgid "Override the post edit link"
msgstr ""

#: includes/functions/settings-options.php:117
msgid ""
"Users see the edit link in post if s/he is capable to edit the post/page. "
"Selecting <strong>Yes</strong> will override the default WordPress edit "
"post link in frontend"
msgstr ""

#: includes/functions/settings-options.php:128
msgid "ACF Compatibility"
msgstr ""

#: includes/functions/settings-options.php:131
#. translators: %1$s and %2$s are strong tags
msgid ""
"Select %1$sYes%2$s if you want to make compatible WPUF custom fields data "
"with advanced custom fields."
msgstr ""

#: includes/functions/settings-options.php:147
msgid "Load Scripts"
msgstr ""

#: includes/functions/settings-options.php:148
msgid "Load scripts/styles in all pages"
msgstr ""

#: includes/functions/settings-options.php:154
msgid "reCAPTCHA Site Key"
msgstr ""

#: includes/functions/settings-options.php:158
msgid "reCAPTCHA Secret Key"
msgstr ""

#: includes/functions/settings-options.php:159
msgid ""
"<a target=\"_blank\" href=\"https://www.google.com/recaptcha/\">Register "
"here</a> to get reCaptcha Site and Secret keys."
msgstr ""

#: includes/functions/settings-options.php:164
msgid "Custom CSS codes"
msgstr ""

#: includes/functions/settings-options.php:165
msgid ""
"If you want to add your custom CSS code, it will be added on page header "
"wrapped with style tag"
msgstr ""

#: includes/functions/settings-options.php:173
msgid "Edit Page"
msgstr ""

#: includes/functions/settings-options.php:174
msgid "Select the page where <code>[wpuf_edit]</code> is located"
msgstr ""

#: includes/functions/settings-options.php:180
msgid "Default Post Owner"
msgstr ""

#: includes/functions/settings-options.php:181
msgid ""
"If guest post is enabled and user details are OFF, the posts are assigned "
"to this user"
msgstr ""

#: includes/functions/settings-options.php:189
msgid "Custom Fields in post"
msgstr ""

#: includes/functions/settings-options.php:190
msgid "Show custom fields on post content area"
msgstr ""

#: includes/functions/settings-options.php:196
msgid "Insert Photo image size"
msgstr ""

#: includes/functions/settings-options.php:197
msgid ""
"Default image size of \"<strong>Insert Photo</strong>\" button in post "
"content area"
msgstr ""

#: includes/functions/settings-options.php:205
msgid "Insert Photo image type"
msgstr ""

#: includes/functions/settings-options.php:206
msgid ""
"Default image type of \"<strong>Insert Photo</strong>\" button in post "
"content area"
msgstr ""

#: includes/functions/settings-options.php:210
msgid "Image only"
msgstr ""

#: includes/functions/settings-options.php:211
msgid "Image with link"
msgstr ""

#: includes/functions/settings-options.php:217
msgid "Enable Image Caption"
msgstr ""

#: includes/functions/settings-options.php:218
msgid "Allow users to update image/video title, caption and description"
msgstr ""

#: includes/functions/settings-options.php:225
msgid "Default Post Form"
msgstr ""

#: includes/functions/settings-options.php:226
msgid "Fallback form for post editing if no associated form found"
msgstr ""

#: includes/functions/settings-options.php:234
msgid "Users can edit post?"
msgstr ""

#: includes/functions/settings-options.php:235
msgid "Users will be able to edit their own posts"
msgstr ""

#: includes/functions/settings-options.php:245
msgid "User can delete post?"
msgstr ""

#: includes/functions/settings-options.php:246
msgid "Users will be able to delete their own posts"
msgstr ""

#: includes/functions/settings-options.php:256
msgid "Pending Post Edit"
msgstr ""

#: includes/functions/settings-options.php:257
msgid "Disable post editing while post in \"pending\" status"
msgstr ""

#: includes/functions/settings-options.php:263
msgid "Editing Published Post"
msgstr ""

#: includes/functions/settings-options.php:264
msgid "Disable post editing while post in \"publish\" status"
msgstr ""

#: includes/functions/settings-options.php:270
msgid "Posts per page"
msgstr ""

#: includes/functions/settings-options.php:271
msgid "How many posts will be listed in a page"
msgstr ""

#: includes/functions/settings-options.php:277
msgid "Show user bio"
msgstr ""

#: includes/functions/settings-options.php:278
msgid "Users biographical info will be shown"
msgstr ""

#: includes/functions/settings-options.php:284
msgid "Show post count"
msgstr ""

#: includes/functions/settings-options.php:285
msgid "Show how many posts are created by the user"
msgstr ""

#: includes/functions/settings-options.php:291
msgid "Show Featured Image"
msgstr ""

#: includes/functions/settings-options.php:292
msgid "Show featured image of the post (Overridden by Shortcode)"
msgstr ""

#: includes/functions/settings-options.php:297
msgid "Show Payment Column"
msgstr ""

#: includes/functions/settings-options.php:298
msgid "Enable if you want show payment column on posts table"
msgstr ""

#: includes/functions/settings-options.php:304
msgid "Featured Image size"
msgstr ""

#: includes/functions/settings-options.php:311
msgid "Not logged in users will see this message"
msgstr ""

#: includes/functions/settings-options.php:318
msgid "Account Page"
msgstr ""

#: includes/functions/settings-options.php:319
msgid "Select the page which contains <code>[wpuf_account]</code> shortcode"
msgstr ""

#: includes/functions/settings-options.php:326
msgid "Select Custom Post For Account Page"
msgstr ""

#: includes/functions/settings-options.php:327
msgid "Select the post types you want to show on user dashboard."
msgstr ""

#: includes/functions/settings-options.php:333
msgid "Active Tab"
msgstr ""

#: includes/functions/settings-options.php:334
msgid "Which tab should be set as active by default when opening the account page"
msgstr ""

#: includes/functions/settings-options.php:341
msgid "Show Subscriptions"
msgstr ""

#: includes/functions/settings-options.php:342
msgid ""
"Show Subscriptions tab in \"my account\" page where "
"<code>[wpuf_account]</code> is located"
msgstr ""

#: includes/functions/settings-options.php:350
msgid "Show billing address in account page."
msgstr ""

#: includes/functions/settings-options.php:381
msgid "Auto Login After Registration"
msgstr ""

#: includes/functions/settings-options.php:382
msgid "If enabled, users after registration will be logged in to the system"
msgstr ""

#: includes/functions/settings-options.php:389
msgid "Login/Registration override"
msgstr ""

#: includes/functions/settings-options.php:390
msgid ""
"If enabled, default login and registration forms will be overridden by WPUF "
"with pages below"
msgstr ""

#: includes/functions/settings-options.php:397
msgid "Registration Page"
msgstr ""

#: includes/functions/settings-options.php:398
msgid ""
"Select the page you want to use as registration page override <em>(should "
"have shortcode)</em>"
msgstr ""

#: includes/functions/settings-options.php:406
msgid "Select the page which contains <code>[wpuf-login]</code> shortcode"
msgstr ""

#: includes/functions/settings-options.php:413
msgid "Redirect After Login"
msgstr ""

#: includes/functions/settings-options.php:414
msgid "After successfull login, where the page will redirect to"
msgstr ""

#: includes/functions/settings-options.php:420
msgid "Default Login Redirect"
msgstr ""

#: includes/functions/settings-options.php:421
>>>>>>> 2d97a719
msgid ""
"If enabled, users who login using WordPress default login form will be "
"redirected to the selected page."
msgstr ""

<<<<<<< HEAD
#: includes/functions/settings-options.php:421
msgid "reCAPTCHA in Login Form"
msgstr ""

#: includes/functions/settings-options.php:422
=======
#: includes/functions/settings-options.php:428
msgid "reCAPTCHA in Login Form"
msgstr ""

#: includes/functions/settings-options.php:429
>>>>>>> 2d97a719
msgid ""
"If enabled, users have to verify reCAPTCHA in login page. Also, make sure "
"that reCAPTCHA is configured properly from <b>General Options</b>"
msgstr ""

<<<<<<< HEAD
#: includes/functions/settings-options.php:432
msgid "Enable payments on your site."
msgstr ""

#: includes/functions/settings-options.php:438
msgid "Subscription Pack Page"
msgstr ""

#: includes/functions/settings-options.php:439
msgid "Select the page where <code>[wpuf_sub_pack]</code> located."
msgstr ""

#: includes/functions/settings-options.php:445
msgid "Subscription at registration"
msgstr ""

#: includes/functions/settings-options.php:446
msgid "Registration time redirect to subscription page"
msgstr ""

#: includes/functions/settings-options.php:451
msgid "Currency"
msgstr ""

#: includes/functions/settings-options.php:458
msgid "Currency Position"
msgstr ""

#: includes/functions/settings-options.php:462
msgid "Left"
msgstr ""

#: includes/functions/settings-options.php:464
msgid "Right"
msgstr ""

#: includes/functions/settings-options.php:466
msgid "Left with space"
msgstr ""

#: includes/functions/settings-options.php:468
msgid "Right with space"
msgstr ""

#: includes/functions/settings-options.php:474
msgid "Thousand Separator"
msgstr ""

#: includes/functions/settings-options.php:475
msgid "This sets the thousand separator of displayed prices."
msgstr ""

#: includes/functions/settings-options.php:483
msgid "Decimal Separator"
msgstr ""

#: includes/functions/settings-options.php:484
msgid "This sets the decimal separator of displayed prices."
msgstr ""

#: includes/functions/settings-options.php:490
msgid "Number of Decimals"
msgstr ""

#: includes/functions/settings-options.php:491
msgid "This sets the number of decimal points shown in displayed prices."
msgstr ""

#: includes/functions/settings-options.php:502
msgid "Enable demo/sandbox mode"
msgstr ""

#: includes/functions/settings-options.php:503
msgid "When sandbox mode is active, all payment gateway will be used in demo mode"
msgstr ""

#: includes/functions/settings-options.php:510
msgid "Payment Page"
msgstr ""

#: includes/functions/settings-options.php:511
msgid "This page will be used to process payment options"
msgstr ""

#: includes/functions/settings-options.php:524
msgid "Payment Gateways"
msgstr ""

#: includes/functions/settings-options.php:525
msgid "Active payment gateways"
msgstr ""

#: includes/functions/settings-options.php:531
msgid "Retry Failed Payment"
msgstr ""

#: includes/functions/settings-options.php:532
msgid "How many times should retry for failed payment max is 4"
msgstr ""

#: includes/functions/settings-options.php:546
msgid "<span class=\"dashicons dashicons-universal-access-alt\"></span> Guest Email"
msgstr ""

#: includes/functions/settings-options.php:554
msgid "Guest Email Notification"
msgstr ""

#: includes/functions/settings-options.php:555
msgid "Enable Guest Email Notification ."
msgstr ""

#: includes/functions/settings-options.php:561
msgid "Guest mail subject"
msgstr ""

#: includes/functions/settings-options.php:562
msgid "This sets the subject of the emails sent to guest users"
msgstr ""

#: includes/functions/settings-options.php:569
msgid "Guest mail body"
msgstr ""

#: includes/functions/settings-options.php:570
=======
#: includes/functions/settings-options.php:439
msgid "Enable payments on your site."
msgstr ""

#: includes/functions/settings-options.php:445
msgid "Subscription Pack Page"
msgstr ""

#: includes/functions/settings-options.php:446
msgid "Select the page where <code>[wpuf_sub_pack]</code> located."
msgstr ""

#: includes/functions/settings-options.php:452
msgid "Subscription at registration"
msgstr ""

#: includes/functions/settings-options.php:453
msgid "Registration time redirect to subscription page"
msgstr ""

#: includes/functions/settings-options.php:458
msgid "Currency"
msgstr ""

#: includes/functions/settings-options.php:465
msgid "Currency Position"
msgstr ""

#: includes/functions/settings-options.php:469
msgid "Left"
msgstr ""

#: includes/functions/settings-options.php:471
msgid "Right"
msgstr ""

#: includes/functions/settings-options.php:473
msgid "Left with space"
msgstr ""

#: includes/functions/settings-options.php:475
msgid "Right with space"
msgstr ""

#: includes/functions/settings-options.php:481
msgid "Thousand Separator"
msgstr ""

#: includes/functions/settings-options.php:482
msgid "This sets the thousand separator of displayed prices."
msgstr ""

#: includes/functions/settings-options.php:490
msgid "Decimal Separator"
msgstr ""

#: includes/functions/settings-options.php:491
msgid "This sets the decimal separator of displayed prices."
msgstr ""

#: includes/functions/settings-options.php:497
msgid "Number of Decimals"
msgstr ""

#: includes/functions/settings-options.php:498
msgid "This sets the number of decimal points shown in displayed prices."
msgstr ""

#: includes/functions/settings-options.php:509
msgid "Enable demo/sandbox mode"
msgstr ""

#: includes/functions/settings-options.php:510
msgid "When sandbox mode is active, all payment gateway will be used in demo mode"
msgstr ""

#: includes/functions/settings-options.php:517
msgid "Payment Page"
msgstr ""

#: includes/functions/settings-options.php:518
msgid "This page will be used to process payment options"
msgstr ""

#: includes/functions/settings-options.php:531
msgid "Payment Gateways"
msgstr ""

#: includes/functions/settings-options.php:532
msgid "Active payment gateways"
msgstr ""

#: includes/functions/settings-options.php:538
msgid "Retry Failed Payment"
msgstr ""

#: includes/functions/settings-options.php:539
msgid "How many times should retry for failed payment max is 4"
msgstr ""

#: includes/functions/settings-options.php:553
msgid "<span class=\"dashicons dashicons-universal-access-alt\"></span> Guest Email"
msgstr ""

#: includes/functions/settings-options.php:561
msgid "Guest Email Notification"
msgstr ""

#: includes/functions/settings-options.php:562
msgid "Enable Guest Email Notification ."
msgstr ""

#: includes/functions/settings-options.php:568
msgid "Guest mail subject"
msgstr ""

#: includes/functions/settings-options.php:569
msgid "This sets the subject of the emails sent to guest users"
msgstr ""

#: includes/functions/settings-options.php:576
msgid "Guest mail body"
msgstr ""

#: includes/functions/settings-options.php:577
>>>>>>> 2d97a719
msgid ""
"This sets the body of the emails sent to guest users. Please DON'T edit the "
"<code>{activation_link}</code> part, you can use {sitename} too."
msgstr ""

<<<<<<< HEAD
#: includes/functions/settings-options.php:588
msgid "Post Types"
msgstr ""

#: includes/functions/settings-options.php:589
msgid "Select the post types you will allow users to export."
msgstr ""

#: includes/functions/settings-options.php:621
=======
#: includes/functions/settings-options.php:595
msgid "Post Types"
msgstr ""

#: includes/functions/settings-options.php:596
msgid "Select the post types you will allow users to export."
msgstr ""

#: includes/functions/settings-options.php:628
>>>>>>> 2d97a719
msgid ""
"Select profile/registration forms for user roles. These forms will be used "
"to populate extra edit profile fields in backend."
msgstr ""

#: includes/functions/user/edit-user.php:23
#: includes/functions/user/edit-user.php:26
msgid "User doesn't exists"
msgstr ""

#: includes/functions/user/edit-user.php:37
msgid "You don't have permission for this purpose"
msgstr ""

#: includes/functions/user/edit-user.php:79
msgid "User Deleted"
msgstr ""

#: includes/functions/user/edit-user.php:88
msgid "Are you sure to delete this user?"
msgstr ""

#: includes/functions/user/edit-user.php:96
msgid "Action"
msgstr ""

#: includes/functions/user/edit-user.php:100
msgid "%s"
msgstr ""

#: includes/functions/user/edit-user.php:121
#: includes/functions/user/edit-user.php:194
msgid "Add New User"
msgstr ""

#: includes/functions/user/edit-user.php:143
msgid "User Added"
msgstr ""

#: includes/functions/user/edit-user.php:177
msgid "Role"
msgstr ""

#: includes/functions/user/edit-user.php:222
msgid "<strong>ERROR</strong>: Please enter a username"
msgstr ""

#: includes/functions/user/edit-user.php:224
msgid ""
"<strong>ERROR</strong>: This username is invalid because it uses illegal "
"characters. Please enter a valid username"
msgstr ""

#: includes/functions/user/edit-user.php:227
msgid ""
"<strong>ERROR</strong>: This username is already registered, please choose "
"another one"
msgstr ""

#: includes/functions/user/edit-user.php:232
msgid "<strong>ERROR</strong>: Please type your e-mail address"
msgstr ""

#: includes/functions/user/edit-user.php:234
msgid "<strong>ERROR</strong>: The email address isn&#8217;t correct"
msgstr ""

#: includes/functions/user/edit-user.php:237
msgid ""
"<strong>ERROR</strong>: This email is already registered, please choose "
"another one"
msgstr ""

#: includes/functions/user/edit-user.php:261
msgid ""
"<strong>ERROR</strong>: Couldn&#8217;t register you... please contact the "
"<a href=\"mailto:%s\">webmaster</a> !"
msgstr ""

#: templates/dashboard/billing-address.php:132
msgid "Address Line 1"
msgstr ""

#: templates/dashboard/billing-address.php:140
msgid "Address Line 2"
msgstr ""

#: templates/dashboard/billing-address.php:155
#: templates/dashboard/billing-address.php:157
msgid "Postal/ZIP Code"
msgstr ""

#: templates/dashboard/dashboard.php:5
msgid "Hello %1$s, (not %1$s? <a href=\"%2$s\">Sign out</a>)"
msgstr ""

#: templates/dashboard/dashboard.php:40
msgid "From your account dashboard you can view your dashboard, manage your %s"
msgstr ""

#: templates/dashboard/edit-profile.php:11
msgid "Profile updated successfully!"
msgstr ""

#: templates/dashboard/edit-profile.php:12
msgid "Something went wrong!"
msgstr ""

#: templates/dashboard/edit-profile.php:16
msgid "First Name "
msgstr ""

#: templates/dashboard/edit-profile.php:25
msgid "Last Name "
msgstr ""

#: templates/dashboard/edit-profile.php:35
msgid "Email Address "
msgstr ""

#: templates/dashboard/edit-profile.php:45
msgid "Current Password"
msgstr ""

#: templates/dashboard/edit-profile.php:53
msgid "Leave this field empty to keep your password unchanged."
msgstr ""

#: templates/dashboard/edit-profile.php:72
msgid "Confirm New Password"
msgstr ""

#: templates/dashboard/list.php:33 templates/dashboard/posts.php:125
msgid "Featured Image: "
msgstr ""

#: templates/dashboard/list.php:40 templates/dashboard/posts.php:132
msgid "No Image"
msgstr ""

#: templates/dashboard/list.php:50 templates/dashboard/posts.php:142
msgid "Title: "
msgstr ""

#: templates/dashboard/list.php:57 templates/dashboard/posts.php:149
msgid "Permalink to %s"
msgstr ""

#: templates/dashboard/list.php:66 templates/dashboard/posts.php:158
msgid "Status: "
msgstr ""

#: templates/dashboard/list.php:77 templates/dashboard/posts.php:183
msgid "Not Applicable"
msgstr ""

#: templates/dashboard/list.php:80 templates/dashboard/posts.php:186
msgid "Pay Now"
msgstr ""

#: templates/dashboard/list.php:89 templates/dashboard/posts.php:193
msgid "Options: "
msgstr ""

#: templates/dashboard/list.php:105 templates/dashboard/posts.php:207
msgid "Are you sure to delete?"
msgstr ""

#: templates/dashboard/posts.php:42
msgid "Item Deleted successfully !"
msgstr ""

#: templates/dashboard/posts.php:162
msgid "View"
msgstr ""

#: templates/dashboard/posts.php:181
msgid "Payment: "
msgstr ""

#: templates/dashboard/posts.php:228 templates/dashboard.php:112
msgid "&laquo;"
msgstr ""

#: templates/dashboard/posts.php:229 templates/dashboard.php:113
msgid "&raquo;"
msgstr ""

#: templates/dashboard/posts.php:252 templates/dashboard.php:136
msgid "No %s found"
msgstr ""

#: templates/dashboard/subscription.php:1
msgid "You've subscribed to the following package."
msgstr ""

#: templates/dashboard/subscription.php:12
msgid "Subscription Status: "
msgstr ""

#: templates/dashboard/subscription.php:13
msgid "Subscription Expired!"
msgstr ""

#: templates/dashboard/subscription.php:17
msgid "Number of featured item: "
msgstr ""

#: templates/dashboard/subscription.php:64
msgid "To cancel the pack, press the following cancel button."
msgstr ""

#: templates/dashboard.php:4
msgid "%s's Dashboard"
msgstr ""

#: templates/dashboard.php:20
msgid "You have created <span>%d</span> (%s)"
msgstr ""

#: templates/dokan/new-post.php:7 templates/wc-marketplace/new-post.php:7
#: templates/wc-vendors/new-post.php:7
msgid "You are not allowed to submit post. Please contact admin"
msgstr ""

#: templates/dokan/post-listing.php:3
#: templates/wc-marketplace/post-listing.php:3
msgid "+ Add Post"
msgstr ""

#: templates/logged-in.php:8
msgid "Hello, %s"
msgstr ""

#: templates/logged-in.php:10
msgid "You are currently logged in! %s?"
msgstr ""

#: templates/login-form.php:25
msgid "Username or Email"
msgstr ""

#: templates/lost-pass-form.php:25
msgid "Get New Password"
msgstr ""

#: templates/registration-form.php:19
msgid "Registration has been successful!"
msgstr ""

#: templates/registration-form.php:36
msgid "First"
msgstr ""

#: templates/registration-form.php:41
msgid "Last"
msgstr ""

#: templates/reset-pass-form.php:19
msgid "New password"
msgstr ""

#: templates/reset-pass-form.php:27
msgid "Confirm new password"
msgstr ""

#: templates/submit-post.php:3
msgid "No post form assigned yet by the administrator."
msgstr ""

#: templates/wc-vendors/post-listing.php:3
msgid "+ Add New Post"
msgstr ""

#: views/welcome-page.php:445 views/welcome-page.php:586
msgid "Create Your First Form"
msgstr ""

#: views/welcome-page.php:446 views/welcome-page.php:587
msgid "Read the Full Guide"
msgstr ""

#: wpuf-functions.php:32
msgid "Live"
msgstr ""

#: wpuf-functions.php:35
msgid "Offline"
msgstr ""

#: wpuf-functions.php:38
msgid "Awaiting Approval"
msgstr ""

#: wpuf-functions.php:41 wpuf-functions.php:72
msgid "Scheduled"
msgstr ""

#: wpuf-functions.php:44
msgid "Private"
msgstr ""

#: wpuf-functions.php:533
msgid "Images"
msgstr ""

#: wpuf-functions.php:537
msgid "Audio"
msgstr ""

#: wpuf-functions.php:541
msgid "Videos"
msgstr ""

#: wpuf-functions.php:545
msgid "PDF"
msgstr ""

#: wpuf-functions.php:549
msgid "Office Documents"
msgstr ""

#: wpuf-functions.php:553
msgid "Zip Archives"
msgstr ""

#: wpuf-functions.php:557
msgid "Executable Files"
msgstr ""

#: wpuf-functions.php:561
msgid "CSV"
msgstr ""

#: wpuf-functions.php:1081
msgid "Directions »"
msgstr ""

<<<<<<< HEAD
#: wpuf-functions.php:2315
msgid "United Arab Emirates Dirham"
msgstr ""

#: wpuf-functions.php:2320
msgid "Australian Dollars"
msgstr ""

#: wpuf-functions.php:2325
msgid "Argentine Peso"
msgstr ""

#: wpuf-functions.php:2330
msgid "Bangladeshi Taka"
msgstr ""

#: wpuf-functions.php:2335
msgid "Brazilian Real"
msgstr ""

#: wpuf-functions.php:2340
msgid "Bulgarian Lev"
msgstr ""

#: wpuf-functions.php:2345
msgid "Canadian Dollars"
msgstr ""

#: wpuf-functions.php:2350
msgid "Chilean Peso"
msgstr ""

#: wpuf-functions.php:2355
msgid "Chinese Yuan"
msgstr ""

#: wpuf-functions.php:2360
msgid "Colombian Peso"
msgstr ""

#: wpuf-functions.php:2365
msgid "Czech Koruna"
msgstr ""

#: wpuf-functions.php:2370
msgid "Danish Krone"
msgstr ""

#: wpuf-functions.php:2375
msgid "Dominican Peso"
msgstr ""

#: wpuf-functions.php:2380
msgid "Algerian Dinar"
msgstr ""

#: wpuf-functions.php:2385
msgid "Euros"
msgstr ""

#: wpuf-functions.php:2390
msgid "Hong Kong Dollar"
msgstr ""

#: wpuf-functions.php:2395
msgid "Croatia kuna"
msgstr ""

#: wpuf-functions.php:2400
msgid "Hungarian Forint"
msgstr ""

#: wpuf-functions.php:2405
msgid "Icelandic krona"
msgstr ""

#: wpuf-functions.php:2410
msgid "Indonesia Rupiah"
msgstr ""

#: wpuf-functions.php:2415
msgid "Indian Rupee"
msgstr ""

#: wpuf-functions.php:2420
msgid "Mauritian Rupee"
msgstr ""

#: wpuf-functions.php:2425
msgid "Nepali Rupee"
msgstr ""

#: wpuf-functions.php:2430
msgid "Israeli Shekel"
msgstr ""

#: wpuf-functions.php:2435
msgid "Japanese Yen"
msgstr ""

#: wpuf-functions.php:2440
msgid "Lao Kip"
msgstr ""

#: wpuf-functions.php:2445
msgid "South Korean Won"
msgstr ""

#: wpuf-functions.php:2450
msgid "Malaysian Ringgits"
msgstr ""

#: wpuf-functions.php:2455
msgid "Mexican Peso"
msgstr ""

#: wpuf-functions.php:2460
msgid "Nigerian Naira"
msgstr ""

#: wpuf-functions.php:2465
msgid "Norwegian Krone"
msgstr ""

#: wpuf-functions.php:2470
msgid "New Zealand Dollar"
msgstr ""

#: wpuf-functions.php:2475
msgid "Namibian dollar"
msgstr ""

#: wpuf-functions.php:2480
msgid "Omani Rial"
msgstr ""

#: wpuf-functions.php:2485
msgid "Iranian Rial"
msgstr ""

#: wpuf-functions.php:2490
msgid "Pakistani Rupee"
msgstr ""

#: wpuf-functions.php:2495
msgid "Paraguayan Guaraní"
msgstr ""

#: wpuf-functions.php:2500
msgid "Philippine Pesos"
msgstr ""

#: wpuf-functions.php:2505
msgid "Polish Zloty"
msgstr ""

#: wpuf-functions.php:2510
msgid "Pounds Sterling"
msgstr ""

#: wpuf-functions.php:2515
msgid "Romanian Leu"
msgstr ""

#: wpuf-functions.php:2520
msgid "Russian Ruble"
msgstr ""

#: wpuf-functions.php:2525
msgid "Saudi Riyal"
msgstr ""

#: wpuf-functions.php:2530
msgid "Singapore Dollar"
msgstr ""

#: wpuf-functions.php:2535
msgid "South African rand"
msgstr ""

#: wpuf-functions.php:2540
msgid "Swedish Krona"
msgstr ""

#: wpuf-functions.php:2545
msgid "Swiss Franc"
msgstr ""

#: wpuf-functions.php:2550
msgid "Taiwan New Dollars"
msgstr ""

#: wpuf-functions.php:2555
msgid "Thai Baht"
msgstr ""

#: wpuf-functions.php:2560
msgid "Turkish Lira"
msgstr ""

#: wpuf-functions.php:2565
msgid "Trinidad and Tobago Dollar"
msgstr ""

#: wpuf-functions.php:2570
msgid "US Dollar"
msgstr ""

#: wpuf-functions.php:2575
msgid "Vietnamese Dong"
msgstr ""

#: wpuf-functions.php:2580
msgid "Egyptian Pound"
msgstr ""

#: wpuf-functions.php:2585
msgid "Jordanian dinar"
msgstr ""

#: wpuf-functions.php:3518
msgid "None"
msgstr ""

#: wpuf.php:25
msgid "There was a problem installing the plugin"
msgstr ""

#: wpuf.php:25
msgid "Problem installing plugin"
msgstr ""

#: wpuf.php:115
msgid "Your installed PHP Version is: "
msgstr ""

#: wpuf.php:116
msgid "The <strong>WP User Frontend</strong> plugin requires PHP version <strong>"
msgstr ""

#: wpuf.php:116
msgid "</strong> or greater."
msgstr ""

#: wpuf.php:236
msgid "Your WP User Frontend Pro is almost ready!"
msgstr ""

#: wpuf.php:240
=======
#: wpuf-functions.php:2337
msgid "United Arab Emirates Dirham"
msgstr ""

#: wpuf-functions.php:2342
msgid "Australian Dollars"
msgstr ""

#: wpuf-functions.php:2347
msgid "Argentine Peso"
msgstr ""

#: wpuf-functions.php:2352
msgid "Bangladeshi Taka"
msgstr ""

#: wpuf-functions.php:2357
msgid "Brazilian Real"
msgstr ""

#: wpuf-functions.php:2362
msgid "Bulgarian Lev"
msgstr ""

#: wpuf-functions.php:2367
msgid "Canadian Dollars"
msgstr ""

#: wpuf-functions.php:2372
msgid "Chilean Peso"
msgstr ""

#: wpuf-functions.php:2377
msgid "Chinese Yuan"
msgstr ""

#: wpuf-functions.php:2382
msgid "Colombian Peso"
msgstr ""

#: wpuf-functions.php:2387
msgid "Czech Koruna"
msgstr ""

#: wpuf-functions.php:2392
msgid "Danish Krone"
msgstr ""

#: wpuf-functions.php:2397
msgid "Dominican Peso"
msgstr ""

#: wpuf-functions.php:2402
msgid "Algerian Dinar"
msgstr ""

#: wpuf-functions.php:2407
msgid "Euros"
msgstr ""

#: wpuf-functions.php:2412
msgid "Hong Kong Dollar"
msgstr ""

#: wpuf-functions.php:2417
msgid "Croatia kuna"
msgstr ""

#: wpuf-functions.php:2422
msgid "Hungarian Forint"
msgstr ""

#: wpuf-functions.php:2427
msgid "Icelandic krona"
msgstr ""

#: wpuf-functions.php:2432
msgid "Indonesia Rupiah"
msgstr ""

#: wpuf-functions.php:2437
msgid "Indian Rupee"
msgstr ""

#: wpuf-functions.php:2442
msgid "Mauritian Rupee"
msgstr ""

#: wpuf-functions.php:2447
msgid "Nepali Rupee"
msgstr ""

#: wpuf-functions.php:2452
msgid "Israeli Shekel"
msgstr ""

#: wpuf-functions.php:2457
msgid "Japanese Yen"
msgstr ""

#: wpuf-functions.php:2462
msgid "Lao Kip"
msgstr ""

#: wpuf-functions.php:2467
msgid "South Korean Won"
msgstr ""

#: wpuf-functions.php:2472
msgid "Malaysian Ringgits"
msgstr ""

#: wpuf-functions.php:2477
msgid "Mexican Peso"
msgstr ""

#: wpuf-functions.php:2482
msgid "Nigerian Naira"
msgstr ""

#: wpuf-functions.php:2487
msgid "Norwegian Krone"
msgstr ""

#: wpuf-functions.php:2492
msgid "New Zealand Dollar"
msgstr ""

#: wpuf-functions.php:2497
msgid "Namibian dollar"
msgstr ""

#: wpuf-functions.php:2502
msgid "Omani Rial"
msgstr ""

#: wpuf-functions.php:2507
msgid "Iranian Rial"
msgstr ""

#: wpuf-functions.php:2512
msgid "Pakistani Rupee"
msgstr ""

#: wpuf-functions.php:2517
msgid "Paraguayan Guaraní"
msgstr ""

#: wpuf-functions.php:2522
msgid "Philippine Pesos"
msgstr ""

#: wpuf-functions.php:2527
msgid "Polish Zloty"
msgstr ""

#: wpuf-functions.php:2532
msgid "Pounds Sterling"
msgstr ""

#: wpuf-functions.php:2537
msgid "Romanian Leu"
msgstr ""

#: wpuf-functions.php:2542
msgid "Russian Ruble"
msgstr ""

#: wpuf-functions.php:2547
msgid "Saudi Riyal"
msgstr ""

#: wpuf-functions.php:2552
msgid "Singapore Dollar"
msgstr ""

#: wpuf-functions.php:2557
msgid "South African rand"
msgstr ""

#: wpuf-functions.php:2562
msgid "Swedish Krona"
msgstr ""

#: wpuf-functions.php:2567
msgid "Swiss Franc"
msgstr ""

#: wpuf-functions.php:2572
msgid "Taiwan New Dollars"
msgstr ""

#: wpuf-functions.php:2577
msgid "Thai Baht"
msgstr ""

#: wpuf-functions.php:2582
msgid "Turkish Lira"
msgstr ""

#: wpuf-functions.php:2587
msgid "Trinidad and Tobago Dollar"
msgstr ""

#: wpuf-functions.php:2592
msgid "US Dollar"
msgstr ""

#: wpuf-functions.php:2597
msgid "Vietnamese Dong"
msgstr ""

#: wpuf-functions.php:2602
msgid "Egyptian Pound"
msgstr ""

#: wpuf-functions.php:2607
msgid "Jordanian dinar"
msgstr ""

#: wpuf-functions.php:3540
msgid "None"
msgstr ""

#: wpuf.php:118
msgid "Your installed PHP Version is: "
msgstr ""

#: wpuf.php:119
msgid "The <strong>WP User Frontend</strong> plugin requires PHP version <strong>"
msgstr ""

#: wpuf.php:119
msgid "</strong> or greater."
msgstr ""

#: wpuf.php:240
msgid "Your WP User Frontend Pro is almost ready!"
msgstr ""

#: wpuf.php:244
>>>>>>> 2d97a719
#. translators: 1: opening anchor tag, 2: closing anchor tag.
msgid ""
"We've pushed a major update on both <b>WP User Frontend Free</b> and <b>WP "
"User Frontend Pro</b> that requires you to use latest version of both. "
"Please update the WPUF pro to the latest version. <br><strong>Please make "
"sure to take a complete backup of your site before updating.</strong>"
msgstr ""

#. Plugin URI of the plugin/theme
msgid "https://wordpress.org/plugins/wp-user-frontend/"
msgstr ""

#. Description of the plugin/theme
msgid ""
"Create, edit, delete, manages your post, pages or custom post types from "
"frontend. Create registration forms, frontend profile and more..."
msgstr ""

#. Author of the plugin/theme
msgid "weDevs"
msgstr ""

#. Author URI of the plugin/theme
msgid "https://wedevs.com/?utm_source=WPUF_Author_URI"
msgstr ""

<<<<<<< HEAD
#: includes/Setup_Wizard.php:44
=======
#: includes/Setup_Wizard.php:56
>>>>>>> 2d97a719
msgctxt "enhanced select"
msgid "One result is available, press enter to select it."
msgstr ""

<<<<<<< HEAD
#: includes/Setup_Wizard.php:47
=======
#: includes/Setup_Wizard.php:59
>>>>>>> 2d97a719
msgctxt "enhanced select"
msgid "%qty% results are available, use up and down arrow keys to navigate."
msgstr ""

<<<<<<< HEAD
#: includes/Setup_Wizard.php:51
=======
#: includes/Setup_Wizard.php:63
>>>>>>> 2d97a719
msgctxt "enhanced select"
msgid "No matches found"
msgstr ""

<<<<<<< HEAD
#: includes/Setup_Wizard.php:52
=======
#: includes/Setup_Wizard.php:64
>>>>>>> 2d97a719
msgctxt "enhanced select"
msgid "Loading failed"
msgstr ""

<<<<<<< HEAD
#: includes/Setup_Wizard.php:53
=======
#: includes/Setup_Wizard.php:65
>>>>>>> 2d97a719
msgctxt "enhanced select"
msgid "Please enter 1 or more characters"
msgstr ""

<<<<<<< HEAD
#: includes/Setup_Wizard.php:56
=======
#: includes/Setup_Wizard.php:68
>>>>>>> 2d97a719
msgctxt "enhanced select"
msgid "Please enter %qty% or more characters"
msgstr ""

<<<<<<< HEAD
#: includes/Setup_Wizard.php:59
=======
#: includes/Setup_Wizard.php:71
>>>>>>> 2d97a719
msgctxt "enhanced select"
msgid "Please delete 1 character"
msgstr ""

<<<<<<< HEAD
#: includes/Setup_Wizard.php:60
=======
#: includes/Setup_Wizard.php:72
>>>>>>> 2d97a719
msgctxt "enhanced select"
msgid "Please delete %qty% characters"
msgstr ""

<<<<<<< HEAD
#: includes/Setup_Wizard.php:63
=======
#: includes/Setup_Wizard.php:75
>>>>>>> 2d97a719
msgctxt "enhanced select"
msgid "You can only select 1 item"
msgstr ""

<<<<<<< HEAD
#: includes/Setup_Wizard.php:66
=======
#: includes/Setup_Wizard.php:78
>>>>>>> 2d97a719
msgctxt "enhanced select"
msgid "You can only select %qty% items"
msgstr ""

<<<<<<< HEAD
#: includes/Setup_Wizard.php:69
=======
#: includes/Setup_Wizard.php:81
>>>>>>> 2d97a719
msgctxt "enhanced select"
msgid "Loading more results&hellip;"
msgstr ""

<<<<<<< HEAD
#: includes/Setup_Wizard.php:72
=======
#: includes/Setup_Wizard.php:84
>>>>>>> 2d97a719
msgctxt "enhanced select"
msgid "Searching&hellip;"
msgstr ""

#: wpuf-functions.php:1552
msgctxt "tag delimiter"
msgid ","
msgstr ""<|MERGE_RESOLUTION|>--- conflicted
+++ resolved
@@ -2,15 +2,9 @@
 # This file is distributed under the GPL2 or later.
 msgid ""
 msgstr ""
-<<<<<<< HEAD
-"Project-Id-Version: WP User Frontend 4.0.6\n"
-"Report-Msgid-Bugs-To: https://wedevs.com/contact/\n"
-"POT-Creation-Date: 2024-02-13 06:25:03+00:00\n"
-=======
 "Project-Id-Version: WP User Frontend 4.0.11\n"
 "Report-Msgid-Bugs-To: https://wedevs.com/contact/\n"
 "POT-Creation-Date: 2024-09-17 06:55:34+00:00\n"
->>>>>>> 2d97a719
 "MIME-Version: 1.0\n"
 "Content-Type: text/plain; charset=utf-8\n"
 "Content-Transfer-Encoding: 8bit\n"
@@ -38,11 +32,7 @@
 msgid "Bank Payment Success Page"
 msgstr ""
 
-<<<<<<< HEAD
-#: Lib/Gateway/Bank.php:40 includes/functions/settings-options.php:518
-=======
 #: Lib/Gateway/Bank.php:40 includes/functions/settings-options.php:525
->>>>>>> 2d97a719
 msgid "After payment users will be redirected here"
 msgstr ""
 
@@ -99,43 +89,24 @@
 msgid "Choose File"
 msgstr ""
 
-<<<<<<< HEAD
-=======
 #: Lib/WeDevs_Settings_API.php:541
 msgid "Search in settings"
 msgstr ""
 
->>>>>>> 2d97a719
 #. Plugin Name of the plugin/theme
 msgid "WP User Frontend"
 msgstr ""
 
-<<<<<<< HEAD
-#: admin/class-admin-settings.php:89 includes/Admin/Menu.php:23
-msgid "User Frontend"
-msgstr ""
-
-#: admin/class-admin-settings.php:91 includes/Admin/Menu.php:27
-=======
 #: admin/class-admin-settings.php:87 includes/Admin/Menu.php:23
 msgid "User Frontend"
 msgstr ""
 
 #: admin/class-admin-settings.php:89 includes/Admin/Menu.php:27
->>>>>>> 2d97a719
 #: includes/Admin/Menu.php:28
 #: includes/Admin/views/post-forms-list-table-view.php:5
 msgid "Post Forms"
 msgstr ""
 
-<<<<<<< HEAD
-#: admin/class-admin-settings.php:104 includes/Admin/Menu.php:44
-msgid "Subscriptions"
-msgstr ""
-
-#: admin/class-admin-settings.php:110 includes/Admin/Admin_Tools.php:368
-#: includes/Admin/Menu.php:48
-=======
 #: admin/class-admin-settings.php:102 includes/Admin/Menu.php:48
 #: includes/Admin/Menu.php:49
 msgid "Subscriptions"
@@ -143,63 +114,27 @@
 
 #: admin/class-admin-settings.php:108 includes/Admin/Admin_Tools.php:370
 #: includes/Admin/Menu.php:58
->>>>>>> 2d97a719
 #: includes/Admin/views/transactions-list-table-view.php:2
 msgid "Transactions"
 msgstr ""
 
-<<<<<<< HEAD
-#: admin/class-admin-settings.php:113 includes/Admin/Menu.php:53
-=======
 #: admin/class-admin-settings.php:111 includes/Admin/Menu.php:63
->>>>>>> 2d97a719
 #: includes/Admin/views/tools.php:7
 msgid "Tools"
 msgstr ""
 
-<<<<<<< HEAD
-#: admin/class-admin-settings.php:118 includes/Admin/Menu.php:65
-msgid "Premium"
-msgstr ""
-
-#: admin/class-admin-settings.php:120 includes/Admin/Menu.php:70
-=======
 #: admin/class-admin-settings.php:116 includes/Admin/Menu.php:75
 msgid "Premium"
 msgstr ""
 
 #: admin/class-admin-settings.php:118 includes/Admin/Menu.php:80
->>>>>>> 2d97a719
 msgid "Help"
 msgstr ""
 
-#: admin/class-admin-settings.php:120
+#: admin/class-admin-settings.php:118
 msgid "<span style=\"color:#f18500\">Help</span>"
 msgstr ""
 
-<<<<<<< HEAD
-#: admin/class-admin-settings.php:121 admin/class-admin-settings.php:169
-#: admin/form-builder/views/form-builder.php:9
-#: includes/Admin/Admin_Settings.php:68 includes/Admin/Menu.php:81
-#: includes/Admin/Menu.php:323 includes/Setup_Wizard.php:141
-msgid "Settings"
-msgstr ""
-
-#: admin/class-admin-settings.php:123 includes/Admin/Admin_Subscription.php:189
-#: includes/Admin/Menu.php:75 includes/Admin/views/subscribers.php:14
-msgid "Subscribers"
-msgstr ""
-
-#: admin/class-admin-settings.php:466 includes/Admin/Menu.php:168
-msgid "Number of items per page:"
-msgstr ""
-
-#: admin/class-admin-settings.php:497 includes/Admin.php:77
-msgid "Post lock has been cleared"
-msgstr ""
-
-#: admin/class-admin-settings.php:500 includes/Admin.php:81
-=======
 #: admin/class-admin-settings.php:119 admin/class-admin-settings.php:167
 #: admin/form-builder/views/form-builder.php:9
 #: includes/Admin/Admin_Settings.php:68 includes/Admin/Menu.php:91
@@ -221,7 +156,6 @@
 msgstr ""
 
 #: admin/class-admin-settings.php:498 includes/Admin.php:79
->>>>>>> 2d97a719
 msgid ""
 "%sThis post contains a sensitive short-code %s, that may allow others to "
 "sign-up with distinguished roles. If unsure, remove the short-code before "
@@ -229,21 +163,6 @@
 "vulnerability.%s"
 msgstr ""
 
-<<<<<<< HEAD
-#: admin/class-admin-settings.php:536 includes/Admin/Menu.php:278
-msgid "WPUF Import Forms"
-msgstr ""
-
-#: admin/class-admin-settings.php:537 includes/Admin/Menu.php:279
-msgid "Add JSON file"
-msgstr ""
-
-#: admin/class-admin-settings.php:538 includes/Admin/Menu.php:280
-msgid "Could not import forms."
-msgstr ""
-
-#: admin/class-admin-settings.php:618
-=======
 #: admin/class-admin-settings.php:534 includes/Admin/Menu.php:315
 msgid "WPUF Import Forms"
 msgstr ""
@@ -257,27 +176,11 @@
 msgstr ""
 
 #: admin/class-admin-settings.php:616
->>>>>>> 2d97a719
 #: includes/Admin/Forms/Admin_Form_Handler.php:60
 #: includes/Admin/Forms/Admin_Form_Handler.php:200
 msgid "You do not have sufficient permissions to do this action"
 msgstr ""
 
-<<<<<<< HEAD
-#: admin/class-admin-settings.php:623 includes/Admin/Admin_Tools.php:459
-msgid "Missing file_id param"
-msgstr ""
-
-#: admin/class-admin-settings.php:633 includes/Admin/Admin_Tools.php:466
-msgid "JSON file not found"
-msgstr ""
-
-#: admin/class-admin-settings.php:642 includes/Admin/Admin_Tools.php:471
-msgid "Provided file is not a JSON file."
-msgstr ""
-
-#: admin/class-admin-settings.php:659 includes/Admin/Admin_Tools.php:482
-=======
 #: admin/class-admin-settings.php:621 includes/Admin/Admin_Tools.php:463
 msgid "Missing file_id param"
 msgstr ""
@@ -291,180 +194,116 @@
 msgstr ""
 
 #: admin/class-admin-settings.php:657 includes/Admin/Admin_Tools.php:496
->>>>>>> 2d97a719
 msgid "Forms imported successfully."
 msgstr ""
 
 #: admin/form-builder/assets/js/components/builder-stage/template.php:3
-<<<<<<< HEAD
-=======
 #: assets/js-templates/form-components.php:4
->>>>>>> 2d97a719
 msgid "Add fields by dragging the fields from the right sidebar to this area."
 msgstr ""
 
 #: admin/form-builder/assets/js/components/builder-stage/template.php:29
 #: admin/form-builder/assets/js/components/form-column_field/template.php:29
-<<<<<<< HEAD
-=======
 #: assets/js-templates/form-components.php:30
 #: assets/js-templates/form-components.php:470
->>>>>>> 2d97a719
 msgid "is available in Pro Version"
 msgstr ""
 
 #: admin/form-builder/assets/js/components/builder-stage/template.php:60
-<<<<<<< HEAD
-=======
 #: assets/js-templates/form-components.php:61
->>>>>>> 2d97a719
 msgid "Hidden Fields"
 msgstr ""
 
 #: admin/form-builder/assets/js/components/builder-stage/template.php:67
-<<<<<<< HEAD
-=======
 #: assets/js-templates/form-components.php:68
->>>>>>> 2d97a719
 msgid "key"
 msgstr ""
 
 #: admin/form-builder/assets/js/components/builder-stage/template.php:67
-<<<<<<< HEAD
-=======
 #: assets/js-templates/form-components.php:68
->>>>>>> 2d97a719
 msgid "value"
 msgstr ""
 
 #: admin/form-builder/assets/js/components/field-option-data/template.php:10
-<<<<<<< HEAD
-#: admin/template.php:231 includes/Admin/Forms/Admin_Template.php:270
-=======
 #: admin/template.php:231 assets/js-templates/form-components.php:130
 #: includes/Admin/Forms/Admin_Template.php:270
->>>>>>> 2d97a719
 msgid "Show values"
 msgstr ""
 
 #: admin/form-builder/assets/js/components/field-option-data/template.php:18
-<<<<<<< HEAD
-=======
 #: assets/js-templates/form-components.php:138
->>>>>>> 2d97a719
 msgid "Sync values"
 msgstr ""
 
 #: admin/form-builder/assets/js/components/field-option-data/template.php:20
-<<<<<<< HEAD
-=======
 #: assets/js-templates/form-components.php:140
->>>>>>> 2d97a719
 msgid "When enabled, option values will update according to their labels."
 msgstr ""
 
 #: admin/form-builder/assets/js/components/field-option-data/template.php:32
 #: admin/template.php:234 admin/template.php:286
-<<<<<<< HEAD
-=======
 #: assets/js-templates/form-components.php:152
->>>>>>> 2d97a719
 #: includes/Admin/Forms/Admin_Template.php:275
 #: includes/Admin/Forms/Admin_Template.php:336
 msgid "Label"
 msgstr ""
 
 #: admin/form-builder/assets/js/components/field-option-data/template.php:33
-<<<<<<< HEAD
-=======
 #: assets/js-templates/form-components.php:153
->>>>>>> 2d97a719
 msgid "Do not use & or other special character for option label"
 msgstr ""
 
 #: admin/form-builder/assets/js/components/field-option-data/template.php:37
 #: admin/template.php:234 admin/template.php:286
-<<<<<<< HEAD
-=======
 #: assets/js-templates/form-components.php:157
->>>>>>> 2d97a719
 #: includes/Admin/Forms/Admin_Template.php:276
 #: includes/Admin/Forms/Admin_Template.php:337
 msgid "Value"
 msgstr ""
 
 #: admin/form-builder/assets/js/components/field-option-data/template.php:85
-<<<<<<< HEAD
-=======
 #: assets/js-templates/form-components.php:205
->>>>>>> 2d97a719
 msgid "Clear Selection"
 msgstr ""
 
 #: admin/form-builder/assets/js/components/field-option-pro-feature-alert/template.php:4
-<<<<<<< HEAD
-=======
 #: assets/js-templates/form-components.php:213
->>>>>>> 2d97a719
 msgid "Available in Pro Version"
 msgstr ""
 
 #: admin/form-builder/assets/js/components/field-select/template.php:7
-<<<<<<< HEAD
-=======
 #: assets/js-templates/form-components.php:308
->>>>>>> 2d97a719
 msgid "Select an option"
 msgstr ""
 
 #: admin/form-builder/assets/js/components/field-visibility/template.php:52
-<<<<<<< HEAD
-=======
 #: assets/js-templates/form-components.php:412
->>>>>>> 2d97a719
 msgid "No subscription plan found."
 msgstr ""
 
 #: admin/form-builder/assets/js/components/form-featured_image/template.php:6
 #: admin/form-builder/assets/js/components/form-image_upload/template.php:6
-<<<<<<< HEAD
-#: class/render-form.php:1670 includes/Fields/Form_Field_Featured_Image.php:126
-#: includes/Fields/Form_Field_Image.php:120
-#: includes/Fields/Form_Field_Image.php:141 includes/Render_Form.php:1527
-=======
 #: assets/js-templates/form-components.php:545
 #: assets/js-templates/form-components.php:616 class/render-form.php:1670
 #: includes/Fields/Form_Field_Featured_Image.php:128
 #: includes/Fields/Form_Field_Image.php:122
 #: includes/Fields/Form_Field_Image.php:143 includes/Render_Form.php:1527
->>>>>>> 2d97a719
 msgid "Select Image"
 msgstr ""
 
 #: admin/form-builder/assets/js/components/form-post_content/template.php:4
-<<<<<<< HEAD
-#: class/render-form.php:1058 includes/Fields/Form_Field_Post_Content.php:51
-#: includes/Render_Form.php:915
-=======
 #: assets/js-templates/form-components.php:653 class/render-form.php:1058
 #: includes/Fields/Form_Field_Post_Content.php:51 includes/Render_Form.php:915
->>>>>>> 2d97a719
 msgid "Insert Photo"
 msgstr ""
 
 #: admin/form-builder/assets/js/components/form-recaptcha/template.php:10
-<<<<<<< HEAD
-=======
 #: assets/js-templates/form-components.php:745
->>>>>>> 2d97a719
 msgid "Invisible reCaptcha"
 msgstr ""
 
 #: admin/form-builder/assets/js/components/form-taxonomy/template.php:11
-<<<<<<< HEAD
-=======
 #: assets/js-templates/form-components.php:768
->>>>>>> 2d97a719
 msgid "— Select —"
 msgstr ""
 
@@ -500,11 +339,7 @@
 msgstr ""
 
 #: admin/form-builder/views/form-builder.php:50
-<<<<<<< HEAD
-#: includes/Admin/Forms/Admin_Form_Builder.php:307
-=======
 #: includes/Admin/Forms/Admin_Form_Builder.php:289
->>>>>>> 2d97a719
 msgid "Click to copy shortcode"
 msgstr ""
 
@@ -544,13 +379,8 @@
 msgstr ""
 
 #: admin/html/form-settings-display.php:40 admin/template.php:64
-<<<<<<< HEAD
-#: includes/Admin/Admin_Subscription.php:229
-#: includes/Admin/Admin_Subscription.php:705
-=======
 #: includes/Admin/Admin_Subscription.php:325
 #: includes/Admin/Admin_Subscription.php:818
->>>>>>> 2d97a719
 #: includes/Admin/Forms/Admin_Template.php:69
 #: includes/Admin/Forms/Post/Templates/List_Table_Admin_Post_Forms.php:371
 #: includes/Fields/Field_Contract.php:300
@@ -558,30 +388,17 @@
 #: includes/Fields/Field_Contract.php:407
 #: includes/Fields/Field_Contract.php:471
 #: includes/Fields/Form_Field_Checkbox.php:84
-<<<<<<< HEAD
-#: includes/Fields/Form_Field_Radio.php:88 includes/Free/Form_Element.php:504
-#: includes/Frontend.php:115 includes/functions/settings-options.php:123
-#: includes/functions/settings-options.php:135
-#: includes/functions/settings-options.php:233
-#: includes/functions/settings-options.php:244
-=======
 #: includes/Fields/Form_Field_Radio.php:88 includes/Free/Form_Element.php:525
 #: includes/Frontend.php:113 includes/functions/settings-options.php:123
 #: includes/functions/settings-options.php:142
 #: includes/functions/settings-options.php:240
 #: includes/functions/settings-options.php:251
->>>>>>> 2d97a719
 msgid "No"
 msgstr ""
 
 #: admin/html/form-settings-display.php:41 admin/template.php:63
-<<<<<<< HEAD
-#: includes/Admin/Admin_Subscription.php:227
-#: includes/Admin/Admin_Subscription.php:705
-=======
 #: includes/Admin/Admin_Subscription.php:323
 #: includes/Admin/Admin_Subscription.php:818
->>>>>>> 2d97a719
 #: includes/Admin/Forms/Admin_Template.php:66
 #: includes/Admin/Forms/Post/Templates/List_Table_Admin_Post_Forms.php:370
 #: includes/Fields/Field_Contract.php:299
@@ -589,19 +406,11 @@
 #: includes/Fields/Field_Contract.php:406
 #: includes/Fields/Field_Contract.php:470
 #: includes/Fields/Form_Field_Checkbox.php:83
-<<<<<<< HEAD
-#: includes/Fields/Form_Field_Radio.php:87 includes/Free/Form_Element.php:503
-#: includes/Frontend.php:114 includes/functions/settings-options.php:122
-#: includes/functions/settings-options.php:134
-#: includes/functions/settings-options.php:232
-#: includes/functions/settings-options.php:243
-=======
 #: includes/Fields/Form_Field_Radio.php:87 includes/Free/Form_Element.php:524
 #: includes/Frontend.php:112 includes/functions/settings-options.php:122
 #: includes/functions/settings-options.php:141
 #: includes/functions/settings-options.php:239
 #: includes/functions/settings-options.php:250
->>>>>>> 2d97a719
 msgid "Yes"
 msgstr ""
 
@@ -617,13 +426,8 @@
 msgid "Payment Options"
 msgstr ""
 
-<<<<<<< HEAD
-#: admin/html/form-settings-payment.php:26 includes/Setup_Wizard.php:317
-#: includes/functions/settings-options.php:431
-=======
 #: admin/html/form-settings-payment.php:26 includes/Setup_Wizard.php:337
 #: includes/functions/settings-options.php:438
->>>>>>> 2d97a719
 msgid "Enable Payments"
 msgstr ""
 
@@ -663,11 +467,7 @@
 msgid "Cost of pay per post after a subscription pack limit is reached."
 msgstr ""
 
-<<<<<<< HEAD
-#: admin/html/form-settings-payment.php:67
-=======
 #: admin/html/form-settings-payment.php:67 includes/Admin/views/support.php:644
->>>>>>> 2d97a719
 msgid "Pay Per Post"
 msgstr ""
 
@@ -692,11 +492,7 @@
 msgstr ""
 
 #: admin/html/form-settings-payment.php:88
-<<<<<<< HEAD
-#: includes/functions/settings-options.php:517
-=======
 #: includes/functions/settings-options.php:524
->>>>>>> 2d97a719
 msgid "Payment Success Page"
 msgstr ""
 
@@ -722,37 +518,32 @@
 msgstr ""
 
 #: admin/html/form-settings-post-edit.php:31
-<<<<<<< HEAD
-#: admin/html/form-settings-post.php:130 includes/Free/Form_Element.php:395
-=======
 #: admin/html/form-settings-post.php:131 includes/Free/Form_Element.php:416
->>>>>>> 2d97a719
 msgid "Redirect To"
 msgstr ""
 
 #: admin/html/form-settings-post-edit.php:36
-<<<<<<< HEAD
-#: admin/html/form-settings-post.php:135
+#: admin/html/form-settings-post.php:136
 msgid "Newly created post"
 msgstr ""
 
 #: admin/html/form-settings-post-edit.php:37
-#: admin/html/form-settings-post.php:136 includes/Free/Form_Element.php:400
+#: admin/html/form-settings-post.php:137 includes/Free/Form_Element.php:421
 msgid "Same Page"
 msgstr ""
 
 #: admin/html/form-settings-post-edit.php:38
-#: admin/html/form-settings-post.php:137 includes/Free/Form_Element.php:401
+#: admin/html/form-settings-post.php:138 includes/Free/Form_Element.php:422
 msgid "To a page"
 msgstr ""
 
 #: admin/html/form-settings-post-edit.php:39
-#: admin/html/form-settings-post.php:138 includes/Free/Form_Element.php:402
+#: admin/html/form-settings-post.php:139 includes/Free/Form_Element.php:423
 msgid "To a custom URL"
 msgstr ""
 
 #: admin/html/form-settings-post-edit.php:48
-#: admin/html/form-settings-post.php:147 includes/Free/Form_Element.php:411
+#: admin/html/form-settings-post.php:148 includes/Free/Form_Element.php:432
 msgid "After successfull submit, where the page will redirect to"
 msgstr ""
 
@@ -761,12 +552,12 @@
 msgstr ""
 
 #: admin/html/form-settings-post-edit.php:61
-#: admin/html/form-settings-post.php:160 includes/Free/Form_Element.php:431
+#: admin/html/form-settings-post.php:161 includes/Free/Form_Element.php:452
 msgid "Page"
 msgstr ""
 
 #: admin/html/form-settings-post-edit.php:76
-#: admin/html/form-settings-post.php:175 includes/Free/Form_Element.php:454
+#: admin/html/form-settings-post.php:176 includes/Free/Form_Element.php:475
 msgid "Custom URL"
 msgstr ""
 
@@ -823,835 +614,6 @@
 msgid "Learn More "
 msgstr ""
 
-#: admin/html/form-settings-post.php:56
-#: includes/Admin/Admin_Subscription.php:455
-#: includes/Admin/Forms/Post/Templates/List_Table_Admin_Post_Forms.php:323
-msgid "Post Status"
-msgstr ""
-
-#: admin/html/form-settings-post.php:71
-msgid "Post Format"
-msgstr ""
-
-#: admin/html/form-settings-post.php:74
-msgid "- None -"
-msgstr ""
-
-#: admin/html/form-settings-post.php:120
-msgid ""
-"If users are not allowed to choose any category, this category will be used "
-"instead (if post type supports)"
-msgstr ""
-
-#: admin/html/form-settings-post.php:153
-msgid "Message to show"
-msgstr ""
-
-#: admin/html/form-settings-post.php:182
-msgid "Comment Status"
-msgstr ""
-
-#: admin/html/form-settings-post.php:185
-msgid "Open"
-msgstr ""
-
-#: admin/html/form-settings-post.php:186
-msgid "Closed"
-msgstr ""
-
-#: admin/html/form-settings-post.php:192
-msgid "Submit Post Button text"
-msgstr ""
-
-#: admin/html/form-settings-post.php:199
-msgid "Post Draft"
-msgstr ""
-
-#: admin/html/form-settings-post.php:204
-msgid "Enable Saving as draft"
-msgstr ""
-
-#: admin/html/form-settings-post.php:206
-msgid "It will show a button to save as draft"
-msgstr ""
-
-#: admin/html/form-submission-restriction.php:11 admin/template-post.php:160
-#: includes/Admin/Forms/Template_Post.php:174
-#: includes/Fields/Field_Contract.php:485 includes/Free/Edit_Profile.php:100
-#: templates/registration-form.php:31
-msgid "Name"
-msgstr ""
-
-#: admin/html/form-submission-restriction.php:12
-#: includes/Admin/List_Table_Transactions.php:56
-#: includes/Admin/views/support.php:223 includes/WPUF_Privacy.php:363
-#: includes/functions/user/edit-user.php:166 templates/registration-form.php:48
-msgid "Email"
-msgstr ""
-
-#: admin/html/form-submission-restriction.php:29
-#: includes/Admin/Forms/Post/Templates/List_Table_Admin_Post_Forms.php:324
-msgid "Guest Post"
-msgstr ""
-
-#: admin/html/form-submission-restriction.php:34
-msgid "Enable Guest Post"
-msgstr ""
-
-#: admin/html/form-submission-restriction.php:36
-msgid "Unregistered users will be able to submit posts"
-msgstr ""
-
-#: admin/html/form-submission-restriction.php:36
-msgid "Learn more about guest posting."
-msgstr ""
-
-#: admin/html/form-submission-restriction.php:41
-msgid "User Details"
-msgstr ""
-
-#: admin/html/form-submission-restriction.php:46
-msgid "Require Name and Email address"
-msgstr ""
-
-#: admin/html/form-submission-restriction.php:48
-msgid ""
-"If requires, users will be automatically registered to the site using the "
-"name and email address"
-msgstr ""
-
-#: admin/html/form-submission-restriction.php:53
-msgid "Name Label"
-msgstr ""
-
-#: admin/html/form-submission-restriction.php:58
-msgid "Label text for name field"
-msgstr ""
-
-#: admin/html/form-submission-restriction.php:63
-msgid "E-Mail Label"
-msgstr ""
-
-#: admin/html/form-submission-restriction.php:68
-msgid "Label text for email field"
-msgstr ""
-
-#: admin/html/form-submission-restriction.php:73
-msgid "Email Verification"
-msgstr ""
-
-#: admin/html/form-submission-restriction.php:77
-msgid "Require Email Verification for Guests"
-msgstr ""
-
-#: admin/html/form-submission-restriction.php:79
-msgid "If requires, users will be required to verify their email adress."
-msgstr ""
-
-#: admin/html/form-submission-restriction.php:84
-msgid "Role Base"
-msgstr ""
-
-#: admin/html/form-submission-restriction.php:89
-msgid "Enable role base post"
-msgstr ""
-
-#: admin/html/form-submission-restriction.php:91
-msgid "You can choose which role can submit posts by this form."
-msgstr ""
-
-#: admin/html/form-submission-restriction.php:96
-msgid "Roles"
-msgstr ""
-
-#: admin/html/form-submission-restriction.php:112
-msgid "Choose which roles can submit posts."
-msgstr ""
-
-#: admin/html/form-submission-restriction.php:117
-#: includes/functions/settings-options.php:303
-msgid "Unauthorized Message"
-msgstr ""
-
-#: admin/html/form-submission-restriction.php:120
-msgid ""
-"Not logged in users will see this message. You may use %login%, %register% "
-"for link"
-msgstr ""
-
-#: admin/html/form-submission-restriction.php:125
-msgid "Schedule form"
-msgstr ""
-
-#: admin/html/form-submission-restriction.php:130
-msgid "Schedule form for a period"
-msgstr ""
-
-#: admin/html/form-submission-restriction.php:132
-msgid "Schedule for a time period the form is active."
-msgstr ""
-
-#: admin/html/form-submission-restriction.php:137
-msgid "Schedule Period"
-msgstr ""
-
-#: admin/html/form-submission-restriction.php:140
-msgid "From"
-msgstr ""
-
-#: admin/html/form-submission-restriction.php:144
-#: includes/Free/Form_Element.php:234 includes/Free/Form_Element.php:271
-msgid "To"
-msgstr ""
-
-#: admin/html/form-submission-restriction.php:151
-msgid "Form Pending Message"
-msgstr ""
-
-#: admin/html/form-submission-restriction.php:158
-msgid "Form Expired Message"
-msgstr ""
-
-#: admin/html/form-submission-restriction.php:165
-msgid "Limit Entries"
-msgstr ""
-
-#: admin/html/form-submission-restriction.php:170
-msgid "Enable form entry limit"
-msgstr ""
-
-#: admin/html/form-submission-restriction.php:174
-msgid "Limit the number of entries allowed for this form"
-msgstr ""
-
-#: admin/html/form-submission-restriction.php:180
-msgid "Number of Entries"
-msgstr ""
-
-#: admin/html/form-submission-restriction.php:187
-msgid "Limit Reached Message"
-msgstr ""
-
-#: admin/html/whats-new.php:8
-msgid "Update deprecated uses for PHP versions and latest WordPress"
-msgstr ""
-
-#: admin/html/whats-new.php:12
-msgid "Eye icon inside password field"
-msgstr ""
-
-#: admin/html/whats-new.php:16
-msgid "Error after PayPal payment"
-msgstr ""
-
-#: admin/html/whats-new.php:20
-msgid "Reset password not working"
-msgstr ""
-
-#: admin/html/whats-new.php:24
-msgid "Subscription posting restriction not working"
-msgstr ""
-
-#: admin/html/whats-new.php:34
-msgid "Integrate headway and canny"
-msgstr ""
-
-#: admin/html/whats-new.php:44
-msgid "Add visibility to the Columns field"
-msgstr ""
-
-#: admin/html/whats-new.php:48
-msgid "Login with reCAPTCHA gives error"
-msgstr ""
-
-#: admin/html/whats-new.php:52
-msgid "AJAX image upload"
-msgstr ""
-
-#: admin/html/whats-new.php:56
-msgid "Error on multi select form custom taxonomy"
-msgstr ""
-
-#: admin/html/whats-new.php:60
-msgid "Frontend registration form is not showing"
-msgstr ""
-
-#: admin/html/whats-new.php:64
-msgid "Handle email for guest post"
-msgstr ""
-
-#: admin/html/whats-new.php:68
-msgid "Default form template not selecting"
-msgstr ""
-
-#: admin/html/whats-new.php:72
-msgid "Error in setup wizard"
-msgstr ""
-
-#: admin/html/whats-new.php:82 admin/html/whats-new.php:104
-#: admin/html/whats-new.php:126 admin/html/whats-new.php:148
-msgid "Restructure plugin codes"
-msgstr ""
-
-#: admin/html/whats-new.php:86 admin/html/whats-new.php:108
-#: admin/html/whats-new.php:130 admin/html/whats-new.php:152
-msgid "Error when editing the featured post"
-msgstr ""
-
-#: admin/html/whats-new.php:90 admin/html/whats-new.php:112
-#: admin/html/whats-new.php:134 admin/html/whats-new.php:156
-msgid "add/edit post forms if the site language is set to Simplified Chinese"
-msgstr ""
-
-#: admin/html/whats-new.php:94 admin/html/whats-new.php:116
-#: admin/html/whats-new.php:138 admin/html/whats-new.php:160
-msgid "Errors with Post Form Conditional Logic"
-msgstr ""
-
-#: admin/html/whats-new.php:170
-msgid "Add capabilities check on AJAX actions"
-msgstr ""
-
-#: admin/html/whats-new.php:180
-msgid "Delete upload file even after clicking cancel button"
-msgstr ""
-
-#: admin/html/whats-new.php:184
-msgid "Taxonomy data not showing for checkbox"
-msgstr ""
-
-#: admin/html/whats-new.php:188
-msgid "Some validation for AJAX actions"
-msgstr ""
-
-#: admin/html/whats-new.php:198
-msgid "conflicts with Advanced Custom Fields Pro Plugin"
-msgstr ""
-
-#: admin/html/whats-new.php:202
-msgid "conflicts with the Classic Editor Plugin"
-msgstr ""
-
-#: admin/html/whats-new.php:206
-msgid "multiple HTML field inside column field"
-msgstr ""
-
-#: admin/html/whats-new.php:216
-msgid "Restrict shortcode in post form"
-msgstr ""
-
-#: admin/html/whats-new.php:220
-msgid "Add custom note on plugin update page"
-msgstr ""
-
-#: admin/html/whats-new.php:230
-msgid "Revamp registration page design"
-msgstr ""
-
-#: admin/html/whats-new.php:234
-msgid "Expiration time not showing for admin"
-msgstr ""
-
-#: admin/html/whats-new.php:238
-msgid "Error when editing user profile"
-msgstr ""
-
-#: admin/html/whats-new.php:248
-msgid "Post submission for dokan vendors"
-msgstr ""
-
-#: admin/html/whats-new.php:252
-msgid "Paypal transaction not showing"
-msgstr ""
-
-#: admin/html/whats-new.php:256
-msgid "Predefined category field not working"
-msgstr ""
-
-#: admin/html/whats-new.php:260
-msgid "Field visibility not working"
-msgstr ""
-
-#: admin/html/whats-new.php:270
-msgid "Error if Dokan not installed"
-msgstr ""
-
-#: admin/html/whats-new.php:274
-msgid "Style conflict with LearnPress"
-msgstr ""
-
-#: admin/html/whats-new.php:284
-msgid "Post submission for the Dokan Vendors"
-msgstr ""
-
-#: admin/html/whats-new.php:294
-msgid "Add responsiveness to the upgrade-to-pro popup widget"
-msgstr ""
-
-#: admin/html/whats-new.php:298
-msgid "Update Appsero SDK to the latest version"
-msgstr ""
-
-#: admin/html/whats-new.php:302
-msgid "warning before updating a subscription package"
-msgstr ""
-
-#: admin/html/whats-new.php:306
-msgid "Subscription shouldn't be editable from user's profile"
-msgstr ""
-
-#: admin/html/whats-new.php:310
-msgid "Text field append '0' when character exceeds content restriction limit"
-msgstr ""
-
-#: admin/html/whats-new.php:314
-msgid "Fields within column doesn't behave as expected in forms"
-msgstr ""
-
-#: admin/html/whats-new.php:318
-msgid "Change sweetalert2 to v11.4.19 to remove anti-war message"
-msgstr ""
-
-#: admin/html/whats-new.php:328
-msgid "Admin dashboard news and update meta-box added"
-msgstr ""
-
-#: admin/html/whats-new.php:332
-msgid "Upgrade prompts design"
-msgstr ""
-
-#: admin/html/whats-new.php:336
-msgid "Email style handled"
-msgstr ""
-
-#: admin/html/whats-new.php:340
-msgid ""
-"text-area type selection(Normal, Rich text-area, Teeny Rich text-area) bug "
-"in field options"
-msgstr ""
-
-#: admin/html/whats-new.php:344
-msgid "Frontend form validation"
-msgstr ""
-
-#: admin/html/whats-new.php:348
-msgid "Default value not saving for radio, dropdown, checkbox"
-msgstr ""
-
-#: admin/html/whats-new.php:352
-msgid "sweetalert2 version"
-msgstr ""
-
-#: admin/html/whats-new.php:362
-msgid "Short-code encryption updated for registration page"
-msgstr ""
-
-#: admin/html/whats-new.php:372
-msgid "Updated compatibility with the latest version of WordPress 6.0"
-msgstr ""
-
-#: admin/html/whats-new.php:376
-msgid "Improved some backend implementations"
-msgstr ""
-
-#: admin/html/whats-new.php:386
-msgid "Email template enhanced for after activation"
-msgstr ""
-
-#: admin/html/whats-new.php:390
-msgid "Read only option for custom field"
-msgstr ""
-
-#: admin/html/whats-new.php:394
-msgid "Editor toolbar exclude option enhanced"
-msgstr ""
-
-#: admin/html/whats-new.php:398
-msgid "Preview option enhanced  for user profile"
-msgstr ""
-
-#: admin/html/whats-new.php:402
-msgid "Meta key enhanced for user email notification"
-msgstr ""
-
-#: admin/html/whats-new.php:406
-msgid "Global option for disable post edit on account"
-msgstr ""
-
-#: admin/html/whats-new.php:410
-msgid "Filter for conditional logic for fields added"
-msgstr ""
-
-#: admin/html/whats-new.php:414
-msgid "PHP 8 compatibility handled"
-msgstr ""
-
-#: admin/html/whats-new.php:418
-msgid "Address / Billing address inconsistency handled"
-msgstr ""
-
-#: admin/html/whats-new.php:422
-msgid "Content restriction several issue fixed"
-msgstr ""
-
-#: admin/html/whats-new.php:426
-msgid "Tax calculation properly handled for all areas"
-msgstr ""
-
-#: admin/html/whats-new.php:430
-msgid "Validation added for invalid email and URL formats"
-msgstr ""
-
-#: admin/html/whats-new.php:434
-msgid "Special character password handled for login"
-msgstr ""
-
-#: admin/html/whats-new.php:438
-msgid "Reset password handled for sidebar widget"
-msgstr ""
-
-#: admin/html/whats-new.php:442
-msgid "Required google map issues handled"
-msgstr ""
-
-#: admin/html/whats-new.php:446
-msgid "Translation related issue handled for admin menu"
-msgstr ""
-
-#: admin/html/whats-new.php:450
-msgid "Label & query enhanced for transaction table"
-msgstr ""
-
-#: admin/html/whats-new.php:454
-msgid "Template override for child theme fixed"
-msgstr ""
-
-#: admin/html/whats-new.php:458
-msgid "Custom field modal handled for registration form"
-msgstr ""
-
-#: admin/html/whats-new.php:462
-msgid "Redundant CSS issues handled"
-msgstr ""
-
-#: admin/html/whats-new.php:466
-msgid "Address field inconsistency fixed"
-msgstr ""
-
-#: admin/html/whats-new.php:470
-msgid "Plugin page spin loading issue handled"
-msgstr ""
-
-#: admin/html/whats-new.php:474
-msgid "Warning on exit for draft post fixed"
-msgstr ""
-
-#: admin/html/whats-new.php:478
-msgid "Unlimited expire on admin user profile handled"
-msgstr ""
-
-#: admin/html/whats-new.php:482
-msgid "No value checkbox issue handled"
-msgstr ""
-
-#: admin/html/whats-new.php:486
-msgid "Tag search security Vulnerability handled"
-msgstr ""
-
-#: admin/html/whats-new.php:490
-msgid "Multi dropdown field error handled"
-msgstr ""
-
-#: admin/html/whats-new.php:501
-msgid "Promotion notice enhanced through api"
-msgstr ""
-
-#: admin/html/whats-new.php:512
-msgid "Security Vulnerability fixed"
-msgstr ""
-
-#: admin/html/whats-new.php:523
-msgid "Featured item for subscriber"
-msgstr ""
-
-#: admin/html/whats-new.php:527
-msgid "Warning added for unsaved form data on frontend"
-msgstr ""
-
-#: admin/html/whats-new.php:531
-msgid "Settings page search implemented"
-msgstr ""
-
-#: admin/html/whats-new.php:535
-msgid "Editor added for registration form email template"
-msgstr ""
-
-#: admin/html/whats-new.php:539
-msgid "Fallback pay per post not working with when draft enabled"
-msgstr ""
-
-#: admin/html/whats-new.php:543
-msgid "User Dashboard responsive issues fixed"
-msgstr ""
-
-#: admin/html/whats-new.php:547
-msgid "Showing wrong license expire message handled"
-msgstr ""
-
-#: admin/html/whats-new.php:551
-msgid "Remove expire cron handled for once daily"
-msgstr ""
-
-#: admin/html/whats-new.php:555
-msgid "Billing address validation handled"
-msgstr ""
-
-#: admin/html/whats-new.php:559
-msgid "Promotion notice restricted for WPUF menu"
-msgstr ""
-
-#: admin/html/whats-new.php:570
-msgid "reCaptcha issue with other plugin handled"
-msgstr ""
-
-#: admin/html/whats-new.php:574
-msgid "Multiple post type for wpuf dashboard not working fixed"
-msgstr ""
-
-#: admin/html/whats-new.php:578
-msgid "Billing address ajax request issue handled"
-msgstr ""
-
-#: admin/html/whats-new.php:582
-msgid "Halloween promotion notice added"
-msgstr ""
-
-#: admin/html/whats-new.php:593
-msgid "Content restriction for minimum, maximum value enhanced"
-msgstr ""
-
-#: admin/html/whats-new.php:597
-msgid "New option for redirection after pay per post payment in form setting"
-msgstr ""
-
-#: admin/html/whats-new.php:601
-msgid "Controller added for various email notification"
-msgstr ""
-
-#: admin/html/whats-new.php:605
-msgid "Placeholder added for unauth message option"
-msgstr ""
-
-#: admin/html/whats-new.php:609
-msgid "Subscription Post expiration option change to input field"
-msgstr ""
-
-#: admin/html/whats-new.php:613
-msgid "Content restriction message translatable"
-msgstr ""
-
-#: admin/html/whats-new.php:617
-msgid "ACF integration inconsistency handled"
-msgstr ""
-
-#: admin/html/whats-new.php:621
-msgid "Enable payment checkbox handled for child option"
-msgstr ""
-
-#: admin/html/whats-new.php:625
-msgid "Broken asset link handled for custom field popup"
-msgstr ""
-
-#: admin/html/whats-new.php:629
-msgid "Rollback inconsistency for CPT handled"
-msgstr ""
-
-#: admin/html/whats-new.php:633
-msgid "Login form loaded after resetting password"
-msgstr ""
-
-#: admin/html/whats-new.php:637
-msgid "Billing address inconsistency handled"
-msgstr ""
-
-#: admin/html/whats-new.php:641
-msgid "Form duplication on creation handled"
-msgstr ""
-
-#: admin/html/whats-new.php:645
-msgid "Field Dragging inconsistency fixed"
-msgstr ""
-
-#: admin/html/whats-new.php:656
-msgid "Google Map field enhanced along with acf google map"
-msgstr ""
-
-#: admin/html/whats-new.php:660
-msgid "Filter added for dashboard account menu"
-msgstr ""
-
-#: admin/html/whats-new.php:664
-msgid "Fallback Pay Per Post inconsistency handled"
-msgstr ""
-
-#: admin/html/whats-new.php:668
-msgid "Google map search field not showing"
-msgstr ""
-
-#: admin/html/whats-new.php:672
-msgid "Form preview page inconsistency with builder"
-msgstr ""
-
-#: admin/html/whats-new.php:676
-msgid "Category not showing as hierarchy"
-msgstr ""
-
-#: admin/html/whats-new.php:680
-msgid "TOC field randering issue with registration form"
-msgstr ""
-
-#: admin/html/whats-new.php:684
-msgid "Custom plupload filter inconsistency with file upload handled"
-msgstr ""
-
-#: admin/html/whats-new.php:688
-msgid "Guest Pay Per Post inconsistency handled"
-msgstr ""
-
-#: admin/html/whats-new.php:692
-msgid "Responsive and font issue handled"
-msgstr ""
-
-#: admin/html/whats-new.php:703
-msgid "Preview page added for post form and registration form"
-msgstr ""
-
-#: admin/html/whats-new.php:707
-msgid "Post types menu on account page added"
-msgstr ""
-
-#: admin/html/whats-new.php:711
-msgid "Dashboard shortcode attributes enhanced"
-msgstr ""
-
-#: admin/html/whats-new.php:715
-msgid "Account page post type list new design"
-=======
-#: admin/html/form-settings-post.php:136
-msgid "Newly created post"
-msgstr ""
-
-#: admin/html/form-settings-post-edit.php:37
-#: admin/html/form-settings-post.php:137 includes/Free/Form_Element.php:421
-msgid "Same Page"
-msgstr ""
-
-#: admin/html/form-settings-post-edit.php:38
-#: admin/html/form-settings-post.php:138 includes/Free/Form_Element.php:422
-msgid "To a page"
-msgstr ""
-
-#: admin/html/form-settings-post-edit.php:39
-#: admin/html/form-settings-post.php:139 includes/Free/Form_Element.php:423
-msgid "To a custom URL"
-msgstr ""
-
-#: admin/html/form-settings-post-edit.php:48
-#: admin/html/form-settings-post.php:148 includes/Free/Form_Element.php:432
-msgid "After successfull submit, where the page will redirect to"
->>>>>>> 2d97a719
-msgstr ""
-
-#: admin/html/whats-new.php:719
-msgid "Payment page restricted from direct unauthenticated access"
-msgstr ""
-
-<<<<<<< HEAD
-#: admin/html/whats-new.php:723
-msgid "Timepicker conflict with dokan handled"
-msgstr ""
-
-#: admin/html/whats-new.php:727
-msgid "Trial inconsistency with paypal fixed"
-=======
-#: admin/html/form-settings-post-edit.php:61
-#: admin/html/form-settings-post.php:161 includes/Free/Form_Element.php:452
-msgid "Page"
-msgstr ""
-
-#: admin/html/form-settings-post-edit.php:76
-#: admin/html/form-settings-post.php:176 includes/Free/Form_Element.php:475
-msgid "Custom URL"
->>>>>>> 2d97a719
-msgstr ""
-
-#: admin/html/whats-new.php:731
-msgid "Subscription does not cancel with paypal due to profile missing id"
-msgstr ""
-
-#: admin/html/whats-new.php:735
-msgid "Subscription email notification inconsistency fixed"
-msgstr ""
-
-#: admin/html/whats-new.php:739
-msgid "Various issues on payment page for non-logged in user handled"
-msgstr ""
-
-#: admin/html/whats-new.php:743
-msgid "Column inner field cloning inconsistency fixed"
-msgstr ""
-
-#: admin/html/whats-new.php:747
-msgid "Popup z-index changed due to other plugin z-index"
-msgstr ""
-
-<<<<<<< HEAD
-#: admin/html/whats-new.php:759
-msgid "Added Mauritian Rupee for currency"
-=======
-#: admin/html/form-settings-post.php:7
-#: includes/Admin/Forms/Post/Templates/Post_Form_Template_Post.php:134
-msgid "This page is restricted. Please %login% / %register% to view this page."
->>>>>>> 2d97a719
-msgstr ""
-
-#: admin/html/whats-new.php:763
-msgid "Added eid promotional offer notice"
-msgstr ""
-
-#: admin/html/whats-new.php:767
-msgid "Multiple google map validation for same form"
-msgstr ""
-
-<<<<<<< HEAD
-#: admin/html/whats-new.php:771
-msgid "Various issues on verification, autologin payments & address field"
-=======
-#: admin/html/form-settings-post.php:22 class/render-form.php:761
-#: includes/Admin/Forms/Admin_Form_Builder.php:74
-#: includes/Frontend_Render_Form.php:79 includes/Render_Form.php:618
-#: includes/class-frontend-render-form.php:183
-msgid "Save Draft"
-msgstr ""
-
-#: admin/html/form-settings-post.php:29
-#: includes/Admin/Forms/Post/Templates/List_Table_Admin_Post_Forms.php:322
-msgid "Post Type"
->>>>>>> 2d97a719
-msgstr ""
-
-#: admin/html/whats-new.php:775
-msgid "Docs update for file & attachments feature which is pro only"
-msgstr ""
-
-#: admin/html/whats-new.php:786
-msgid "Overflow footer on form builder page"
-msgstr ""
-
-<<<<<<< HEAD
-#: admin/html/whats-new.php:790
-msgid "WordPress 5.7 compatibility"
-=======
 #: admin/html/form-settings-post.php:56
 #: includes/Admin/Admin_Subscription.php:551
 #: includes/Admin/Admin_Subscription.php:1253
@@ -1662,61 +624,12 @@
 
 #: admin/html/form-settings-post.php:71
 msgid "Post Format"
->>>>>>> 2d97a719
-msgstr ""
-
-#: admin/html/whats-new.php:794
-msgid "Limited time promotion for weDevs birthday"
-msgstr ""
-
-<<<<<<< HEAD
-#: admin/html/whats-new.php:805
-msgid "Meta key will not change if label update"
-msgstr ""
-
-#: admin/html/whats-new.php:809
-msgid "Login redirect empty previous url"
-msgstr ""
-
-#: admin/html/whats-new.php:813
-msgid "Email doesnt set as username"
-msgstr ""
-
-#: admin/html/whats-new.php:817
-msgid "Post redirection to payment doesn't work"
-msgstr ""
-
-#: admin/html/whats-new.php:821
-msgid "Address field not working when used with conditional logic"
-msgstr ""
-
-#: admin/html/whats-new.php:825
-msgid "Ajax type category child of not working"
-msgstr ""
-
-#: admin/html/whats-new.php:829
-msgid "Non recurring subscription did not work"
-msgstr ""
-
-#: admin/html/whats-new.php:840
-msgid "Menu position has chenged due to dokan has same menu position"
-msgstr ""
-
-#: admin/html/whats-new.php:844
-msgid "Drag and drop not working properly for new field"
-msgstr ""
-
-#: admin/html/whats-new.php:855
-msgid "QR and math captcha added to pro feature list"
-msgstr ""
-
-#: admin/html/whats-new.php:859
-msgid "Tooltip for category navigate"
-msgstr ""
-
-#: admin/html/whats-new.php:863
-msgid "Understandable guest payment notice"
-=======
+msgstr ""
+
+#: admin/html/form-settings-post.php:74
+msgid "- None -"
+msgstr ""
+
 #: admin/html/form-settings-post.php:106
 #. translators: %s: post type name and taxonomy name
 msgid "Default %s %s"
@@ -1776,6426 +689,82 @@
 #: admin/html/form-submission-restriction.php:29
 #: includes/Admin/Forms/Post/Templates/List_Table_Admin_Post_Forms.php:324
 msgid "Guest Post"
->>>>>>> 2d97a719
-msgstr ""
-
-#: admin/html/whats-new.php:867
-msgid "Paypal non recurring pack id does not set"
-msgstr ""
-
-#: admin/html/whats-new.php:878
-msgid "Once trial subscription is used, it couldn't reset"
-msgstr ""
-
-#: admin/html/whats-new.php:882
-msgid "Subscription cancel doesn't work"
-msgstr ""
-
-#: admin/html/whats-new.php:886
-msgid "The tax rate was not calculated with the total amount"
-msgstr ""
-
-#: admin/html/whats-new.php:890
-msgid "The width of the column field was breaking"
-msgstr ""
-
-#: admin/html/whats-new.php:894
-msgid "Paypal recurring payment"
-msgstr ""
-
-#: admin/html/whats-new.php:905
-msgid "Updated codebase to fix timezone mismatch"
-msgstr ""
-
-#: admin/html/whats-new.php:916
-msgid "Custom html content field's width"
-msgstr ""
-
-#: admin/html/whats-new.php:920
-msgid "All states of New Zealand are added"
-msgstr ""
-
-#: admin/html/whats-new.php:931
-msgid "Get appropriate user id when role based conditions are present"
-msgstr ""
-
-#: admin/html/whats-new.php:935
-msgid "Show Invalid subscription message if wrong pack id passed"
-msgstr ""
-
-#: admin/html/whats-new.php:939
-msgid "URL field new window not working"
-msgstr ""
-
-#: admin/html/whats-new.php:943
-msgid "Option label not working when & use"
-msgstr ""
-
-#: admin/html/whats-new.php:947
-msgid "Ajax type category not showing on edit"
-msgstr ""
-
-#: admin/html/whats-new.php:951
-msgid "Multiple file image can't select"
-msgstr ""
-
-#: admin/html/whats-new.php:955
-msgid "Subscription pack PayPal Checkout gets \"Error: Access Denied\""
-msgstr ""
-
-#: admin/html/whats-new.php:959
-msgid "Conflict image field with acf image field"
-msgstr ""
-
-#: admin/html/whats-new.php:963
-msgid "Missing Auckland State for New Zealand country"
-msgstr ""
-
-<<<<<<< HEAD
-#: admin/html/whats-new.php:967
-msgid "Added support for WooCommerce product category value replacemen"
-msgstr ""
-
-#: admin/html/whats-new.php:977
-msgid "Add character restriction feature"
-msgstr ""
-
-#: admin/html/whats-new.php:981
-msgid "Make sure post author edit link works only in frontend"
-msgstr ""
-
-#: admin/html/whats-new.php:985
-msgid "Inconsistency in lost password reset email message"
-msgstr ""
-
-#: admin/html/whats-new.php:989
-msgid "Saving custom taxonomy terms when input type is text"
-msgstr ""
-
-#: admin/html/whats-new.php:993
-msgid "Taxonomy field JS error in builder"
-msgstr ""
-
-#: admin/html/whats-new.php:997
-msgid "Showing WPUF edit link for WP default roles"
-msgstr ""
-
-#: admin/html/whats-new.php:1001
-msgid "Upload button unresponsive issue in iOS"
-msgstr ""
-
-#: admin/html/whats-new.php:1011
-msgid "Add post edit link for post authors in single or archive pages"
-msgstr ""
-
-#: admin/html/whats-new.php:1015
-msgid "Enhance post delete message"
-msgstr ""
-
-#: admin/html/whats-new.php:1019
-msgid "Refactor control buttons visibility in form builder"
-msgstr ""
-
-#: admin/html/whats-new.php:1023
-msgid "Add missing colons after field label"
-msgstr ""
-
-#: admin/html/whats-new.php:1027
-msgid "Post edit map capability condition"
-msgstr ""
-
-#: admin/html/whats-new.php:1031
-msgid "Role based permission for accessing a post form"
-msgstr ""
-
-#: admin/html/whats-new.php:1035
-msgid "Section-break field alignment"
-msgstr ""
-
-#: admin/html/whats-new.php:1039
-msgid "Pay per post doesn't work if subscription pack is activated"
-msgstr ""
-
-#: admin/html/whats-new.php:1043
-msgid "Mime type for uploading JSON files"
-msgstr ""
-
-#: admin/html/whats-new.php:1047
-msgid "File upload with same file name"
-msgstr ""
-
-#: admin/html/whats-new.php:1051
-msgid "Post preview missing fields"
-msgstr ""
-
-#: admin/html/whats-new.php:1055
-msgid "Illigal variable declartion"
-msgstr ""
-
-#: admin/html/whats-new.php:1059
-msgid "Featured image updating issue"
-msgstr ""
-
-#: admin/html/whats-new.php:1063
-msgid "Conflict with Phlox theme"
-msgstr ""
-
-#: admin/html/whats-new.php:1067
-msgid "Textarea custom field data sanitization"
-msgstr ""
-
-#: admin/html/whats-new.php:1071
-msgid "exclude_type warning in wpuf_category_checklist"
-msgstr ""
-
-#: admin/html/whats-new.php:1075
-msgid "Category field not showing all child categories for selection type child of"
-msgstr ""
-
-#: admin/html/whats-new.php:1079
-msgid "Conflict between image and file upload custom fields"
-msgstr ""
-
-#: admin/html/whats-new.php:1083
-msgid "Login url when login page is not set"
-msgstr ""
-
-#: admin/html/whats-new.php:1093
-msgid ""
-"Use common names for Ivory Coast, North Korea and Sourth Korea instead of "
-"their official names"
-msgstr ""
-
-#: admin/html/whats-new.php:1097
-msgid "Fix condition to use default avatar"
-msgstr ""
-
-#: admin/html/whats-new.php:1101
-msgid "Make Email and URL fields clickable"
-msgstr ""
-
-#: admin/html/whats-new.php:1105
-msgid "Fix redirect after user login"
-msgstr ""
-
-#: admin/html/whats-new.php:1109
-msgid "Sanitize textarea field data"
-msgstr ""
-
-#: admin/html/whats-new.php:1113
-msgid ""
-"Fix missing colon to email, URL, text and textarea labels when renders "
-"their data"
-msgstr ""
-
-#: admin/html/whats-new.php:1117
-msgid "Prevent showing empty labels for fields that have render_field_data method"
-msgstr ""
-
-#: admin/html/whats-new.php:1127
-msgid "Add Namibian Dollar in currency list"
-msgstr ""
-
-#: admin/html/whats-new.php:1131
-msgid "Add sync values option for option data fields"
-msgstr ""
-
-#: admin/html/whats-new.php:1135
-msgid "Allow uploading image that having filesize meets php ini settings"
-msgstr ""
-
-#: admin/html/whats-new.php:1139
-msgid "Limit the selection of one image at a time"
-msgstr ""
-
-#: admin/html/whats-new.php:1143
-msgid "Use file name and size to generate hash to prevent duplicant image upload"
-msgstr ""
-
-#: admin/html/whats-new.php:1147
-msgid "Sanitize text and textarea field data"
-msgstr ""
-
-#: admin/html/whats-new.php:1151
-msgid ""
-"Show label instead of values for radio, checkbox, dropdown and multiselect "
-"data"
-msgstr ""
-
-#: admin/html/whats-new.php:1155
-msgid "Saving custom taxonomies for type text input"
-msgstr ""
-
-#: admin/html/whats-new.php:1159
-msgid "Admin settings link for recaptcha helper text"
-msgstr ""
-
-#: admin/html/whats-new.php:1163
-msgid "Undefined name property for Custom HTML fields"
-msgstr ""
-
-#: admin/html/whats-new.php:1167
-msgid "Delete attachment process"
-msgstr ""
-
-#: admin/html/whats-new.php:1171
-msgid "Missing billing address in invoice PDF"
-msgstr ""
-
-#: admin/html/whats-new.php:1175
-msgid "Showing country field value in frontend post content"
-msgstr ""
-
-#: admin/html/whats-new.php:1179
-msgid "Avatar size display not complying with admin settings size"
-msgstr ""
-
-#: admin/html/whats-new.php:1183
-msgid "Display default avatars on admin settings discussion page"
-msgstr ""
-
-#: admin/html/whats-new.php:1187
-msgid "Redirect to subscription page at registration"
-msgstr ""
-
-#: admin/html/whats-new.php:1191
-msgid "Error notice regarding registration page redirect"
-msgstr ""
-
-#: admin/html/whats-new.php:1195
-msgid "Escaping html in registration errors"
-msgstr ""
-
-#: admin/html/whats-new.php:1199
-msgid "Default login redirect link"
-msgstr ""
-
-#: admin/html/whats-new.php:1203
-msgid "Implementing default WP login page override option"
-msgstr ""
-
-#: admin/html/whats-new.php:1207
-msgid "Transparent background of autosuggestion dropdown"
-msgstr ""
-
-#: admin/html/whats-new.php:1217
-msgid "Import forms system"
-msgstr ""
-
-#: admin/html/whats-new.php:1221
-msgid "Password reset system"
-msgstr ""
-
-#: admin/html/whats-new.php:1225
-msgid "Updated url validation regex to support modern tlds"
-msgstr ""
-
-#: admin/html/whats-new.php:1229
-msgid "Export WPUF forms individually from admin tools page"
-msgstr ""
-
-#: admin/html/whats-new.php:1233
-msgid "Subscription cycle label translation issue"
-msgstr ""
-
-#: admin/html/whats-new.php:1237
-msgid "ACF integration for checkbox fields"
-msgstr ""
-
-#: admin/html/whats-new.php:1241
-msgid "Illegal string offset warning while updating settings"
-msgstr ""
-
-#: admin/html/whats-new.php:1245
-msgid "Conditional logic for Section Break field"
-msgstr ""
-
-#: admin/html/whats-new.php:1249
-msgid "Subscriptions cannot be deleted from backend"
-msgstr ""
-
-#: admin/html/whats-new.php:1253
-msgid "A regression regarding saving checkbox data"
-msgstr ""
-
-#: admin/html/whats-new.php:1257
-msgid "Default value of multi-select fields is not showing"
-msgstr ""
-
-#: admin/html/whats-new.php:1267
-msgid "Hide post edit option when subscription is expired"
-msgstr ""
-
-#: admin/html/whats-new.php:1269
-msgid "Hide post edit option from users whose subscription pack is expired."
-msgstr ""
-
-#: admin/html/whats-new.php:1272
-msgid "Check files to prevent duplicity in media upload"
-msgstr ""
-
-#: admin/html/whats-new.php:1274
-msgid ""
-"A simple measure has been taken to prevent maliciously flooding the site by "
-"uploading same file multiple times. Though this won't work with already "
-"uploaded medias."
-msgstr ""
-
-#: admin/html/whats-new.php:1277
-msgid "Refactor address fields in Account section"
-msgstr ""
-
-#: admin/html/whats-new.php:1279
-msgid "Address edit section from Account section has been rewritten to improve UX."
-msgstr ""
-
-#: admin/html/whats-new.php:1282
-msgid "Update Paypal payment gateway"
-msgstr ""
-
-#: admin/html/whats-new.php:1284
-msgid "Paypal payment gateway has seen some improvements."
-msgstr ""
-
-#: admin/html/whats-new.php:1287
-msgid "Default Category selection improvements"
-msgstr ""
-
-#: admin/html/whats-new.php:1289
-msgid ""
-"An intuitive way of selecting default category of a selected post type has "
-"been introduced."
-msgstr ""
-
-#: admin/html/whats-new.php:1292
-msgid "Compatibility issue with ACF date time field"
-msgstr ""
-
-#: admin/html/whats-new.php:1294
-msgid "A Compatibility issue with ACF date time field has been addressed."
-msgstr ""
-
-#: admin/html/whats-new.php:1297
-msgid "Media title, caption & description not saving"
-msgstr ""
-
-#: admin/html/whats-new.php:1299
-msgid ""
-"Media title, caption & description were not saving from frontend. They will "
-"now."
-msgstr ""
-
-#: admin/html/whats-new.php:1302
-msgid ""
-"The Events Calendar venue and organizer fields issue in WPUF Custom Fields "
-"metabox"
-msgstr ""
-
-#: admin/html/whats-new.php:1304
-msgid ""
-"A workaround has been introduced to save The Events Calendar Venue and "
-"Organizer fields properly from WPUF Custom Fields metabox."
-msgstr ""
-
-#: admin/html/whats-new.php:1307
-msgid "Checkbox data not saving from WPUF Custom Fields metabox"
-msgstr ""
-
-#: admin/html/whats-new.php:1309
-msgid ""
-"Checkboxe data from WPUF Custom Fields metabox were not saving. It has been "
-"fixed."
-msgstr ""
-
-#: admin/html/whats-new.php:1312
-msgid "Multi-column Repeater field data saving issue"
-msgstr ""
-
-#: admin/html/whats-new.php:1314
-msgid ""
-"Multi-column Repeater field data from a form was not saving. It has been "
-"fixed."
-msgstr ""
-
-#: admin/html/whats-new.php:1317
-msgid "Multistep form conflict with Elementor"
-msgstr ""
-
-#: admin/html/whats-new.php:1319
-msgid "Multistep form had a conflict with Elementor. It has been fixed."
-msgstr ""
-
-#: admin/html/whats-new.php:1322
-msgid "Multiple images showing issue in frontend"
-msgstr ""
-
-#: admin/html/whats-new.php:1324
-msgid "Multiple images in a post were not showing in frontend. Now they will."
-msgstr ""
-
-#: admin/html/whats-new.php:1333
-msgid "Nonce not verify on login"
-msgstr ""
-
-#: admin/html/whats-new.php:1335
-msgid "Return of function wp_verify_nonce() was ignored."
-msgstr ""
-
-#: admin/html/whats-new.php:1344
-msgid "Option to set which tab shows as active on the account page"
-msgstr ""
-
-#: admin/html/whats-new.php:1346
-msgid ""
-"Option to set which tab shows as active on the account page. To configure "
-"this setting navigate to wp-admin->User Frontend->Settings->My "
-"Account->Active Tab "
-msgstr ""
-
-#: admin/html/whats-new.php:1349
-msgid "Unlock option was unavailable after the post being locked"
-msgstr ""
-
-#: admin/html/whats-new.php:1351
-msgid "Unlock option was unavailable after the post being locked."
-msgstr ""
-
-#: admin/html/whats-new.php:1354
-msgid "Gutenberg block of WPUF didn't work on bedrock installation"
-msgstr ""
-
-#: admin/html/whats-new.php:1356
-msgid "Gutenberg block of WPUF didn't work on bedrock installation."
-msgstr ""
-
-#: admin/html/whats-new.php:1359
-msgid "Sending admin payment received email twice"
-msgstr ""
-
-#: admin/html/whats-new.php:1361
-msgid ""
-"After processing payment admin & user was receiving payment received email "
-"twice."
-msgstr ""
-
-#: admin/html/whats-new.php:1364
-msgid ""
-"Add shortcode support to display post information in the Post Expiration "
-"Message"
-msgstr ""
-
-#: admin/html/whats-new.php:1366
-msgid ""
-"Add shortcode support to display post information in the Post Expiration "
-"Message. You can use: <strong>{post_author} {post_url} {blogname} "
-"{post_title} {post_status}</strong>"
-msgstr ""
-
-#: admin/html/whats-new.php:1369
-msgid "Add optin on the setup wizard"
-msgstr ""
-
-#: admin/html/whats-new.php:1371
-msgid ""
-"Added optin on the setup wizard, admin can choose whether he/she wants to "
-"share server environment details (php, mysql, server, WordPress versions), "
-"Number of users, Site language, Number of active and inactive plugins, Site "
-"name and url, admin name and email address. No sensitive data is tracked"
-msgstr ""
-
-#: admin/html/whats-new.php:1380
-msgid "Post Owner problem"
-msgstr ""
-
-#: admin/html/whats-new.php:1382
-msgid ""
-"Posts were not assigned to the selected default post owner, this issue has "
-"been fixed."
-msgstr ""
-
-#: admin/html/whats-new.php:1385
-msgid "Google reCaptcha was not working"
-msgstr ""
-
-#: admin/html/whats-new.php:1387
-msgid ""
-"Google reCaptcha was not working, users could submit the form without "
-"reCaptcha validation."
-msgstr ""
-
-#: admin/html/whats-new.php:1396
-msgid "Added column field"
-msgstr ""
-
-#: admin/html/whats-new.php:1401
-msgid "Unable to render the events on the front-end dashboard"
-msgstr ""
-
-#: admin/html/whats-new.php:1403
-msgid ""
-"On the frontend dashboard, the submitted events were not showing, you will "
-"get it fixed in this version."
-msgstr ""
-
-#: admin/html/whats-new.php:1406
-msgid "Page order getting 0(zero) after editing from the frontend"
-msgstr ""
-
-#: admin/html/whats-new.php:1408
-msgid ""
-"Page order was not saving while editing a post using WPUF form, it has been "
-"fixed."
-msgstr ""
-
-#: admin/html/whats-new.php:1411
-msgid "Text input field for taxonomies not working"
-msgstr ""
-
-#: admin/html/whats-new.php:1413
-msgid ""
-"When taxonomy field type is set to `Text Input` then a fatal error was "
-"showing on the frontend, no error with taxonomy field in the latest version."
-msgstr ""
-
-#: admin/html/whats-new.php:1416
-msgid ""
-"In radio and checkbox field use conditional logic that value does not save "
-"in database"
-msgstr ""
-
-#: admin/html/whats-new.php:1418
-msgid ""
-"The selected value of radio and checkbox field were not showing while "
-"editing posts from the backend or frontend, you can see the selected value "
-"in this version."
-msgstr ""
-
-#: admin/html/whats-new.php:1421
-msgid "The args param not working with get_avatar filter"
-msgstr ""
-
-#: admin/html/whats-new.php:1423
-msgid "The args parameter did not exist with get_avatar filter, which now exists."
-msgstr ""
-
-#: admin/html/whats-new.php:1426
-msgid "The item in ajax taxonomy field was not selected"
-msgstr ""
-
-#: admin/html/whats-new.php:1428
-msgid ""
-"When the taxonomy field type is set to Ajax, the submitted terms were not "
-"showing in the backend and frontend which have been fixed."
-msgstr ""
-
-#: admin/html/whats-new.php:1437
-msgid "Unable to send new user registration email"
-msgstr ""
-
-#: admin/html/whats-new.php:1439
-msgid ""
-"WP User Frontend default registration form `[wpuf-registration]` was unable "
-"to send the new user registration email."
-msgstr ""
-
-#: admin/html/whats-new.php:1442
-msgid "WPUF forms block compatibility issue with the latest WP version"
-msgstr ""
-
-#: admin/html/whats-new.php:1444
-msgid ""
-"With the latest version of WordPress the gutenberg block of WP User "
-"Frontend were not working. In this version, you will get it fixed."
-msgstr ""
-
-#: admin/html/whats-new.php:1447
-msgid "Page not update where `[wpuf_dashboard]` shortcode exist"
-msgstr ""
-
-#: admin/html/whats-new.php:1449
-msgid ""
-"While using Gutenberg, the page were not being updated with WPUF shortcode "
-"[wpuf dashboard]"
-msgstr ""
-
-#: admin/html/whats-new.php:1452
-msgid "Retain default when determining whether to display the admin bar"
-msgstr ""
-
-#: admin/html/whats-new.php:1454
-msgid ""
-"From the User Frontend Settings, set that Administrator, Editor, Vendor can "
-"see the admin bar. Now, the super admin want, one specific user ( who has "
-"the user role from the above ) can't see the admin bar and disabled it from "
-"the Toolbar form that specific user profile. And this configuration ( "
-"Toolbar ) from the specific user profile were unable to impact on the "
-"frontend."
-msgstr ""
-
-#: admin/html/whats-new.php:1457
-msgid "Fatal error when use PHP lower version (5.4 or lower)"
-msgstr ""
-
-#: admin/html/whats-new.php:1459
-msgid ""
-"It was unable to install WP User Frontend with PHP 5.4 or lower version. "
-"Here is the error details: <br><br><strong>Fatal error: Can't use method "
-"return value in write context in "
-"/wp-user-frontend/class/frontend-form-post.php on line 194</strong>"
-msgstr ""
-
-#: admin/html/whats-new.php:1462
-msgid "Product form was unable to show the single gallery image"
-msgstr ""
-
-#: admin/html/whats-new.php:1464
-msgid ""
-"When user upload single image for product gallery using WPUF WooCommerce "
-"product form, that image were not showing on the frontend."
-msgstr ""
-
-#: admin/html/whats-new.php:1473
-msgid "WooCommerce gallery images not getting saved"
-msgstr ""
-
-#: admin/html/whats-new.php:1475
-msgid ""
-"After releasing version 2.9.3, WooCommerce gallery image field stopped "
-"working. You will get it fixed in this version."
-msgstr ""
-
-#: admin/html/whats-new.php:1484
-msgid "The Events Calendar Integration Form"
-msgstr ""
-
-#: admin/html/whats-new.php:1486
-msgid ""
-"Now admin can allow users to create event from the frontend. Currently WPUF "
-"has a one click pre-build event form that has been integrated with The "
-"Events Calendar plugin"
-msgstr ""
-
-#: admin/html/whats-new.php:1489
-msgid "Post Submission Facility From Account Page"
-msgstr ""
-
-#: admin/html/whats-new.php:1491
-msgid ""
-"On the frontend account page, added a new menu item named <b>Submit "
-"Post</b>. Now admin can allow users to submit post from their default "
-"account page. As an admin you can disable or enable this option from "
-"<b>User Frontend -> Settings -> My Account -> Post Submission</b>, Also, "
-"you can assign any post form that will use to submit posts."
-msgstr ""
-
-#: admin/html/whats-new.php:1494
-msgid "Login/Lost Password Link Under Registration Form"
-msgstr ""
-
-#: admin/html/whats-new.php:1496
-msgid "Added Login/Lost Password link under registration form"
-msgstr ""
-
-#: admin/html/whats-new.php:1505
-msgid "Added drag and drop image ordering on image upload"
-msgstr ""
-
-#: admin/html/whats-new.php:1507
-msgid ""
-"Now frontend users can drag & drop the images/files to change the order "
-"while uploading."
-msgstr ""
-
-#: admin/html/whats-new.php:1510
-msgid "Added reCAPTCHA field in login form"
-msgstr ""
-
-#: admin/html/whats-new.php:1512
-msgid ""
-"Admin has the option to show reCAPTCHA field in login form. Check the "
-"related settings from <strong>User Frontend > Settings > "
-"Login/Registration</strong>"
-msgstr ""
-
-#: admin/html/whats-new.php:1515
-msgid "Added preview option in forms"
-msgstr ""
-
-#: admin/html/whats-new.php:1517
-msgid ""
-"You can see a nice <strong>Preview</strong> button with <strong>Save "
-"Form</strong> button, admin can take a quick look of the form without using "
-"shortcode"
-msgstr ""
-
-#: admin/html/whats-new.php:1520
-msgid "Fixed hiding “Select Image” button while uploading multiple images."
-msgstr ""
-
-#: admin/html/whats-new.php:1522
-msgid ""
-"The upload button will not be hidden until the user selects max number of "
-"files "
-msgstr ""
-
-#: admin/html/whats-new.php:1525
-msgid "Added form limit notice before form submission"
-msgstr ""
-
-#: admin/html/whats-new.php:1527
-msgid ""
-"Limit notice message was showing after submission, now it is showing when "
-"rendering the form"
-msgstr ""
-
-#: admin/html/whats-new.php:1530
-msgid "Fixed: default post category not saving"
-msgstr ""
-
-#: admin/html/whats-new.php:1532
-msgid ""
-"From the form <strong>Settings > Post Settings</strong>, default post "
-"category options were not saving. Now, it's fixed."
-msgstr ""
-
-#: admin/html/whats-new.php:1535
-msgid ""
-"WPUF dashboard shortcode with form_id attribute was not showing posts "
-"properly"
-msgstr ""
-
-#: admin/html/whats-new.php:1537
-msgid ""
-"Now you can list posts on the frontend by using <strong>form_id<strong/> "
-"attribute with <strong>[wpuf_dashboard]</strong> shortcode"
-msgstr ""
-
-#: admin/html/whats-new.php:1546
-msgid "Changed text domain to `wp-user-frontend` from `wpuf`  "
-msgstr ""
-
-#: admin/html/whats-new.php:1548
-msgid ""
-"If you are using other language than English. Please <b>rename</b> your "
-"<i>.po and .mo </i> files to `wp-user-frontend_` from `wpuf_` <br> This "
-"change was made to support translations from translate.wordpress.org"
-msgstr ""
-
-#: admin/html/whats-new.php:1551
-msgid "Added WP User Frontend Data export and erase functionality."
-msgstr ""
-
-#: admin/html/whats-new.php:1553
-msgid "Added functionality to export WP User Frontend Data to comply with GDPR."
-msgstr ""
-
-#: admin/html/whats-new.php:1556
-msgid "Added billing address customizer."
-msgstr ""
-
-#: admin/html/whats-new.php:1558
-msgid "Added customizer options for billing address in payment page."
-msgstr ""
-
-#: admin/html/whats-new.php:1561
-msgid "Make the payment page responsive."
-msgstr ""
-
-#: admin/html/whats-new.php:1563
-msgid "Some css adjustments are made in payment page to make it responsive."
-msgstr ""
-
-#: admin/html/whats-new.php:1566
-msgid "Fixed image upload issue in Safari."
-msgstr ""
-
-#: admin/html/whats-new.php:1568
-msgid "Images were not showing after upload in safari, it is fixed now."
-msgstr ""
-
-#: admin/html/whats-new.php:1571
-msgid "Post update issue after updating or removing post images."
-msgstr ""
-
-#: admin/html/whats-new.php:1573
-msgid ""
-"Posts cannot be updated after updating or removing post images, it is fixed "
-"now."
-msgstr ""
-
-#: admin/html/whats-new.php:1582
-msgid "Allow overriding form input styles using theme styling."
-msgstr ""
-
-#: admin/html/whats-new.php:1584
-msgid "Overriding form input styles using theme style is now possible."
-msgstr ""
-
-#: admin/html/whats-new.php:1587
-msgid "Fixed Auto Login after registration."
-msgstr ""
-
-#: admin/html/whats-new.php:1589
-msgid "Auto Login after registration was not working is fixed now."
-msgstr ""
-
-#: admin/html/whats-new.php:1592
-msgid "Fixed fallback cost calculation"
-msgstr ""
-
-#: admin/html/whats-new.php:1594
-msgid "Fallback cost calculation was inaccurate for some cases, it is fixed now."
-msgstr ""
-
-#: admin/html/whats-new.php:1597
-msgid "Removal of subscription from User Profile gets reverted if updated"
-msgstr ""
-
-#: admin/html/whats-new.php:1599
-msgid "User subscription deletion gets reverted if updated is fixed."
-msgstr ""
-
-#: admin/html/whats-new.php:1602
-msgid "Show Free pack users in subscribers list."
-msgstr ""
-
-#: admin/html/whats-new.php:1604
-msgid "Free pack users were not showing in subscribers list, now they will."
-msgstr ""
-
-#: admin/html/whats-new.php:1613
-msgid "WP User Frontend Guten Block is added"
-msgstr ""
-
-#: admin/html/whats-new.php:1615
-msgid ""
-"WPUF Form Block is now available to be used within gutenberg editor with "
-"preview of the form.  "
-msgstr ""
-
-#: admin/html/whats-new.php:1618
-msgid "Advanced Custom Fields plugin compatibility"
-msgstr ""
-
-#: admin/html/whats-new.php:1620
-msgid "Now all your ACF fields can be used within WPUF Post forms. "
-msgstr ""
-
-#: admin/html/whats-new.php:1623
-msgid "Taxonomy Terms not showing for custom post types"
-msgstr ""
-
-#: admin/html/whats-new.php:1625
-msgid ""
-"Fixed an issue with taxonomy terms not appearing for Custom Post types "
-"within Form Settings and Dashboard Post Listing"
-msgstr ""
-
-#: admin/html/whats-new.php:1628
-msgid "Various other code optimizations"
-msgstr ""
-
-#: admin/html/whats-new.php:1630 admin/html/whats-new.php:1687
-msgid "Code structure organization and optimization for better performance"
-msgstr ""
-
-#: admin/html/whats-new.php:1639
-msgid "WoooCommerce billing address Sync"
-msgstr ""
-
-#: admin/html/whats-new.php:1641
-msgid ""
-"If an existing customer has previously set his billing address, that will "
-"be imported into WPUF Billing address "
-msgstr ""
-
-#: admin/html/whats-new.php:1644
-msgid "Trial subscription message not showing properly"
-msgstr ""
-
-#: admin/html/whats-new.php:1646
-msgid "Subscriptions with Trial now shows trial notices"
-msgstr ""
-
-#: admin/html/whats-new.php:1649
-msgid "Reset email Key not working"
-msgstr ""
-
-#: admin/html/whats-new.php:1651
-msgid "Reset Email key was not working in some cases"
-msgstr ""
-
-#: admin/html/whats-new.php:1654
-msgid "Post count not showing on the frontend dashboard"
-msgstr ""
-
-#: admin/html/whats-new.php:1656
-msgid ""
-"Dashboard with multiple post type was not showing post counts properly, is "
-"now fixed and shows count for each post type"
-msgstr ""
-
-#: admin/html/whats-new.php:1659
-msgid "Login Redirect showing blank page is fixed"
-msgstr ""
-
-#: admin/html/whats-new.php:1661
-msgid ""
-"If \"Previous Page\" was set for redirection, login redirect was "
-"redirecting to blank page for users who hit login page directly"
-msgstr ""
-
-#: admin/html/whats-new.php:1670
-msgid "Enhanced Login Redirect to redirect users to previous page"
-msgstr ""
-
-#: admin/html/whats-new.php:1672
-msgid ""
-"You can choose Previous Page as Login Redirect page settings now to "
-"redirect users to the page from which they went for Login. "
-msgstr ""
-
-#: admin/html/whats-new.php:1675
-msgid "Email HTML links not Rendreing properly issue is fixed"
-msgstr ""
-
-#: admin/html/whats-new.php:1677
-msgid ""
-"For some clients emails were not rendering the HTML links properly, this is "
-"now fixed"
-msgstr ""
-
-#: admin/html/whats-new.php:1680
-msgid "Form Builder : Form Field's Help text styles not showing properly"
-msgstr ""
-
-#: admin/html/whats-new.php:1682
-msgid "Help texts styling is now fixed and much easier to read and understand"
-msgstr ""
-
-#: admin/html/whats-new.php:1685
-msgid "Various other code improvements"
-msgstr ""
-
-#: admin/html/whats-new.php:1696
-msgid "Dashboard Post Listing now supports multiple post types"
-msgstr ""
-
-#: admin/html/whats-new.php:1698
-msgid ""
-"Now you can show multiple post type in user dashboard using shortcode like "
-"this : <br><b>[wpuf_dashboard post_type=\"post,page,custom_type\"]</b> "
-msgstr ""
-
-#: admin/html/whats-new.php:1701
-msgid "Added Login Redirect Settings"
-msgstr ""
-
-#: admin/html/whats-new.php:1703
-msgid ""
-"You can now set a page from <i>WPUF Settings > Login/Registration > "
-"Redirect after Login</i>. When login redirection is active the user will be "
-"redirected to this page after login."
-msgstr ""
-
-#: admin/html/whats-new.php:1706
-msgid "Image Upload field button text can be changed"
-msgstr ""
-
-#: admin/html/whats-new.php:1708
-msgid ""
-"The upload button text can now be changed for image upload fields which "
-"defaults to \"Select Image\" if not set. "
-msgstr ""
-
-#: admin/html/whats-new.php:1711
-msgid "Multi Step Form styles made compatible with more themes"
-msgstr ""
-
-#: admin/html/whats-new.php:1713
-msgid "Multi Step form can now be styled more easily with other themes "
-msgstr ""
-
-#: admin/html/whats-new.php:1716
-msgid "Required field condition for google map not working is fixed"
-msgstr ""
-
-#: admin/html/whats-new.php:1718
-msgid ""
-"If Google Map field was set as required users were able to submit form "
-"without changing the default value."
-msgstr ""
-
-#: admin/html/whats-new.php:1727
-msgid "Admin form builder is now fully responsive."
-msgstr ""
-
-#: admin/html/whats-new.php:1729
-msgid ""
-"Now you can edit forms from your mobile devices directly. Our improved "
-"responsive layouts of form builder makes it easy for you to build forms on "
-"the go."
-msgstr ""
-
-#: admin/html/whats-new.php:1732
-msgid "Added color schemes for creating attractive form layouts."
-msgstr ""
-
-#: admin/html/whats-new.php:1734
-msgid ""
-"We have added 3 new color schemes for the form layouts which you can choose "
-"from each form's new display settings."
-msgstr ""
-
-#: admin/html/whats-new.php:1737
-msgid "Restrict Free subscription pack to be enabled multiple times "
-msgstr ""
-
-#: admin/html/whats-new.php:1739
-msgid ""
-"Free subscription packs now can only be purchased once and the limit "
-"applies properly"
-msgstr ""
-
-#: admin/html/whats-new.php:1742
-msgid "Various other bug fixes and improvements were made "
-msgstr ""
-
-#: admin/html/whats-new.php:1744
-msgid "Please see the change log to see full details."
-msgstr ""
-
-#: admin/html/whats-new.php:1753
-msgid "Added upgrade function for default category"
-msgstr ""
-
-#: admin/html/whats-new.php:1755
-msgid "Upgrader added to upgrade previously set default post category."
-msgstr ""
-
-#: admin/html/whats-new.php:1758
-msgid "Subscription pack cannot be canceled"
-msgstr ""
-
-#: admin/html/whats-new.php:1760
-msgid ""
-"Fixed recurring subscription pack cannot be canceled from my account page "
-"in subscription details section."
-msgstr ""
-
-#: admin/html/whats-new.php:1763
-msgid "page installer admin notice logic issue"
-msgstr ""
-
-#: admin/html/whats-new.php:1765
-msgid ""
-"Fixed page installer admin notice logic problem due to new payment settings "
-"default value not set."
-msgstr ""
-
-#: admin/html/whats-new.php:1775
-msgid "Setup Wizard"
-msgstr ""
-
-#: admin/html/whats-new.php:1777
-msgid "Setup Wizard added to turn off payment options and install pages."
-msgstr ""
-
-#: admin/html/whats-new.php:1781
-msgid "Multi-select Category"
-msgstr ""
-
-#: admin/html/whats-new.php:1783
-msgid "Add multi-select to default category in post form settings."
-msgstr ""
-
-#: admin/html/whats-new.php:1787
-msgid "Select Text option for Taxonomy"
-msgstr ""
-
-#: admin/html/whats-new.php:1789
-msgid ""
-"Add Select Text option for taxonomy fields. Now you can add default text "
-"with empty value as first option for Taxonomy dropdown."
-msgstr ""
-
-#: admin/html/whats-new.php:1792
-msgid "Taxonomy Checkbox Inline"
-msgstr ""
-
-#: admin/html/whats-new.php:1794
-msgid ""
-"Added checkbox inline option to taxonomy checkbox. You can now display "
-"Taxonomy checkbox fields inline."
-msgstr ""
-
-#: admin/html/whats-new.php:1804
-msgid "Manage schedule for form submission"
-msgstr ""
-
-#: admin/html/whats-new.php:1806
-msgid ""
-"Do not accept form submission if the current date is not between the date "
-"range of the schedule."
-msgstr ""
-
-#: admin/html/whats-new.php:1810
-msgid "Restrict form submission based on the user roles"
-msgstr ""
-
-#: admin/html/whats-new.php:1812
-msgid ""
-"Restrict form submission based on the user roles. Now you can manage user "
-"role base permission on form submission."
-msgstr ""
-
-#: admin/html/whats-new.php:1816
-msgid "Limit how many entries a form will accept"
-msgstr ""
-
-#: admin/html/whats-new.php:1818
-msgid ""
-"Limit how many entries a form will accept and display a custom message when "
-"that limit is reached."
-msgstr ""
-
-#: admin/html/whats-new.php:1822
-msgid "Show/hide Admin Bar"
-msgstr ""
-
-#: admin/html/whats-new.php:1824
-msgid "Control the admin bar visibility based on user roles."
-msgstr ""
-
-#: admin/html/whats-new.php:1828
-msgid "Ajax Login widget"
-msgstr ""
-
-#: admin/html/whats-new.php:1830
-msgid ""
-"Login user is more simple now with Ajax Login Widget. The simple ajax login "
-"form do not required page loading for login."
-msgstr ""
-
-#: admin/html/whats-new.php:1834
-msgid "Form submission with Captcha field"
-msgstr ""
-
-#: admin/html/whats-new.php:1836
-msgid "Form field validation process updated if form submits with captcha field."
-msgstr ""
-
-#: admin/html/whats-new.php:1850
-msgid "What's New in WPUF?"
-msgstr ""
-
-#: admin/installer.php:27 includes/Admin/Admin_Installer.php:28
-msgid ""
-"If you have not created <strong>WP User Frontend</strong> pages yet, you "
-"can do this by one click."
-msgstr ""
-
-#: admin/installer.php:30 includes/Admin/Admin_Installer.php:34
-#: includes/Admin/Admin_Tools.php:341 includes/Setup_Wizard.php:324
-msgid "Install WPUF Pages"
-msgstr ""
-
-#: admin/installer.php:31 includes/Admin/Admin_Installer.php:36
-msgid "or"
-msgstr ""
-
-#: admin/installer.php:32 includes/Admin/Admin_Installer.php:38
-msgid "Skip Setup"
-msgstr ""
-
-#: admin/installer.php:42 includes/Admin/Admin_Installer.php:48
-msgid "Congratulations!"
-msgstr ""
-
-#: admin/installer.php:84 includes/Admin/Admin_Installer.php:86
-#: includes/Admin/Shortcodes_Button.php:85
-#: includes/functions/settings-options.php:24 wpuf-functions.php:2086
-msgid "Dashboard"
-msgstr ""
-
-#: admin/installer.php:85 includes/Admin/Admin_Installer.php:87
-#: includes/Admin/Shortcodes_Button.php:89
-msgid "Account"
-msgstr ""
-
-#: admin/installer.php:86 class/subscription.php:466
-#: includes/Admin/Admin_Installer.php:88 includes/Admin/Forms/Admin_Form.php:80
-#: includes/Admin/Forms/Admin_Form.php:119
-#: includes/Admin/Forms/Post/Templates/List_Table_Admin_Post_Forms.php:416
-#: includes/Admin/Shortcodes_Button.php:93 includes/Admin/Subscription.php:464
-#: includes/functions/user/edit-user.php:102
-msgid "Edit"
-msgstr ""
-
-#: admin/installer.php:89 includes/Admin/Admin_Installer.php:90
-#: includes/Admin/Shortcodes_Button.php:97
-#: includes/Widgets/Login_Widget.php:262
-msgid "Login"
-msgstr ""
-
-#: admin/installer.php:95 class/subscription.php:441 class/subscription.php:461
-#: class/subscription.php:462 class/subscription.php:463
-#: includes/Admin/Admin_Installer.php:94
-#: includes/Admin/Shortcodes_Button.php:105 includes/Admin/Subscription.php:439
-#: includes/Admin/Subscription.php:459 includes/Admin/Subscription.php:460
-#: includes/Admin/Subscription.php:461 wpuf-functions.php:2069
-msgid "Subscription"
-msgstr ""
-
-#: admin/installer.php:95 includes/Admin/Admin_Installer.php:95
-msgid "[wpuf_sub_pack]"
-msgstr ""
-
-#: admin/installer.php:96 includes/Admin/Admin_Installer.php:96
-#: templates/dashboard/list.php:16 templates/dashboard/posts.php:106
-msgid "Payment"
-msgstr ""
-
-#: admin/installer.php:96 includes/Admin/Admin_Installer.php:97
-msgid "Please select a gateway for payment"
-msgstr ""
-
-#: admin/installer.php:97 includes/Admin/Admin_Installer.php:98
-msgid "Thank You"
-msgstr ""
-
-#: admin/installer.php:97 includes/Admin/Admin_Installer.php:99
-msgid ""
-"<h1>Payment is complete</h1><p>Congratulations, your payment has been "
-"completed!</p>"
-msgstr ""
-
-#: admin/installer.php:98 includes/Admin/Admin_Installer.php:101
-msgid "Order Received"
-msgstr ""
-
-#: admin/installer.php:98 includes/Admin/Admin_Installer.php:102
-msgid ""
-"Hi, we have received your order. We will validate the order and will take "
-"necessary steps to move forward."
-msgstr ""
-
-#: admin/installer.php:184 includes/Admin/Admin_Installer.php:177
-#: includes/Admin/Shortcodes_Button.php:101
-msgid "Registration"
-msgstr ""
-
-#: admin/installer.php:193 includes/Admin/Admin_Installer.php:186
-msgid "Sample Form"
-msgstr ""
-
-#: admin/posting.php:74 class/render-form.php:1688
-#: includes/Admin/Posting.php:61 includes/Admin.php:109
-#: includes/Frontend.php:74 includes/Render_Form.php:1545
-msgid "Are you sure?"
-msgstr ""
-
-#: admin/posting.php:75 includes/Admin/Forms/Admin_Form_Builder.php:290
-#: includes/Admin/Posting.php:62 includes/Admin.php:110
-#: includes/Frontend.php:75
-msgid "Yes, delete it"
-msgstr ""
-
-#: admin/posting.php:76 includes/Admin/Forms/Admin_Form_Builder.php:291
-#: includes/Admin/Posting.php:63 includes/Admin.php:111
-#: includes/Frontend.php:76
-msgid "No, cancel it"
-msgstr ""
-
-#: admin/posting.php:82 includes/Admin/Posting.php:69 includes/Admin.php:119
-#: includes/Frontend.php:86
-msgid "Allowed Files"
-msgstr ""
-
-#: admin/posting.php:85 includes/Admin/Posting.php:72 includes/Admin.php:125
-#: includes/Frontend.php:92
-msgid "Maximum number of files reached!"
-msgstr ""
-
-#: admin/posting.php:86 includes/Admin/Posting.php:73 includes/Admin.php:126
-#: includes/Frontend.php:93
-msgid "The file you have uploaded exceeds the file size limit. Please try again."
-msgstr ""
-
-#: admin/posting.php:87 includes/Admin/Posting.php:74 includes/Admin.php:127
-#: includes/Frontend.php:97
-msgid "You have uploaded an incorrect file type. Please try again."
-msgstr ""
-
-#: admin/posting.php:106 includes/Admin/Posting.php:93
-msgid "WPUF Form"
-msgstr ""
-
-#: admin/posting.php:134 includes/Admin/Posting.php:121
-msgid "Learn more"
-msgstr ""
-
-#: admin/posting.php:181 includes/Admin/Posting.php:168
-msgid "WPUF Lock User"
-msgstr ""
-
-#: admin/posting.php:207 includes/Admin/Posting.php:194
-msgid ""
-"Post is locked, to allow user to edit this post <a "
-"id=\"wpuf_clear_schedule_lock\" data=\"%s\" href=\"#\">Click here</a>"
-msgstr ""
-
-#: admin/posting.php:214 includes/Admin/Posting.php:201
-msgid ""
-"Frontend edit access for this post will be automatically locked after %s, "
-"<a id=\"wpuf_clear_schedule_lock\" data=\"%s\" href=\"#\">Clear Lock</a> Or,"
-msgstr ""
-
-#: admin/posting.php:235 includes/Admin/Posting.php:222
-msgid "Lock Post Permanently"
-msgstr ""
-
-#: admin/posting.php:240 includes/Admin/Posting.php:227
-msgid "Lock user from editing this post from the frontend dashboard"
-msgstr ""
-
-#: admin/posting.php:291 includes/Admin/Posting.php:278
-msgid "WPUF Custom Fields"
-msgstr ""
-
-#: admin/posting.php:348 includes/Admin/Posting.php:335
-msgid "No custom fields found."
-msgstr ""
-
-#: admin/posting.php:543 includes/Admin/Posting.php:530
-#: includes/Admin/Promotion.php:216 includes/Admin/Promotion.php:220
-#: includes/Admin/Promotion.php:224 includes/Admin/Promotion.php:301
-#: includes/Admin/Promotion.php:305 includes/Admin/Promotion.php:309
-#: includes/Admin/Whats_New.php:156
-#: includes/Ajax/Admin_Form_Builder_Ajax.php:27
-#: includes/Ajax/Admin_Form_Builder_Ajax.php:31
-#: includes/Ajax/Admin_Form_Builder_Ajax.php:78
-#: includes/Ajax/Admin_Form_Builder_Ajax.php:82
-#: includes/Integrations/WPUF_ACF_Compatibility.php:76
-#: includes/Integrations/WPUF_ACF_Compatibility.php:94
-#: includes/Integrations/WPUF_ACF_Compatibility.php:160
-#: includes/class-frontend-render-form.php:228
-msgid "Unauthorized operation"
-msgstr ""
-
-#: admin/template-post.php:36 includes/Admin/Forms/Template_Post.php:39
-#: includes/Fields/Form_Field_Post_Content.php:145
-msgid "Enable Image Insertion"
-msgstr ""
-
-#: admin/template-post.php:42 includes/Admin/Forms/Template_Post.php:46
-#: includes/Fields/Form_Field_Post_Content.php:147
-msgid "Enable image upload in post area"
-msgstr ""
-
-#: admin/template-post.php:88 admin/template.php:608
-#: includes/Admin/Forms/Admin_Template.php:694
-#: includes/Admin/Forms/Template_Post.php:92
-#: includes/Fields/Form_Field_Featured_Image.php:120
-#: includes/Fields/Form_Field_Image.php:105
-msgid "Enter maximum upload size limit in KB"
-msgstr ""
-
-#: admin/template-post.php:99 admin/template.php:619
-#: includes/Admin/Forms/Admin_Template.php:705
-#: includes/Admin/Forms/Template_Post.php:103
-#: includes/Fields/Form_Field_Featured_Image.php:116
-#: includes/Fields/Form_Field_Image.php:101
-msgid "Max. file size"
-msgstr ""
-
-#: admin/template-post.php:147 includes/Admin/Forms/Template_Post.php:151
-#: includes/Fields/Field_Contract.php:442
-msgid "Type"
-msgstr ""
-
-#: admin/template-post.php:149 includes/Admin/Forms/Template_Post.php:153
-#: includes/Fields/Form_Field_Dropdown.php:11
-#: includes/Fields/Form_Field_Dropdown.php:105
-msgid "Dropdown"
-msgstr ""
-
-#: admin/template-post.php:150 includes/Admin/Forms/Template_Post.php:156
-#: includes/Fields/Field_Contract.php:446
-#: includes/Fields/Form_Field_MultiDropdown.php:11
-#: includes/Fields/Form_Field_MultiDropdown.php:81
-msgid "Multi Select"
-msgstr ""
-
-#: admin/template-post.php:151 includes/Admin/Forms/Template_Post.php:159
-#: includes/Fields/Field_Contract.php:447
-#: includes/Fields/Form_Field_Checkbox.php:11
-msgid "Checkbox"
-msgstr ""
-
-#: admin/template-post.php:152 includes/Admin/Forms/Template_Post.php:162
-#: includes/Fields/Field_Contract.php:448
-msgid "Text Input"
-msgstr ""
-
-#: admin/template-post.php:153 includes/Admin/Forms/Template_Post.php:165
-#: includes/Fields/Field_Contract.php:449
-msgid "Ajax"
-msgstr ""
-
-#: admin/template-post.php:158 includes/Admin/Forms/Template_Post.php:172
-#: includes/Fields/Field_Contract.php:482
-msgid "Order By"
-msgstr ""
-
-#: admin/template-post.php:161 includes/Admin/Forms/Template_Post.php:177
-#: includes/Fields/Field_Contract.php:486
-msgid "Term ID"
-msgstr ""
-
-#: admin/template-post.php:162 includes/Admin/Forms/Template_Post.php:180
-#: includes/Fields/Field_Contract.php:487
-msgid "Slug"
-msgstr ""
-
-#: admin/template-post.php:163 includes/Admin/Forms/Template_Post.php:183
-#: includes/Fields/Field_Contract.php:488
-msgid "Count"
-msgstr ""
-
-#: admin/template-post.php:164 includes/Admin/Forms/Template_Post.php:186
-#: includes/Fields/Field_Contract.php:489
-msgid "Term Group"
-msgstr ""
-
-#: admin/template-post.php:169 includes/Admin/Forms/Template_Post.php:193
-#: includes/Fields/Field_Contract.php:498
-msgid "Order"
-msgstr ""
-
-#: admin/template-post.php:171 includes/Admin/Forms/Template_Post.php:195
-#: includes/Fields/Field_Contract.php:502
-msgid "ASC"
-msgstr ""
-
-#: admin/template-post.php:172 includes/Admin/Forms/Template_Post.php:198
-#: includes/Fields/Field_Contract.php:503
-msgid "DESC"
-msgstr ""
-
-#: admin/template-post.php:177 includes/Admin/Forms/Template_Post.php:205
-#: includes/Fields/Field_Contract.php:512
-msgid "Selection Type"
-msgstr ""
-
-#: admin/template-post.php:179 includes/Admin/Forms/Template_Post.php:207
-#: includes/Fields/Field_Contract.php:515
-msgid "Exclude"
-msgstr ""
-
-#: admin/template-post.php:180 includes/Admin/Forms/Template_Post.php:210
-#: includes/Fields/Field_Contract.php:516
-msgid "Include"
-msgstr ""
-
-#: admin/template-post.php:181 includes/Admin/Forms/Template_Post.php:213
-#: includes/Fields/Field_Contract.php:517
-msgid "Child of"
-msgstr ""
-
-#: admin/template-post.php:186 includes/Admin/Forms/Template_Post.php:220
-msgid "Selection terms"
-msgstr ""
-
-#: admin/template-post.php:187 includes/Admin/Forms/Template_Post.php:222
-msgid "Search the terms name."
-msgstr ""
-
-#: admin/template-post.php:191 includes/Admin/Forms/Template_Post.php:227
-msgid "WooCommerce Attribute"
-msgstr ""
-
-#: admin/template-post.php:197 includes/Admin/Forms/Template_Post.php:234
-#: includes/Fields/Field_Contract.php:539
-msgid "This taxonomy is a WooCommerce attribute"
-msgstr ""
-
-#: admin/template-post.php:203 includes/Admin/Forms/Template_Post.php:240
-#: includes/Fields/Field_Contract.php:347
-#: includes/Fields/Form_Field_Column.php:107
-msgid "Visibility"
-msgstr ""
-
-#: admin/template-post.php:209 includes/Admin/Forms/Template_Post.php:247
-#: includes/Fields/Field_Contract.php:550
-msgid "Visible on product page"
-msgstr ""
-
-#: admin/template-post.php:247 includes/Admin/Forms/Template_Post.php:294
-msgid "all"
-msgstr ""
-
-#: admin/template-post.php:247 includes/Admin/Forms/Template_Post.php:296
-msgid "Show All"
-msgstr ""
-
-#: admin/template-post.php:250 includes/Admin/Forms/Template_Post.php:302
-msgid "hide"
-msgstr ""
-
-#: admin/template-post.php:250 includes/Admin/Forms/Template_Post.php:304
-msgid "Hide These Countries"
-msgstr ""
-
-#: admin/template-post.php:251 includes/Admin/Forms/Template_Post.php:308
-msgid "Chose Country to hide from List"
-msgstr ""
-
-#: admin/template-post.php:255 includes/Admin/Forms/Template_Post.php:315
-msgid "show"
-msgstr ""
-
-#: admin/template-post.php:255 includes/Admin/Forms/Template_Post.php:317
-msgid "Show These Countries"
-msgstr ""
-
-#: admin/template-post.php:256 includes/Admin/Forms/Template_Post.php:322
-msgid "Add Country to List"
-msgstr ""
-
-#: admin/template.php:20 includes/Admin/Forms/Admin_Template.php:22
-msgid "Click and Drag to rearrange"
-msgstr ""
-
-#: admin/template.php:24 includes/Admin/Forms/Admin_Template.php:27
-#: includes/Traits/TaxableTrait.php:192
-msgid "Remove"
-msgstr ""
-
-#: admin/template.php:25 includes/Admin/Forms/Admin_Template.php:28
-msgid "Toggle"
-msgstr ""
-
-#: admin/template.php:60 includes/Admin/Customizer_Options.php:121
-#: includes/Admin/Forms/Admin_Template.php:61
-#: includes/Fields/Field_Contract.php:296
-msgid "Required"
-msgstr ""
-
-#: admin/template.php:69 includes/Admin/Forms/Admin_Template.php:74
-#: includes/Fields/Field_Contract.php:278
-msgid "Field Label"
-msgstr ""
-
-#: admin/template.php:70 includes/Admin/Forms/Admin_Template.php:77
-#: includes/Fields/Field_Contract.php:282
-msgid "Enter a title of this field"
-msgstr ""
-
-#: admin/template.php:75 admin/template.php:550
-#: includes/Admin/Forms/Admin_Template.php:82
-#: includes/Admin/Forms/Admin_Template.php:627
-#: includes/Fields/Field_Contract.php:365
-#: includes/Fields/Form_Field_Hidden.php:41
-msgid "Meta Key"
-msgstr ""
-
-#: admin/template.php:76 admin/template.php:551
-#: includes/Admin/Forms/Admin_Template.php:85
-#: includes/Admin/Forms/Admin_Template.php:630
-#: includes/Fields/Field_Contract.php:369
-#: includes/Fields/Form_Field_Hidden.php:45
-msgid "Name of the meta key this field will save to"
-msgstr ""
-
-#: admin/template.php:87 includes/Admin/Forms/Admin_Template.php:99
-#: includes/Fields/Field_Contract.php:287
-msgid "Help text"
-msgstr ""
-
-#: admin/template.php:88 includes/Admin/Forms/Admin_Template.php:100
-#: includes/Fields/Field_Contract.php:291
-msgid "Give the user some information about this field"
-msgstr ""
-
-#: admin/template.php:92 includes/Admin/Forms/Admin_Template.php:106
-#: includes/Fields/Field_Contract.php:326
-#: includes/Fields/Form_Field_Column.php:95
-msgid "CSS Class Name"
-msgstr ""
-
-#: admin/template.php:93 includes/Admin/Forms/Admin_Template.php:109
-msgid "Add a CSS class name for this field"
-msgstr ""
-
-#: admin/template.php:117 admin/template.php:175
-#: includes/Admin/Forms/Admin_Template.php:132
-#: includes/Admin/Forms/Admin_Template.php:200
-#: includes/Fields/Field_Contract.php:578
-#: includes/Fields/Field_Contract.php:662
-msgid "Placeholder text"
-msgstr ""
-
-#: admin/template.php:118 includes/Admin/Forms/Admin_Template.php:134
-#: includes/Fields/Field_Contract.php:584
-#: includes/Fields/Field_Contract.php:666
-msgid "Text for HTML5 placeholder attribute"
-msgstr ""
-
-#: admin/template.php:122 admin/template.php:180
-#: includes/Admin/Forms/Admin_Template.php:139
-#: includes/Admin/Forms/Admin_Template.php:206
-#: includes/Fields/Field_Contract.php:589
-#: includes/Fields/Field_Contract.php:674
-msgid "Default value"
-msgstr ""
-
-#: admin/template.php:123 includes/Admin/Forms/Admin_Template.php:141
-#: includes/Fields/Field_Contract.php:595
-#: includes/Fields/Field_Contract.php:678
-msgid "The default value this field will have"
-msgstr ""
-
-#: admin/template.php:127 includes/Admin/Forms/Admin_Template.php:146
-#: includes/Fields/Field_Contract.php:600
-msgid "Size"
-msgstr ""
-
-#: admin/template.php:128 includes/Admin/Forms/Admin_Template.php:148
-#: includes/Fields/Field_Contract.php:605
-msgid "Size of this input field"
-msgstr ""
-
-#: admin/template.php:132 admin/template.php:195
-#: includes/Admin/Forms/Admin_Template.php:153
-#: includes/Admin/Forms/Admin_Template.php:228
-msgid "Word Restriction"
-msgstr ""
-
-#: admin/template.php:136 admin/template.php:199
-#: includes/Admin/Forms/Admin_Template.php:158
-#: includes/Admin/Forms/Admin_Template.php:233
-msgid "Numebr of words the author to be restricted in"
-msgstr ""
-
-#: admin/template.php:165 includes/Admin/Forms/Admin_Template.php:188
-#: includes/Fields/Field_Contract.php:644
-msgid "Rows"
-msgstr ""
-
-#: admin/template.php:170 includes/Admin/Forms/Admin_Template.php:194
-#: includes/Fields/Field_Contract.php:653
-#: includes/Fields/Form_Field_Column.php:11
-msgid "Columns"
-msgstr ""
-
-#: admin/template.php:185 includes/Admin/Forms/Admin_Template.php:212
-#: includes/Fields/Field_Contract.php:683
-#: includes/Fields/Form_Field_Textarea.php:12
-#: includes/Fields/Form_Field_Textarea.php:125
-msgid "Textarea"
-msgstr ""
-
-#: admin/template.php:188 includes/Admin/Forms/Admin_Template.php:217
-#: includes/Fields/Field_Contract.php:686
-msgid "Normal"
-msgstr ""
-
-#: admin/template.php:189 includes/Admin/Forms/Admin_Template.php:220
-#: includes/Fields/Field_Contract.php:687
-msgid "Rich textarea"
-msgstr ""
-
-#: admin/template.php:190 includes/Admin/Forms/Admin_Template.php:223
-#: includes/Fields/Field_Contract.php:688
-msgid "Teeny Rich textarea"
-msgstr ""
-
-#: admin/template.php:285 includes/Admin/Forms/Admin_Template.php:333
-msgid "show values"
-msgstr ""
-
-#: admin/template.php:377 admin/template.php:401 admin/template.php:432
-#: admin/template.php:463 includes/Admin/Forms/Admin_Template.php:437
-#: includes/Admin/Forms/Admin_Template.php:461
-#: includes/Admin/Forms/Admin_Template.php:498
-#: includes/Admin/Forms/Admin_Template.php:535
-#: includes/Fields/Field_Contract.php:626 templates/dashboard/list.php:19
-#: templates/dashboard/posts.php:109
-msgid "Options"
-msgstr ""
-
-#: admin/template.php:417 admin/template.php:448
-#: includes/Admin/Forms/Admin_Template.php:478
-#: includes/Admin/Forms/Admin_Template.php:515
-#: includes/Fields/Field_Contract.php:462
-#: includes/Fields/Form_Field_Dropdown.php:89
-msgid ""
-"First element of the select dropdown. Leave this empty if you don't want to "
-"show this field"
-msgstr ""
-
-#: admin/template.php:427 admin/template.php:458
-#: includes/Admin/Forms/Admin_Template.php:492
-#: includes/Admin/Forms/Admin_Template.php:529
-#: includes/Fields/Field_Contract.php:458
-#: includes/Fields/Form_Field_Dropdown.php:85
-msgid "Select Text"
-msgstr ""
-
-#: admin/template.php:520 admin/template.php:578 admin/template.php:656
-#: includes/Admin/Forms/Admin_Template.php:592
-#: includes/Admin/Forms/Admin_Template.php:661
-#: includes/Admin/Forms/Admin_Template.php:746
-#: includes/Ajax/Upload_Ajax.php:236
-#: includes/Fields/Form_Field_SectionBreak.php:58
-#: includes/Fields/Form_Field_reCaptcha.php:150 templates/dashboard/list.php:10
-#: templates/dashboard/posts.php:100 wpuf-functions.php:1052
-msgid "Title"
-msgstr ""
-
-#: admin/template.php:525 includes/Admin/Forms/Admin_Template.php:599
-msgid "HTML Codes"
-msgstr ""
-
-#: admin/template.php:557 includes/Admin/Forms/Admin_Template.php:638
-#: includes/Fields/Form_Field_Hidden.php:50
-msgid "Meta Value"
-msgstr ""
-
-#: admin/template.php:558 includes/Admin/Forms/Admin_Template.php:640
-#: includes/Fields/Form_Field_Hidden.php:54
-msgid "Enter the meta value"
-msgstr ""
-
-#: admin/template.php:583 includes/Admin/Forms/Admin_Template.php:668
-#: includes/Ajax/Upload_Ajax.php:244
-#: includes/Fields/Form_Field_SectionBreak.php:66 wpuf-functions.php:1060
-msgid "Description"
-msgstr ""
-
-#: admin/template.php:609 includes/Admin/Forms/Admin_Template.php:695
-#: includes/Fields/Form_Field_Image.php:114
-msgid "Number of images can be uploaded"
-msgstr ""
-
-#: admin/template.php:624 includes/Admin/Forms/Admin_Template.php:711
-#: includes/Fields/Form_Field_Image.php:110
-msgid "Max. files"
-msgstr ""
-
-#: admin/template.php:662 includes/Admin/Forms/Admin_Template.php:756
-msgid ""
-"Insert your public key and private key in <a href='%s'>plugin settings</a>. "
-"<a href='%s' target='_blank'>Register</a> first if you don't have any keys."
-msgstr ""
-
-#: admin/template.php:668 includes/Admin/Forms/Admin_Template.php:768
-msgid "reCaptcha type"
-msgstr ""
-
-#: admin/template.php:672 includes/Admin/Forms/Admin_Template.php:774
-#: includes/Fields/Form_Field_reCaptcha.php:163
-msgid "Enable Invisible reCaptcha"
-msgstr ""
-
-#: admin/template.php:676 includes/Admin/Forms/Admin_Template.php:780
-#: includes/Fields/Form_Field_reCaptcha.php:162
-msgid "Enable noCaptcha"
-msgstr ""
-
-#: class/render-form.php:87 includes/Render_Form.php:71
-#: includes/Traits/FieldableTrait.php:242
-#: includes/class-frontend-render-form.php:84
-msgid "Really Simple Captcha validation failed"
-msgstr ""
-
-#: class/render-form.php:127 includes/Render_Form.php:111
-#: includes/Traits/FieldableTrait.php:279
-#: includes/class-frontend-render-form.php:121
-msgid "noCaptcha reCAPTCHA validation failed"
-msgstr ""
-
-#: class/render-form.php:136 includes/Render_Form.php:120
-#: includes/Traits/FieldableTrait.php:288
-#: includes/class-frontend-render-form.php:130
-msgid "reCAPTCHA validation failed"
-msgstr ""
-
-#: class/render-form.php:146 includes/Render_Form.php:130
-#: includes/Traits/FieldableTrait.php:298
-#: includes/class-frontend-render-form.php:140
-msgid "Invisible reCAPTCHA validation failed"
-msgstr ""
-
-#: class/render-form.php:378 includes/Frontend_Render_Form.php:181
-#: includes/Render_Form.php:235 includes/class-frontend-render-form.php:289
-msgid "Your selected form is no longer available."
-msgstr ""
-
-#: class/render-form.php:384 includes/Frontend_Render_Form.php:187
-#: includes/Render_Form.php:241 includes/class-frontend-render-form.php:295
-msgid "Please make sure you've published your form."
-msgstr ""
-
-#: class/render-form.php:1329 includes/Free/Edit_Profile.php:202
-#: includes/Render_Form.php:1186 templates/registration-form.php:70
-msgid "Confirm Password"
-msgstr ""
-
-#: class/render-form.php:1351 includes/Free/Edit_Profile.php:211
-#: includes/Render_Form.php:1208 templates/dashboard/edit-profile.php:81
-msgid "Strength indicator"
-msgstr ""
-
-#: class/render-form.php:1413 includes/Fields/Form_Field_Post_Taxonomy.php:135
-#: includes/Fields/Form_Field_Post_Taxonomy.php:265
-#: includes/Render_Form.php:1270
-msgid "-- Select --"
-msgstr ""
-
-#: class/render-form.php:1477 includes/Fields/Form_Field_Post_Taxonomy.php:74
-#: includes/Render_Form.php:1334
-msgid "This field is no longer available."
-msgstr ""
-
-#: class/render-form.php:1688 includes/Admin/List_Table_Transactions.php:142
-#: includes/Admin/List_Table_Transactions.php:210 includes/Render_Form.php:1545
-#: includes/functions/user/edit-user.php:103
-msgid "Delete"
-msgstr ""
-
-#: class/subscription.php:347 includes/Admin/Admin_Subscription.php:187
-#: includes/Admin/Subscription.php:345
-msgid "Pack Name"
-msgstr ""
-
-#: class/subscription.php:464 includes/Admin/Subscription.php:462
-msgid "Add Subscription"
-msgstr ""
-
-#: class/subscription.php:465 includes/Admin/Subscription.php:463
-msgid "Add New Subscription"
-msgstr ""
-
-#: class/subscription.php:467 includes/Admin/Subscription.php:465
-msgid "Edit Subscription"
-msgstr ""
-
-#: class/subscription.php:468 includes/Admin/Subscription.php:466
-msgid "New Subscription"
-msgstr ""
-
-#: class/subscription.php:469 class/subscription.php:470
-#: includes/Admin/Subscription.php:467 includes/Admin/Subscription.php:468
-msgid "View Subscription"
-msgstr ""
-
-#: class/subscription.php:471 includes/Admin/Subscription.php:469
-msgid "Search Subscription"
-msgstr ""
-
-#: class/subscription.php:472 includes/Admin/Subscription.php:470
-msgid "No Subscription Found"
-msgstr ""
-
-#: class/subscription.php:473 includes/Admin/Subscription.php:471
-msgid "No Subscription Found in Trash"
-msgstr ""
-
-#: class/subscription.php:474 includes/Admin/Subscription.php:472
-msgid "Parent Subscription"
-msgstr ""
-
-#: class/subscription.php:829 includes/Admin/Subscription.php:835
-msgid "Payment is complete"
-msgstr ""
-
-#: class/subscription.php:829 includes/Admin/Subscription.php:835
-msgid "Congratulations, your payment has been completed!"
-msgstr ""
-
-#: class/subscription.php:833 class/subscription.php:837
-#: includes/Admin/Subscription.php:839 includes/Admin/Subscription.php:843
-msgid "Please buy a subscription pack to post"
-msgstr ""
-
-#: class/subscription.php:856 includes/Admin/Subscription.php:862
-msgid "<p><i>You have a subscription pack activated. </i></p>"
-msgstr ""
-
-#: class/subscription.php:858 includes/Admin/Subscription.php:864
-#. translators: %s: pack title
-msgid "<p><i>Pack name: %s </i></p>"
-msgstr ""
-
-#: class/subscription.php:860 includes/Admin/Subscription.php:866
-msgid "To cancel the pack, press the following cancel button"
-msgstr ""
-
-#: class/subscription.php:867 includes/Admin/Admin_Subscription.php:812
-#: includes/Admin/Forms/Admin_Form_Builder.php:293
-#: includes/Admin/List_Table_Subscribers.php:144
-#: includes/Admin/Subscription.php:873 includes/Frontend/Payment.php:246
-#: templates/dashboard/subscription.php:68
-msgid "Cancel"
-msgstr ""
-
-#: class/subscription.php:907 includes/Admin/Subscription.php:913
-msgid "Day"
-msgid_plural "Days"
-msgstr[0] ""
-msgstr[1] ""
-
-#: class/subscription.php:908 includes/Admin/Subscription.php:914
-msgid "Week"
-msgid_plural "Weeks"
-msgstr[0] ""
-msgstr[1] ""
-
-#: class/subscription.php:909 includes/Admin/Subscription.php:915
-msgid "Month"
-msgid_plural "Months"
-msgstr[0] ""
-msgstr[1] ""
-
-#: class/subscription.php:910 includes/Admin/Subscription.php:916
-msgid "Year"
-msgid_plural "Years"
-msgstr[0] ""
-msgstr[1] ""
-
-#: class/subscription.php:942 includes/Admin/Subscription.php:946
-msgid "One time payment"
-msgstr ""
-
-#: class/subscription.php:949 includes/Admin/Subscription.php:953
-msgid "Every"
-msgstr ""
-
-#: class/subscription.php:950 includes/Admin/Subscription.php:954
-msgid "for"
-msgstr ""
-
-#: class/subscription.php:950 includes/Admin/Subscription.php:954
-msgid "installments"
-msgstr ""
-
-#: class/subscription.php:958 includes/Admin/Subscription.php:962
-#. translators: %s: trial days
-msgid "Trial available for first %1$s %2$s"
-msgstr ""
-
-#: class/subscription.php:962 includes/Admin/Subscription.php:966
-msgid "Buy Now"
-msgstr ""
-
-#: class/subscription.php:966 includes/Admin/Subscription.php:970
-msgid "Sign Up"
-msgstr ""
-
-#: class/subscription.php:969 includes/Admin/Admin_Subscription.php:210
-#: includes/Admin/Admin_Subscription.php:607
-#: includes/Admin/Subscription.php:973
-#: includes/Free/templates/page-registration-form.php:94
-#: includes/Frontend/Frontend_Account.php:227
-#: includes/User_Subscription.php:314
-#: templates/subscriptions/pack-details.php:24
-msgid "Free"
-msgstr ""
-
-#: class/subscription.php:1034 includes/Admin/Subscription.php:1036
-#. translators: %s: amount
-msgid "There is a <strong>%s</strong> charge to add a new post."
-msgstr ""
-
-#: class/subscription.php:1051 includes/Admin/Subscription.php:1053
-#. translators: %s: amount
-msgid ""
-"Your Subscription pack is exhausted. There is a <strong>%s</strong> charge "
-"to add a new post."
-msgstr ""
-
-#: class/subscription.php:1097 includes/Admin/Subscription.php:1099
-#. translators: %s: subscription link
-msgid "You must <a href=\"%s\">purchase a pack</a> before posting"
-msgstr ""
-
-#: includes/Admin/Admin_Subscription.php:42
-msgid "Pack Description"
-msgstr ""
-
-#: includes/Admin/Admin_Subscription.php:56
-#: includes/Admin/Admin_Subscription.php:59
-msgid "Subscription pack updated."
-msgstr ""
-
-#: includes/Admin/Admin_Subscription.php:57
-msgid "Custom field updated."
-msgstr ""
-
-#: includes/Admin/Admin_Subscription.php:58
-msgid "Custom field deleted."
-msgstr ""
-
-#: includes/Admin/Admin_Subscription.php:60
-msgid "Subscription pack restored to revision from %s"
-msgstr ""
-
-#: includes/Admin/Admin_Subscription.php:61
-msgid "Subscription pack published."
-msgstr ""
-
-#: includes/Admin/Admin_Subscription.php:62
-msgid "Subscription pack saved."
-msgstr ""
-
-#: includes/Admin/Admin_Subscription.php:63
-msgid "Subscription pack submitted."
-msgstr ""
-
-#: includes/Admin/Admin_Subscription.php:65
-msgid "Subscription pack draft updated."
-msgstr ""
-
-#: includes/Admin/Admin_Subscription.php:188
-msgid "Amount"
-msgstr ""
-
-#: includes/Admin/Admin_Subscription.php:190 includes/WPUF_Privacy.php:483
-msgid "Recurring"
-msgstr ""
-
-#: includes/Admin/Admin_Subscription.php:191
-msgid "Duration"
-msgstr ""
-
-#: includes/Admin/Admin_Subscription.php:325
-#: includes/Admin/Forms/Admin_Form.php:244
-msgid "Payment Settings"
-msgstr ""
-
-#: includes/Admin/Admin_Subscription.php:332
-msgid "Posting Restriction"
-msgstr ""
-
-#: includes/Admin/Admin_Subscription.php:346
-msgid "Billing amount:"
-msgstr ""
-
-#: includes/Admin/Admin_Subscription.php:347
-msgid "Billing amount each cycle:"
-msgstr ""
-
-#: includes/Admin/Admin_Subscription.php:355
-msgid "Expires In:"
-msgstr ""
-
-#: includes/Admin/Admin_Subscription.php:374
-#: includes/Admin/Admin_Subscription.php:658
-msgid "Number of featured item"
-msgstr ""
-
-#: includes/Admin/Admin_Subscription.php:378
-msgid "How many items a user can set as featured, including all post types"
-msgstr ""
-
-#: includes/Admin/Admin_Subscription.php:382
-msgid "Remove featured item on subscription expiry"
-msgstr ""
-
-#: includes/Admin/Admin_Subscription.php:386
-msgid "The featured item will be removed if the subscription expires"
-msgstr ""
-
-#: includes/Admin/Admin_Subscription.php:421
-#: includes/Admin/Forms/Admin_Form.php:248 includes/Free/Form_Element.php:61
-msgid "Post Expiration"
-msgstr ""
-
-#: includes/Admin/Admin_Subscription.php:426 includes/Free/Form_Element.php:65
-msgid "Enable Post Expiration"
-msgstr ""
-
-#: includes/Admin/Admin_Subscription.php:438
-#: includes/Admin/Admin_Subscription.php:715 includes/Free/Form_Element.php:71
-msgid "Post Expiration Time"
-msgstr ""
-
-#: includes/Admin/Admin_Subscription.php:468 includes/Free/Form_Element.php:122
-msgid "Status of post after post expiration time is over "
-msgstr ""
-
-#: includes/Admin/Admin_Subscription.php:473
-msgid "Expiration Mail"
-msgstr ""
-
-#: includes/Admin/Admin_Subscription.php:478
-msgid "Send Expiration Email to Post Author"
-msgstr ""
-
-#: includes/Admin/Admin_Subscription.php:482
-msgid "Send Mail to Author After Exceeding Post Expiration Time"
-msgstr ""
-
-#: includes/Admin/Admin_Subscription.php:487
-msgid "Expiration Message"
-msgstr ""
-
-#: includes/Admin/Admin_Subscription.php:490 includes/Free/Form_Element.php:141
-msgid "You may use: {post_author} {post_url} {blogname} {post_title} {post_status}"
-msgstr ""
-
-#: includes/Admin/Admin_Subscription.php:552
-msgid "Day(s)"
-msgstr ""
-
-#: includes/Admin/Admin_Subscription.php:553
-msgid "Week(s)"
-msgstr ""
-
-#: includes/Admin/Admin_Subscription.php:554
-msgid "Month(s)"
-msgstr ""
-
-#: includes/Admin/Admin_Subscription.php:555
-msgid "Year(s)"
-msgstr ""
-
-#: includes/Admin/Admin_Subscription.php:599
-msgid "WPUF Subscription Information"
-msgstr ""
-
-#: includes/Admin/Admin_Subscription.php:611
-msgid "For each %1$s %2$s"
-msgstr ""
-
-#: includes/Admin/Admin_Subscription.php:612
-#: includes/Frontend/Frontend_Account.php:237
-#. translators: %s: number of installments
-msgid ", for %s installments"
-msgstr ""
-
-#: includes/Admin/Admin_Subscription.php:623
-msgid "Subcription Name"
-msgstr ""
-
-#: includes/Admin/Admin_Subscription.php:633
-msgid "Billing Info"
-msgstr ""
-
-#: includes/Admin/Admin_Subscription.php:647
-msgid "This user is using recurring subscription pack"
-msgstr ""
-
-#: includes/Admin/Admin_Subscription.php:653
-msgid "Remaining Posting Count"
-msgstr ""
-
-#: includes/Admin/Admin_Subscription.php:682
-msgid "Subscription Expiration Info"
-msgstr ""
-
-#: includes/Admin/Admin_Subscription.php:691 includes/User_Subscription.php:366
-#: templates/dashboard/subscription.php:50
-msgid "Expire date:"
-msgstr ""
-
-#: includes/Admin/Admin_Subscription.php:704
-msgid "Post Expiration Enabled"
-msgstr ""
-
-#: includes/Admin/Admin_Subscription.php:741
-msgid "Allowed Taxonomy Terms"
-msgstr ""
-
-#: includes/Admin/Admin_Subscription.php:811
-msgid "Assign Package"
-msgstr ""
-
-#: includes/Admin/Admin_Subscription.php:818
-msgid "Select Package:"
-msgstr ""
-
-#: includes/Admin/Admin_Subscription.php:821
-#: includes/functions/settings-options.php:632 wpuf-functions.php:215
-#: wpuf-functions.php:1838 wpuf-functions.php:2103
-msgid "&mdash; Select &mdash;"
-msgstr ""
-
-#: includes/Admin/Admin_Subscription.php:825
-msgid "Only non-recurring pack can be assigned"
-msgstr ""
-
-#: includes/Admin/Admin_Subscription.php:836
-msgid "Delete Package"
-msgstr ""
-
-#: includes/Admin/Admin_Subscription.php:895
-msgid "Learn more about <a href=\"%s\" target=\"_blank\">Subscription</a>"
-msgstr ""
-
-#: includes/Admin/Admin_Tools.php:47
-msgid "Form Export"
-msgstr ""
-
-#: includes/Admin/Admin_Tools.php:53 includes/Admin/Admin_Tools.php:116
-#: includes/Admin/Forms/Post/Templates/List_Table_Admin_Post_Forms.php:53
-#: includes/Admin/List_Table_Subscribers.php:142
-#: includes/Admin/List_Table_Transactions.php:97 wpuf-functions.php:3517
-msgid "All"
-msgstr ""
-
-#: includes/Admin/Admin_Tools.php:58 includes/Admin/Admin_Tools.php:121
-msgid "Select individual"
-msgstr ""
-
-#: includes/Admin/Admin_Tools.php:68 includes/Admin/Admin_Tools.php:134
-#: includes/Admin/views/tools.php:11
-msgid "Export"
-msgstr ""
-
-#: includes/Admin/Admin_Tools.php:76 includes/Admin/Admin_Tools.php:141
-msgid "Sorry you have no form to export"
-msgstr ""
-
-#: includes/Admin/Admin_Tools.php:108
-msgid "Registration Form Export"
-msgstr ""
-
-#: includes/Admin/Admin_Tools.php:150
-msgid "Import forms"
-msgstr ""
-
-#: includes/Admin/Admin_Tools.php:153
-msgid "Upload your JSON file and start imporing WPUF forms here"
-msgstr ""
-
-#: includes/Admin/Admin_Tools.php:162
-msgid "Upload JSON File"
-msgstr ""
-
-#: includes/Admin/Admin_Tools.php:165
-msgid "Importing JSON File"
-msgstr ""
-
-#: includes/Admin/Admin_Tools.php:227
-msgid "Please select some form for exporting"
-msgstr ""
-
-#: includes/Admin/Admin_Tools.php:310
-msgid "Are you Sure?"
-msgstr ""
-
-#: includes/Admin/Admin_Tools.php:313
-msgid "All forms has been deleted"
-msgstr ""
-
-#: includes/Admin/Admin_Tools.php:317
-msgid "Settings has been cleared!"
-msgstr ""
-
-#: includes/Admin/Admin_Tools.php:321
-msgid "All transactions has been deleted!"
-msgstr ""
-
-#: includes/Admin/Admin_Tools.php:337
-msgid "Page Installation"
-msgstr ""
-
-#: includes/Admin/Admin_Tools.php:340
-msgid ""
-"Clicking this button will create required pages for the plugin. Note: It'll "
-"not delete/replace existing pages."
-msgstr ""
-
-#: includes/Admin/Admin_Tools.php:346 includes/Admin/Admin_Tools.php:350
-msgid "Reset Settings"
-msgstr ""
-
-#: includes/Admin/Admin_Tools.php:349
-msgid ""
-"Caution: This tool will delete all the plugin settings of WP User Frontend "
-"Pro"
-msgstr ""
-
-#: includes/Admin/Admin_Tools.php:355
-msgid "Delete Forms"
-msgstr ""
-
-#: includes/Admin/Admin_Tools.php:358
-msgid "Caution: This tool will delete all the post and registration/profile forms."
-msgstr ""
-
-#: includes/Admin/Admin_Tools.php:360
-msgid "Delete Post Forms"
-msgstr ""
-
-#: includes/Admin/Admin_Tools.php:361
-msgid "Delete Registration Forms"
-msgstr ""
-
-#: includes/Admin/Admin_Tools.php:362
-msgid "Delete Subscriptions"
-msgstr ""
-
-#: includes/Admin/Admin_Tools.php:363
-msgid "Delete Coupons"
-msgstr ""
-
-#: includes/Admin/Admin_Tools.php:371
-msgid "This tool will delete all the transactions from the transaction table."
-msgstr ""
-
-#: includes/Admin/Admin_Tools.php:373
-msgid "Delete Transactions"
-msgstr ""
-
-#: includes/Admin/Admin_Welcome.php:25 includes/Admin/Admin_Welcome.php:26
-msgid "Welcome to WP User Frontend"
-msgstr ""
-
-#: includes/Admin/Customizer_Options.php:44
-#: includes/Admin/Customizer_Options.php:85
-#: includes/functions/settings-options.php:342
-msgid "Show Billing Address"
-msgstr ""
-
-#: includes/Admin/Customizer_Options.php:45
-#: includes/Admin/Customizer_Options.php:86
-#: includes/Ajax/Address_Form_Ajax.php:167 includes/Traits/TaxableTrait.php:80
-#: includes/Traits/TaxableTrait.php:189 includes/WPUF_Privacy.php:270
-#: templates/dashboard/billing-address.php:51
-#: templates/dashboard/billing-address.php:52
-msgid "Country"
-msgstr ""
-
-#: includes/Admin/Customizer_Options.php:46
-#: includes/Admin/Customizer_Options.php:87
-#: includes/Ajax/Address_Form_Ajax.php:210
-#: templates/dashboard/billing-address.php:90
-#: templates/dashboard/billing-address.php:91
-msgid "State/Province/Region"
-msgstr ""
-
-#: includes/Admin/Customizer_Options.php:47
-#: includes/Admin/Customizer_Options.php:88
-msgid "Address line 1"
-msgstr ""
-
-#: includes/Admin/Customizer_Options.php:48
-#: includes/Admin/Customizer_Options.php:89
-msgid "Address line 2"
-msgstr ""
-
-#: includes/Admin/Customizer_Options.php:49
-#: includes/Admin/Customizer_Options.php:90
-#: includes/Ajax/Address_Form_Ajax.php:265 includes/WPUF_Privacy.php:258
-#: templates/dashboard/billing-address.php:148
-#: templates/dashboard/billing-address.php:149
-msgid "City"
-msgstr ""
-
-#: includes/Admin/Customizer_Options.php:50
-#: includes/Admin/Customizer_Options.php:91
-#: includes/Ajax/Address_Form_Ajax.php:275
-msgid "Postal Code/ZIP"
-msgstr ""
-
-#: includes/Admin/Customizer_Options.php:68
-msgid "Customize WPUF Settings"
-msgstr ""
-
-#: includes/Admin/Customizer_Options.php:75 includes/Frontend/Payment.php:156
-#: wpuf-functions.php:2070
-msgid "Billing Address"
-msgstr ""
-
-#: includes/Admin/Customizer_Options.php:78
-msgid "These options let you change the appearance of the billing address."
-msgstr ""
-
-#: includes/Admin/Customizer_Options.php:104
-#: includes/Admin/Customizer_Options.php:114
-#. Translators: %s field name.
-msgid "%s field"
-msgstr ""
-
-#: includes/Admin/Customizer_Options.php:120
-msgid "Optional"
-msgstr ""
-
-#: includes/Admin/Dashboard_Metabox.php:19
-msgid "WP User Frontend News & Updates"
-msgstr ""
-
-#: includes/Admin/Forms/Admin_Form.php:55
-#: includes/Admin/Forms/Admin_Form.php:75
-#: includes/Admin/Forms/Admin_Form.php:77
-#: includes/Admin/Forms/Admin_Form.php:113
-msgid "Forms"
-msgstr ""
-
-#: includes/Admin/Forms/Admin_Form.php:76
-#: includes/Admin/Forms/Admin_Form.php:114
-msgid "Form"
-msgstr ""
-
-#: includes/Admin/Forms/Admin_Form.php:78
-#: includes/Admin/Forms/Admin_Form.php:117
-#: includes/Admin/views/post-forms-list-table-view.php:9
-msgid "Add Form"
-msgstr ""
-
-#: includes/Admin/Forms/Admin_Form.php:79
-#: includes/Admin/Forms/Admin_Form.php:118
-msgid "Add New Form"
-msgstr ""
-
-#: includes/Admin/Forms/Admin_Form.php:81
-#: includes/Admin/Forms/Admin_Form.php:120
-msgid "Edit Form"
-msgstr ""
-
-#: includes/Admin/Forms/Admin_Form.php:82
-#: includes/Admin/Forms/Admin_Form.php:121
-msgid "New Form"
-msgstr ""
-
-#: includes/Admin/Forms/Admin_Form.php:83
-#: includes/Admin/Forms/Admin_Form.php:84
-#: includes/Admin/Forms/Admin_Form.php:122
-#: includes/Admin/Forms/Admin_Form.php:123
-msgid "View Form"
-msgstr ""
-
-#: includes/Admin/Forms/Admin_Form.php:85
-#: includes/Admin/Forms/Admin_Form.php:124
-msgid "Search Form"
-msgstr ""
-
-#: includes/Admin/Forms/Admin_Form.php:86
-#: includes/Admin/Forms/Admin_Form.php:125
-msgid "No Form Found"
-msgstr ""
-
-#: includes/Admin/Forms/Admin_Form.php:87
-#: includes/Admin/Forms/Admin_Form.php:126
-msgid "No Form Found in Trash"
-msgstr ""
-
-#: includes/Admin/Forms/Admin_Form.php:89
-#: includes/Admin/Forms/Admin_Form.php:128
-msgid "Parent Form"
-msgstr ""
-
-#: includes/Admin/Forms/Admin_Form.php:93
-msgid "Registraton Forms"
-msgstr ""
-
-#: includes/Admin/Forms/Admin_Form.php:115 includes/Free/Free_Loader.php:86
-#: includes/Free/Free_Loader.php:87
-msgid "Registration Forms"
-msgstr ""
-
-#: includes/Admin/Forms/Admin_Form.php:239
-msgid "Post Settings"
-msgstr ""
-
-#: includes/Admin/Forms/Admin_Form.php:240
-msgid "Edit Settings"
-msgstr ""
-
-#: includes/Admin/Forms/Admin_Form.php:242
-msgid "Submission Restriction"
-msgstr ""
-
-#: includes/Admin/Forms/Admin_Form.php:246
-msgid "Display Settings"
-msgstr ""
-
-#: includes/Admin/Forms/Admin_Form.php:267 includes/Free/Form_Element.php:222
-#: includes/Free/Form_Element.php:260
-msgid "Notification"
-msgstr ""
-
-#: includes/Admin/Forms/Admin_Form.php:303
-#: includes/Admin/Forms/Admin_Form.php:309
-msgid "- Select -"
-msgstr ""
-
-#: includes/Admin/Forms/Admin_Form.php:347
-msgid "Post Fields"
-msgstr ""
-
-#: includes/Admin/Forms/Admin_Form.php:352
-msgid "Taxonomies"
-msgstr ""
-
-#: includes/Admin/Forms/Admin_Form.php:445
-msgid "Post Forms must have either Post Title, Post Body or Excerpt field"
-msgstr ""
-
-#: includes/Admin/Forms/Admin_Form_Builder.php:288
-msgid "Advanced Options"
-msgstr ""
-
-#: includes/Admin/Forms/Admin_Form_Builder.php:289
-msgid "Are you sure you want to delete this field?"
-msgstr ""
-
-#: includes/Admin/Forms/Admin_Form_Builder.php:292
-msgid "OK"
-msgstr ""
-
-#: includes/Admin/Forms/Admin_Form_Builder.php:294
-#: includes/Admin/views/shortcode-builder.php:70
-msgid "Close"
-msgstr ""
-
-#: includes/Admin/Forms/Admin_Form_Builder.php:295
-msgid "This field must contain at least one choice"
-msgstr ""
-
-#: includes/Admin/Forms/Admin_Form_Builder.php:296
-#: includes/Fields/Form_Field_Checkbox.php:110
-#: includes/Fields/Form_Field_Dropdown.php:107
-#: includes/Fields/Form_Field_MultiDropdown.php:84
-#: includes/Fields/Form_Field_Radio.php:113
-msgid "Option"
-msgstr ""
-
-#: includes/Admin/Forms/Admin_Form_Builder.php:297
-msgid "Column"
-msgstr ""
-
-#: includes/Admin/Forms/Admin_Form_Builder.php:298
-msgid "This field must contain at least one column"
-msgstr ""
-
-#: includes/Admin/Forms/Admin_Form_Builder.php:299
-msgid "is available in Pro version"
-msgstr ""
-
-#: includes/Admin/Forms/Admin_Form_Builder.php:300
-msgid "Please upgrade to the Pro version to unlock all these awesome features"
-msgstr ""
-
-#: includes/Admin/Forms/Admin_Form_Builder.php:303
-msgid "Get the Pro version"
-msgstr ""
-
-#: includes/Admin/Forms/Admin_Form_Builder.php:304
-#: includes/Fields/Field_Contract.php:445
-msgid "Select"
-msgstr ""
-
-#: includes/Admin/Forms/Admin_Form_Builder.php:305
-msgid "Saved form data"
-msgstr ""
-
-#: includes/Admin/Forms/Admin_Form_Builder.php:306
-msgid "You have unsaved changes."
-msgstr ""
-
-#: includes/Admin/Forms/Admin_Form_Handler.php:346
-#: includes/Admin/Forms/Admin_Form_Handler.php:371
-msgid "%d form moved to the trash."
-msgid_plural "%d forms moved to the trash."
-msgstr[0] ""
-msgstr[1] ""
-
-#: includes/Admin/Forms/Admin_Form_Handler.php:351
-#: includes/Admin/Forms/Admin_Form_Handler.php:376
-msgid "%d form restored from the trash."
-msgid_plural "%d forms restored from the trash."
-msgstr[0] ""
-msgstr[1] ""
-
-#: includes/Admin/Forms/Admin_Form_Handler.php:356
-#: includes/Admin/Forms/Admin_Form_Handler.php:381
-msgid "%d form permanently deleted."
-msgid_plural "%d forms permanently deleted."
-msgstr[0] ""
-msgstr[1] ""
-
-#: includes/Admin/Forms/Admin_Form_Handler.php:362
-#: includes/Admin/Forms/Admin_Form_Handler.php:387
-msgid "Form duplicated successfully. <a href=\"%s\">View form.</a>"
-msgstr ""
-
-#: includes/Admin/Forms/Field_Manager.php:151
-#: includes/class-field-manager.php:185
-msgid "Custom Fields"
-msgstr ""
-
-#: includes/Admin/Forms/Field_Manager.php:178
-#: includes/class-field-manager.php:206
-msgid "Others"
-msgstr ""
-
-#: includes/Admin/Forms/Form.php:185 includes/Admin/Forms/Form.php:235
-msgid "Post Limit Exceeded for your purchased subscription pack."
-msgstr ""
-
-#: includes/Admin/Forms/Form.php:208
-#. translators: %s: Pack page link
-msgid ""
-"You need to  <a href=\"%s\">purchase a subscription package</a> to post in "
-"this form"
-msgstr ""
-
-#: includes/Admin/Forms/Form.php:215 includes/Admin/Forms/Form.php:248
-#: includes/Admin/Forms/Form.php:255
-msgid "Payment type not selected for this form. Please contact admin."
-msgstr ""
-
-#: includes/Admin/Forms/Post/Templates/Form_Template.php:102
-msgid "Want a new integration? <a href=\"%s\" target=\"_blank\">Let us know</a>."
-msgstr ""
-
-#: includes/Admin/Forms/Post/Templates/Form_Template.php:214
-msgid "Form Template"
-msgstr ""
-
-#: includes/Admin/Forms/Post/Templates/Form_Template.php:217
-msgid "&mdash; No Template &mdash;"
-msgstr ""
-
-#: includes/Admin/Forms/Post/Templates/Form_Template.php:226
-msgid ""
-"If selected a form template, it will try to execute that integration "
-"options when new post created and updated."
-msgstr ""
-
-#: includes/Admin/Forms/Post/Templates/List_Table_Admin_Post_Forms.php:54
-#: wpuf-functions.php:63
-msgid "Published"
-msgstr ""
-
-#: includes/Admin/Forms/Post/Templates/List_Table_Admin_Post_Forms.php:55
-#: includes/Admin/Forms/Post/Templates/List_Table_Admin_Post_Forms.php:417
-msgid "Trash"
-msgstr ""
-
-#: includes/Admin/Forms/Post/Templates/List_Table_Admin_Post_Forms.php:105
-msgid "No form found."
-msgstr ""
-
-#: includes/Admin/Forms/Post/Templates/List_Table_Admin_Post_Forms.php:119
-msgid "Move to Trash"
-msgstr ""
-
-#: includes/Admin/Forms/Post/Templates/List_Table_Admin_Post_Forms.php:123
-#: includes/Admin/Forms/Post/Templates/List_Table_Admin_Post_Forms.php:429
-msgid "Restore"
-msgstr ""
-
-#: includes/Admin/Forms/Post/Templates/List_Table_Admin_Post_Forms.php:124
-#: includes/Admin/Forms/Post/Templates/List_Table_Admin_Post_Forms.php:430
-msgid "Delete Permanently"
-msgstr ""
-
-#: includes/Admin/Forms/Post/Templates/List_Table_Admin_Post_Forms.php:321
-msgid "Form Name"
-msgstr ""
-
-#: includes/Admin/Forms/Post/Templates/List_Table_Admin_Post_Forms.php:325
-#: includes/Admin/views/premium.php:39
-#: includes/Fields/Form_Pro_Upgrade_Fields.php:187
-#: includes/Free/Form_Element.php:35
-msgid "Shortcode"
-msgstr ""
-
-#: includes/Admin/Forms/Post/Templates/List_Table_Admin_Post_Forms.php:418
-msgid "Duplicate"
-msgstr ""
-
-#: includes/Admin/Forms/Post/Templates/List_Table_Admin_Post_Forms.php:439
-#: wpuf-functions.php:66
-msgid "Draft"
-msgstr ""
-
-#: includes/Admin/Forms/Post/Templates/Post_Form_Template_Events_Calendar.php:17
-msgid "The Events Calendar"
-msgstr ""
-
-#: includes/Admin/Forms/Post/Templates/Post_Form_Template_Events_Calendar.php:18
-msgid "Form for creating events. The Events Calendar plugin is required."
-msgstr ""
-
-#: includes/Admin/Forms/Post/Templates/Post_Form_Template_Events_Calendar.php:26
-msgid "Event Title"
-msgstr ""
-
-#: includes/Admin/Forms/Post/Templates/Post_Form_Template_Events_Calendar.php:31
-msgid "Please enter your event title"
-msgstr ""
-
-#: includes/Admin/Forms/Post/Templates/Post_Form_Template_Events_Calendar.php:40
-msgid "Event details"
-msgstr ""
-
-#: includes/Admin/Forms/Post/Templates/Post_Form_Template_Events_Calendar.php:43
-msgid "Write the full description of your event"
-msgstr ""
-
-#: includes/Admin/Forms/Post/Templates/Post_Form_Template_Events_Calendar.php:59
-msgid "Event Start"
-msgstr ""
-
-#: includes/Admin/Forms/Post/Templates/Post_Form_Template_Events_Calendar.php:72
-msgid "Event End"
-msgstr ""
-
-#: includes/Admin/Forms/Post/Templates/Post_Form_Template_Events_Calendar.php:85
-msgid "All Day Event"
-msgstr ""
-
-#: includes/Admin/Forms/Post/Templates/Post_Form_Template_Events_Calendar.php:100
-msgid "Event Website"
-msgstr ""
-
-#: includes/Admin/Forms/Post/Templates/Post_Form_Template_Events_Calendar.php:111
-msgid "Currency Symbol"
-msgstr ""
-
-#: includes/Admin/Forms/Post/Templates/Post_Form_Template_Events_Calendar.php:121
-#: includes/Admin/List_Table_Transactions.php:50
-msgid "Cost"
-msgstr ""
-
-#: includes/Admin/Forms/Post/Templates/Post_Form_Template_Events_Calendar.php:131
-#: includes/Admin/Forms/Post/Templates/Post_Form_Template_Events_Calendar.php:132
-#: includes/Admin/Forms/Post/Templates/Post_Form_Template_Post.php:82
-#: includes/Admin/Forms/Post/Templates/Post_Form_Template_Post.php:83
-#: includes/Fields/Form_Field_Featured_Image.php:13
-#: includes/Fields/Form_Field_Featured_Image.php:146
-#: templates/dashboard/list.php:7 templates/dashboard/posts.php:97
-msgid "Featured Image"
-msgstr ""
-
-#: includes/Admin/Forms/Post/Templates/Post_Form_Template_Events_Calendar.php:135
-msgid "Upload the main image of your event"
-msgstr ""
-
-#: includes/Admin/Forms/Post/Templates/Post_Form_Template_Events_Calendar.php:144
-#: includes/Admin/Forms/Post/Templates/Post_Form_Template_Post.php:96
-msgid "Excerpt"
-msgstr ""
-
-#: includes/Admin/Forms/Post/Templates/Post_Form_Template_Events_Calendar.php:147
-msgid "Provide a short description of this event (optional)"
-msgstr ""
-
-#: includes/Admin/Forms/Post/Templates/Post_Form_Template_Events_Calendar.php:162
-msgid "Event Tags"
-msgstr ""
-
-#: includes/Admin/Forms/Post/Templates/Post_Form_Template_Events_Calendar.php:165
-#: includes/Admin/Forms/Post/Templates/Post_Form_Template_Post.php:119
-msgid "Separate tags with commas."
-msgstr ""
-
-#: includes/Admin/Forms/Post/Templates/Post_Form_Template_Events_Calendar.php:178
-msgid "This page is restricted. Please Log in / Register to view this page."
-msgstr ""
-
-#: includes/Admin/Forms/Post/Templates/Post_Form_Template_Events_Calendar.php:182
-msgid "Create Event"
-msgstr ""
-
-#: includes/Admin/Forms/Post/Templates/Post_Form_Template_Events_Calendar.php:185
-msgid ""
-"Event has been updated successfully. <a target=\"_blank\" "
-"href=\"%link%\">View event</a>"
-msgstr ""
-
-#: includes/Admin/Forms/Post/Templates/Post_Form_Template_Events_Calendar.php:188
-msgid "Update Event"
-msgstr ""
-
-#: includes/Admin/Forms/Post/Templates/Post_Form_Template_Post.php:16
-#: includes/Admin/views/shortcode-builder.php:8
-msgid "Post Form"
-msgstr ""
-
-#: includes/Admin/Forms/Post/Templates/Post_Form_Template_Post.php:17
-msgid "Form for creating a blog post."
-msgstr ""
-
-#: includes/Admin/Forms/Post/Templates/Post_Form_Template_Post.php:24
-#: includes/Fields/Form_Field_Post_Title.php:7 includes/WPUF_Privacy.php:422
-msgid "Post Title"
-msgstr ""
-
-#: includes/Admin/Forms/Post/Templates/Post_Form_Template_Post.php:29
-msgid "Please enter your post name"
-msgstr ""
-
-#: includes/Admin/Forms/Post/Templates/Post_Form_Template_Post.php:40
-msgid "Category"
-msgstr ""
-
-#: includes/Admin/Forms/Post/Templates/Post_Form_Template_Post.php:43
-msgid "Select a category for your post"
-msgstr ""
-
-#: includes/Admin/Forms/Post/Templates/Post_Form_Template_Post.php:44
-#: includes/Fields/Field_Contract.php:235
-#: includes/Fields/Form_Field_Dropdown.php:108
-#: includes/Fields/Form_Field_MultiDropdown.php:85
-#: includes/Fields/Form_Field_Post_Taxonomy.php:462
-msgid "- select -"
-msgstr ""
-
-#: includes/Admin/Forms/Post/Templates/Post_Form_Template_Post.php:61
-msgid "Post description"
-msgstr ""
-
-#: includes/Admin/Forms/Post/Templates/Post_Form_Template_Post.php:64
-msgid "Write the full description of your Post"
-msgstr ""
-
-#: includes/Admin/Forms/Post/Templates/Post_Form_Template_Post.php:86
-msgid "Upload the main image of your post"
-msgstr ""
-
-#: includes/Admin/Forms/Post/Templates/Post_Form_Template_Post.php:99
-msgid "Provide a short description of this post (optional)"
-msgstr ""
-
-#: includes/Admin/Forms/Post/Templates/Post_Form_Template_Post.php:116
-#: includes/Fields/Form_Field_Post_Tags.php:9
-msgid "Tags"
-msgstr ""
-
-#: includes/Admin/Forms/Post/Templates/Post_Form_Template_Post.php:137
-msgid "Create Post"
-msgstr ""
-
-#: includes/Admin/Forms/Post/Templates/Post_Form_Template_Post.php:151
-msgid ""
-"Post has been updated successfully. <a target=\"_blank\" "
-"href=\"%link%\">View post</a>"
-msgstr ""
-
-#: includes/Admin/Forms/Post/Templates/Post_Form_Template_Post.php:153
-msgid "Update Post"
-msgstr ""
-
-#: includes/Admin/Forms/Post/Templates/Post_Form_Template_WooCommerce.php:15
-msgid "WooCommerce Product"
-msgstr ""
-
-#: includes/Admin/Forms/Post/Templates/Post_Form_Template_WooCommerce.php:16
-msgid "Create a simple product form for WooCommerce."
-msgstr ""
-
-#: includes/Admin/Forms/Post/Templates/Pro_Form_Preview_EDD.php:26
-msgid "EDD Download"
-msgstr ""
-
-#: includes/Admin/List_Table_Subscribers.php:36
-msgid "No subscribers found"
-msgstr ""
-
-#: includes/Admin/List_Table_Subscribers.php:47
-msgid "User ID"
-msgstr ""
-
-#: includes/Admin/List_Table_Subscribers.php:48
-msgid "User Name"
-msgstr ""
-
-#: includes/Admin/List_Table_Subscribers.php:49
-msgid "Subscription ID"
-msgstr ""
-
-#: includes/Admin/List_Table_Subscribers.php:50
-#: includes/Admin/List_Table_Transactions.php:47
-#: templates/dashboard/list.php:11 templates/dashboard/posts.php:101
-msgid "Status"
-msgstr ""
-
-#: includes/Admin/List_Table_Subscribers.php:51
-#: includes/Admin/List_Table_Transactions.php:54
-msgid "Gateway"
-msgstr ""
-
-#: includes/Admin/List_Table_Subscribers.php:52 includes/WPUF_Privacy.php:327
-msgid "Transaction ID"
-msgstr ""
-
-#: includes/Admin/List_Table_Subscribers.php:53
-msgid "Starts from"
-msgstr ""
-
-#: includes/Admin/List_Table_Subscribers.php:54
-msgid "Expire date"
-msgstr ""
-
-#: includes/Admin/List_Table_Subscribers.php:143
-#: includes/Admin/List_Table_Transactions.php:104
-#: templates/dashboard/list.php:82 templates/dashboard/posts.php:188
-msgid "Completed"
-msgstr ""
-
-#: includes/Admin/List_Table_Transactions.php:20
-msgid "transaction"
-msgstr ""
-
-#: includes/Admin/List_Table_Transactions.php:21
-msgid "transactions"
-msgstr ""
-
-#: includes/Admin/List_Table_Transactions.php:46
-msgid "ID"
-msgstr ""
-
-#: includes/Admin/List_Table_Transactions.php:48
-msgid "User"
-msgstr ""
-
-#: includes/Admin/List_Table_Transactions.php:49 includes/WPUF_Privacy.php:335
-msgid "Subtotal"
-msgstr ""
-
-#: includes/Admin/List_Table_Transactions.php:51
-#: includes/Free/Free_Loader.php:194 includes/Traits/TaxableTrait.php:503
-#: includes/WPUF_Privacy.php:339
-msgid "Tax"
-msgstr ""
-
-#: includes/Admin/List_Table_Transactions.php:52 includes/WPUF_Privacy.php:347
-#: includes/WPUF_Privacy.php:418
-msgid "Post ID"
-msgstr ""
-
-#: includes/Admin/List_Table_Transactions.php:53 includes/WPUF_Privacy.php:351
-#: includes/WPUF_Privacy.php:471
-msgid "Pack ID"
-msgstr ""
-
-#: includes/Admin/List_Table_Transactions.php:55
-msgid "Payer"
-msgstr ""
-
-#: includes/Admin/List_Table_Transactions.php:57
-msgid "Trans ID"
-msgstr ""
-
-#: includes/Admin/List_Table_Transactions.php:58
-#: includes/Free/Form_Element.php:17
-msgid "Date"
-msgstr ""
-
-#: includes/Admin/List_Table_Transactions.php:111 wpuf-functions.php:69
-msgid "Pending"
-msgstr ""
-
-#: includes/Admin/List_Table_Transactions.php:135
-#: includes/Admin/List_Table_Transactions.php:213
-msgid "Accept"
-msgstr ""
-
-#: includes/Admin/List_Table_Transactions.php:137
-#: includes/Admin/List_Table_Transactions.php:214
-msgid "Reject"
-msgstr ""
-
-#: includes/Admin/List_Table_Transactions.php:199
-msgid "No transactions found."
-msgstr ""
-
-#: includes/Admin/Menu.php:327
-#: includes/Admin/views/post-forms-list-table-view.php:16
-msgid "Submit Ideas"
-msgstr ""
-
-#: includes/Admin/Promotion.php:117
-msgid "Sure! I'd love to!"
-msgstr ""
-
-#: includes/Admin/Promotion.php:118
-msgid "I've already left a review"
-msgstr ""
-
-#: includes/Admin/Promotion.php:119
-msgid "Never show again"
-msgstr ""
-
-#: includes/Admin/Promotion.php:261 includes/Admin/Whats_New.php:116
-msgid "Dismiss this notice."
-msgstr ""
-
-#: includes/Admin/Shortcodes_Button.php:51
-msgid "Add a Form"
-msgstr ""
-
-#: includes/Admin/Shortcodes_Button.php:53
-msgid " Add Form"
-msgstr ""
-
-#: includes/Admin/Upgrades.php:121
-msgid "WPUF Data Update Required"
-msgstr ""
-
-#: includes/Admin/Upgrades.php:122
-msgid "Run the updater"
-msgstr ""
-
-#: includes/Admin/Upgrades.php:127
-msgid ""
-"It is strongly recommended that you backup your database before proceeding. "
-"Are you sure you wish to run the updater now?"
-msgstr ""
-
-#: includes/Admin/Whats_New.php:73 includes/Admin/Whats_New.php:74
-msgid "Whats New"
-msgstr ""
-
-#: includes/Admin/Whats_New.php:110
-msgid "WP User Frontend - Version %s"
-msgstr ""
-
-#: includes/Admin/Whats_New.php:111
-msgid ""
-"Welcome to the new version of WP User Frontend. See what's been changed in "
-"the <strong>%s</strong> version."
-msgstr ""
-
-#: includes/Admin/Whats_New.php:115
-#: includes/Free/templates/page-registration-form.php:86
-msgid "What's New?"
-msgstr ""
-
-#: includes/Admin/Whats_New.php:152
-#: includes/Integrations/WPUF_ACF_Compatibility.php:72
-#: includes/Integrations/WPUF_ACF_Compatibility.php:90
-#: includes/Integrations/WPUF_ACF_Compatibility.php:156
-#: includes/Widgets/Login_Widget.php:36 includes/Widgets/Login_Widget.php:62
-#: includes/Widgets/Login_Widget.php:79 wpuf-functions.php:1537
-#: wpuf-functions.php:1786
-msgid "Permission denied"
-msgstr ""
-
-#: includes/Admin/Whats_New.php:163
-msgid "Failed to dismiss notice"
-msgstr ""
-
-#: includes/Admin/template-parts/modal.php:5
-msgid "Modal window. Press escape to close."
-msgstr ""
-
-#: includes/Admin/template-parts/modal.php:6
-msgid "Close modal window"
-msgstr ""
-
-#: includes/Admin/template-parts/modal.php:10
-msgid "Select a Template"
-msgstr ""
-
-#: includes/Admin/template-parts/modal.php:13
-msgid "Select from a pre-defined template or from a <a href=\"%s\">blank form</a>"
-msgstr ""
-
-#: includes/Admin/template-parts/modal.php:24
-#: includes/Admin/template-parts/modal.php:28
-#: includes/Admin/template-parts/modal.php:32
-msgid "Blank Form"
-msgstr ""
-
-#: includes/Admin/template-parts/modal.php:35
-#: includes/Admin/template-parts/modal.php:71
-msgid "Create Form"
-msgstr ""
-
-#: includes/Admin/template-parts/modal.php:56
-msgid "This integration is not installed."
-msgstr ""
-
-#: includes/Admin/template-parts/modal.php:105
-#: includes/Free/Free_Loader.php:984 includes/Free/Free_Loader.php:1066
-#: includes/Free/templates/page-registration-form.php:156
-msgid "Upgrade to PRO"
-msgstr ""
-
-#: includes/Admin/views/post-forms-list-table-view.php:27
-msgid "Search Forms"
-msgstr ""
-
-#: includes/Admin/views/post-forms-list-table-view.php:43
-msgid "Learn more about <a href=\"%s\" target=\"_blank\">Frontend Posting</a>"
-msgstr ""
-
-#: includes/Admin/views/premium.php:2 includes/Admin/views/premium.php:5
-msgid "WPUF Pro"
-msgstr ""
-
-#: includes/Admin/views/premium.php:4
-msgid ""
-"Upgrade to the premium versions of WPUF and unlock even more useful "
-"features."
-msgstr ""
-
-#: includes/Admin/views/premium.php:10
-msgid "Pro Features"
-msgstr ""
-
-#: includes/Admin/views/premium.php:11
-msgid ""
-"WPUF Pro is designed just for you, specially to fulfil your business needs. "
-"We have designed and curated every feature keeping your requirements in "
-"mind."
-msgstr ""
-
-#: includes/Admin/views/premium.php:18 includes/Admin/views/premium.php:21
-msgid "Registration Form Builder"
-msgstr ""
-
-#: includes/Admin/views/premium.php:22
-msgid ""
-"Registration form builder is a two way form which can be used both for user "
-"registration and profile editing. You could also manage Register for "
-"Subscription Package Purchase."
-msgstr ""
-
-#: includes/Admin/views/premium.php:28 includes/Admin/views/premium.php:31
-msgid "Advanced Fields"
-msgstr ""
-
-#: includes/Admin/views/premium.php:33
-#: includes/Fields/Form_Pro_Upgrade_Fields.php:47
-#: includes/Free/Form_Element.php:20
-msgid "Country List"
-msgstr ""
-
-#: includes/Admin/views/premium.php:34
-msgid "Address"
-msgstr ""
-
-#: includes/Admin/views/premium.php:35
-msgid "Date Field"
-msgstr ""
-
-#: includes/Admin/views/premium.php:36
-#: includes/Fields/Form_Pro_Upgrade_Fields.php:88
-msgid "Google Map"
-msgstr ""
-
-#: includes/Admin/views/premium.php:37
-#: includes/Fields/Form_Pro_Upgrade_Fields.php:99
-#: includes/Free/Form_Element.php:38
-msgid "Action Hook"
-msgstr ""
-
-#: includes/Admin/views/premium.php:38
-msgid "Rating"
-msgstr ""
-
-#: includes/Admin/views/premium.php:40
-msgid "Number"
-msgstr ""
-
-#: includes/Admin/views/premium.php:41
-msgid "Repeater"
-msgstr ""
-
-#: includes/Admin/views/premium.php:42
-#: includes/Fields/Form_Pro_Upgrade_Fields.php:77
-#: includes/Free/Form_Element.php:18
-msgid "File Upload"
-msgstr ""
-
-#: includes/Admin/views/premium.php:43
-msgid "Captcha"
-msgstr ""
-
-#: includes/Admin/views/premium.php:44
-msgid "TOC"
-msgstr ""
-
-#: includes/Admin/views/premium.php:51 includes/Admin/views/premium.php:54
-msgid "Manage Coupons"
-msgstr ""
-
-#: includes/Admin/views/premium.php:55
-msgid ""
-"Simple yet powerful coupon management system. Use Coupon codes for selling "
-"subscription pack with discounts."
-msgstr ""
-
-#: includes/Admin/views/premium.php:61 includes/Admin/views/premium.php:64
-msgid "Content Restrictions"
-msgstr ""
-
-#: includes/Admin/views/premium.php:65
-msgid ""
-"You can restrict premium content for users by access role, registration or "
-"subscriptions only with just a shortcode."
-msgstr ""
-
-#: includes/Admin/views/premium.php:71 includes/Admin/views/premium.php:74
-#: includes/Free/Form_Element.php:500 includes/Pro_Upgrades.php:85
-msgid "Conditional Logic"
-msgstr ""
-
-#: includes/Admin/views/premium.php:75
-msgid ""
-"Configure your form’s settings and user flow based on conditional "
-"selection. Your forms should appear just the way you want it."
-msgstr ""
-
-#: includes/Admin/views/premium.php:81 includes/Admin/views/premium.php:84
-msgid "Multi-step Form"
-msgstr ""
-
-#: includes/Admin/views/premium.php:85
-msgid ""
-"Break down the long forms into smaller and attractive multi step forms. "
-"Long and lengthy forms are uninviting, why build one?"
-msgstr ""
-
-#: includes/Admin/views/premium.php:93 includes/Free/Free_Loader.php:92
-#: includes/Free/Free_Loader.php:1025
-msgid "Modules"
-msgstr ""
-
-#: includes/Admin/views/premium.php:94
-msgid "A bunch of awesome modules to speed up your business growth."
-msgstr ""
-
-#: includes/Admin/views/premium.php:101 includes/Admin/views/premium.php:121
-#: includes/Admin/views/premium.php:124
-msgid "BuddyPress Profile"
-msgstr ""
-
-#: includes/Admin/views/premium.php:104 includes/Free/Free_Loader.php:173
-msgid "Social Login"
-msgstr ""
-
-#: includes/Admin/views/premium.php:105
-msgid ""
-"Allow your users to Register or Login using Social networks like Google, "
-"Facebook, Twitter and LinkedIn."
-msgstr ""
-
-#: includes/Admin/views/premium.php:111 includes/Admin/views/premium.php:114
-#: includes/Free/Free_Loader.php:180
-msgid "User Directory"
-msgstr ""
-
-#: includes/Admin/views/premium.php:115
-msgid ""
-"Handle user listing and user profile in the frontend. Create a directory "
-"site easily."
-msgstr ""
-
-#: includes/Admin/views/premium.php:125
-msgid "Register and upgrade user profiles and sync data with BuddyPress."
-msgstr ""
-
-#: includes/Admin/views/premium.php:131 includes/Admin/views/premium.php:171
-msgid "MailChimp Integration"
-msgstr ""
-
-#: includes/Admin/views/premium.php:134
-msgid "User Analytics"
-msgstr ""
-
-#: includes/Admin/views/premium.php:135
-msgid "Show user tracking info during post and registration directly on Frontend."
-msgstr ""
-
-#: includes/Admin/views/premium.php:141 includes/Admin/views/premium.php:144
-msgid "Paid Membership Pro"
-msgstr ""
-
-#: includes/Admin/views/premium.php:145
-msgid "Membership Integration of WP User Frontend with Paid Membership Pro."
-msgstr ""
-
-#: includes/Admin/views/premium.php:151 includes/Admin/views/premium.php:154
-msgid "Stripe Payment"
-msgstr ""
-
-#: includes/Admin/views/premium.php:155
-msgid ""
-"Stripe payment gateway for WP User Frontend. Get your subscription payment "
-"with Stripe."
-msgstr ""
-
-#: includes/Admin/views/premium.php:161 includes/Admin/views/premium.php:164
-msgid "Mailpoet"
-msgstr ""
-
-#: includes/Admin/views/premium.php:165
-msgid ""
-"Add subscribers to mailpoet mailing list when they registers via WP User "
-"Frontend Pro."
-msgstr ""
-
-#: includes/Admin/views/premium.php:174
-msgid "MailChimp"
-msgstr ""
-
-#: includes/Admin/views/premium.php:175
-msgid ""
-"Integrate your desired form to your MailChimp email newsletter using latest "
-"API."
-msgstr ""
-
-#: includes/Admin/views/premium.php:181 includes/Admin/views/premium.php:184
-#: includes/Admin/views/premium.php:191 includes/Admin/views/premium.php:201
-msgid "SMS Notification"
-msgstr ""
-
-#: includes/Admin/views/premium.php:185
-msgid "Get instant SMS notification on your mobile when post submits on your site."
-msgstr ""
-
-#: includes/Admin/views/premium.php:194
-msgid "Comment Manager"
-msgstr ""
-
-#: includes/Admin/views/premium.php:195
-msgid "Handle comments in frontend. View / reply comments on post."
-msgstr ""
-
-#: includes/Admin/views/premium.php:204
-msgid "QR Code Generator"
-msgstr ""
-
-#: includes/Admin/views/premium.php:205
-msgid "Generate QR Code with your custom fields or custom post meta."
-msgstr ""
-
-#: includes/Admin/views/premium.php:211 includes/Admin/views/premium.php:214
-msgid "More..."
-msgstr ""
-
-#: includes/Admin/views/premium.php:215
-msgid "A bunch of more modules are coming soon."
-msgstr ""
-
-#: includes/Admin/views/premium.php:225
-msgid "Upgrade To The Most Powerful Frontend Plugin"
-msgstr ""
-
-#: includes/Admin/views/premium.php:227
-msgid "WP User Frontend Pro is the most powerful solution for your frontend needs."
-msgstr ""
-
-#: includes/Admin/views/shortcode-builder.php:5
-msgid "Select a form to insert"
-msgstr ""
-
-#: includes/Admin/views/shortcode-builder.php:9
-#: includes/Free/templates/page-registration-form.php:94
-msgid "Registration Form"
-msgstr ""
-
-#: includes/Admin/views/shortcode-builder.php:13
-msgid "Form Type"
-msgstr ""
-
-#: includes/Admin/views/shortcode-builder.php:69
-msgid "Insert Form"
-msgstr ""
-
-#: includes/Admin/views/subscribers.php:4
-msgid "Number of subscribers per page:"
-msgstr ""
-
-#: includes/Admin/views/support.php:187
-msgid "Related Articles:"
-msgstr ""
-
-#: includes/Admin/views/support.php:205
-msgid "General Help Questions"
-msgstr ""
-
-#: includes/Admin/views/support.php:205
-msgid "View all Documentations"
-msgstr ""
-
-#: includes/Admin/views/support.php:210
-msgid "Subscribe to Our Newsletter"
-msgstr ""
-
-#: includes/Admin/views/support.php:212
-msgid ""
-"Subscribe to our newsletter for regular <strong>tips</strong>, "
-"<strong>offers</strong> and <strong>news updates</strong>."
-msgstr ""
-
-#: includes/Admin/views/support.php:218 includes/Free/Edit_Profile.php:108
-#: includes/WPUF_Privacy.php:355
-msgid "First Name"
-msgstr ""
-
-#: includes/Admin/views/support.php:229
-msgid "Subscribe"
-msgstr ""
-
-#: includes/Admin/views/support.php:240
-msgid "Plugin Setup"
-msgstr ""
-
-#: includes/Admin/views/support.php:246
-#: includes/functions/settings-options.php:19
-msgid "Frontend Posting"
-msgstr ""
-
-#: includes/Admin/views/support.php:252
-msgid "Frontend Dashboard"
-msgstr ""
-
-#: includes/Admin/views/support.php:258
-msgid "User Registration"
-msgstr ""
-
-#: includes/Admin/views/support.php:264
-msgid "User Login"
-msgstr ""
-
-#: includes/Admin/views/support.php:270
-msgid "Profile Editing"
-msgstr ""
-
-#: includes/Admin/views/support.php:276
-msgid "Subscription &amp; Payment"
-msgstr ""
-
-#: includes/Admin/views/support.php:282 includes/Fields/Field_Contract.php:69
-msgid "Content Restriction"
-msgstr ""
-
-#: includes/Admin/views/support.php:304
-msgid "Learn More About Installation"
-msgstr ""
-
-#: includes/Admin/views/support.php:315
-msgid "Learn More About Frontend Posting"
-msgstr ""
-
-#: includes/Admin/views/support.php:325
-msgid "Learn More About Frontend Dashboard"
-msgstr ""
-
-#: includes/Admin/views/support.php:355
-msgid "Learn More About Registration"
-msgstr ""
-
-#: includes/Admin/views/support.php:371
-msgid "Learn More About Login"
-msgstr ""
-
-#: includes/Admin/views/support.php:388
-msgid "Learn More About Profile Editing"
-msgstr ""
-
-#: includes/Admin/views/support.php:441
-msgid "Learn More About Payments"
-msgstr ""
-
-#: includes/Admin/views/support.php:458
-msgid "Learn More About Content Restriction"
-msgstr ""
-
-#: includes/Admin/views/support.php:467 includes/Admin/views/support.php:469
-msgid "Like The Plugin?"
-msgstr ""
-
-#: includes/Admin/views/support.php:471
-msgid "Your Review is very important to us as it helps us to grow more."
-msgstr ""
-
-#: includes/Admin/views/support.php:473
-msgid "Review Us on WP.org"
-msgstr ""
-
-#: includes/Admin/views/support.php:477 includes/Admin/views/support.php:479
-msgid "Found Any Bugs?"
-msgstr ""
-
-#: includes/Admin/views/support.php:481
-msgid "Report any Bug that you Discovered, Get Instant Solutions."
-msgstr ""
-
-#: includes/Admin/views/support.php:483
-msgid "Report to GitHub"
-msgstr ""
-
-#: includes/Admin/views/support.php:487 includes/Admin/views/support.php:489
-msgid "Need Any Assistance?"
-msgstr ""
-
-#: includes/Admin/views/support.php:491
-msgid "Our EXPERT Support Team is always ready to Help you out."
-msgstr ""
-
-#: includes/Admin/views/support.php:493
-msgid "Contact Support"
-msgstr ""
-
-#: includes/Admin/views/tools.php:9
-msgid "Import"
-msgstr ""
-
-#: includes/Ajax/Address_Form_Ajax.php:40
-msgid "Some Required Fields are not filled!"
-msgstr ""
-
-#: includes/Ajax/Address_Form_Ajax.php:191 includes/Traits/TaxableTrait.php:108
-#: includes/Traits/TaxableTrait.php:211 includes/Traits/TaxableTrait.php:265
-#: templates/dashboard/billing-address.php:69
-msgid "Choose a country"
-msgstr ""
-
-#: includes/Ajax/Address_Form_Ajax.php:224 includes/Traits/TaxableTrait.php:125
-#: includes/Traits/TaxableTrait.php:160 includes/Traits/TaxableTrait.php:233
-#: templates/dashboard/billing-address.php:111
-msgid "Choose a state"
-msgstr ""
-
-#: includes/Ajax/Address_Form_Ajax.php:243
-#: templates/dashboard/billing-address.php:134
-msgid "Address Line 1 "
-msgstr ""
-
-#: includes/Ajax/Address_Form_Ajax.php:254
-#: templates/dashboard/billing-address.php:142
-msgid "Address Line 2 "
-msgstr ""
-
-#: includes/Ajax/Address_Form_Ajax.php:285
-#: templates/dashboard/billing-address.php:167
-msgid "Update Billing Address"
-msgstr ""
-
-#: includes/Ajax/Address_Form_Ajax.php:328
-#: templates/dashboard/billing-address.php:32
-msgid "Billing address is updated."
-msgstr ""
-
-#: includes/Ajax/Admin_Form_Builder_Ajax.php:23
-msgid "form data is missing"
-msgstr ""
-
-#: includes/Ajax/Admin_Form_Builder_Ajax.php:35
-msgid "Invalid form id"
-msgstr ""
-
-#: includes/Ajax/Admin_Form_Builder_Ajax.php:86
-msgid "Invalid post type"
-msgstr ""
-
-#: includes/Ajax/Frontend_Form_Ajax.php:60
-msgid "Minimum %d character is required for %s"
-msgstr ""
-
-#: includes/Ajax/Frontend_Form_Ajax.php:68
-msgid "Maximum %d character is allowed for %s"
-msgstr ""
-
-#: includes/Ajax/Frontend_Form_Ajax.php:79
-msgid "Minimum %d word is required for %s"
-msgstr ""
-
-#: includes/Ajax/Frontend_Form_Ajax.php:87
-msgid "Maximum %d word is allowed for %s"
-msgstr ""
-
-#: includes/Ajax/Frontend_Form_Ajax.php:107
-msgid "Using %s as shortcode is restricted"
-msgstr ""
-
-#: includes/Ajax/Frontend_Form_Ajax.php:335
-msgid "Something went wrong"
-msgstr ""
-
-#: includes/Ajax/Frontend_Form_Ajax.php:407
-#: includes/Ajax/Frontend_Form_Ajax.php:413
-msgid ""
-"Thank you for posting on our site. We have sent you an confirmation email. "
-"Please check your inbox!"
-msgstr ""
-
-#: includes/Ajax/Frontend_Form_Ajax.php:483
-msgid "Invalid email address."
-msgstr ""
-
-#: includes/Ajax/Frontend_Form_Ajax.php:509
-msgid ""
-"You already have an account in our site. Please login to continue.\n"
-"\n"
-"Clicking 'OK' will redirect you to the login page and you will lose the "
-"form data.\n"
-"Click 'Cancel' to stay at this page."
-msgstr ""
-
-#: includes/Ajax/Frontend_Form_Ajax.php:563
-#: includes/Frontend_Render_Form.php:216
-#: includes/class-frontend-render-form.php:324
-msgid "You do not have sufficient permissions to access this form."
-msgstr ""
-
-#: includes/Ajax/Upload_Ajax.php:240 wpuf-functions.php:1056
-msgid "Caption"
-msgstr ""
-
-#: includes/Ajax/Upload_Ajax.php:268
-msgid "attach_id is required."
-msgstr ""
-
-#: includes/Ajax/Upload_Ajax.php:273
-msgid "attachment not found."
-msgstr ""
-
-#: includes/Ajax/Upload_Ajax.php:282
-msgid "Attachment deleted successfully."
-msgstr ""
-
-#: includes/Ajax/Upload_Ajax.php:284
-msgid "Could not deleted the attachment"
-msgstr ""
-
-#: includes/Ajax/Upload_Ajax.php:286
-msgid "Something went wrong."
-msgstr ""
-
-#: includes/Data/countries-formated.php:77
-msgid "Bangladesh"
-msgstr ""
-
-#: includes/Fields/Field_Contract.php:41
-msgid "Content restricted type"
-msgstr ""
-
-#: includes/Fields/Field_Contract.php:44
-msgid "Minimun"
-msgstr ""
-
-#: includes/Fields/Field_Contract.php:45
-msgid "Maximum"
-msgstr ""
-
-#: includes/Fields/Field_Contract.php:55
-msgid "Content restricted by"
-msgstr ""
-
-#: includes/Fields/Field_Contract.php:58
-msgid "Character"
-msgstr ""
-
-#: includes/Fields/Field_Contract.php:59
-msgid "Word"
-msgstr ""
-
-#: includes/Fields/Field_Contract.php:73
-msgid "Number of characters or words the author to be restricted in"
-msgstr ""
-
-#: includes/Fields/Field_Contract.php:306
-msgid ""
-"Check this option to mark the field required. A form will not submit unless "
-"all required fields are provided."
-msgstr ""
-
-#: includes/Fields/Field_Contract.php:311
-msgid "Field Size"
-msgstr ""
-
-#: includes/Fields/Field_Contract.php:314
-msgid "Small"
-msgstr ""
-
-#: includes/Fields/Field_Contract.php:315
-msgid "Medium"
-msgstr ""
-
-#: includes/Fields/Field_Contract.php:316
-msgid "Large"
-msgstr ""
-
-#: includes/Fields/Field_Contract.php:330
-#: includes/Fields/Form_Field_Column.php:99
-msgid ""
-"Provide a container class name for this field. Available classes: "
-"wpuf-col-half, wpuf-col-half-last, wpuf-col-one-third, "
-"wpuf-col-one-third-last"
-msgstr ""
-
-#: includes/Fields/Field_Contract.php:351
-#: includes/Fields/Form_Field_Column.php:111
-msgid "Everyone"
-msgstr ""
-
-#: includes/Fields/Field_Contract.php:353
-#: includes/Fields/Form_Field_Column.php:113
-msgid "Logged in users only"
-msgstr ""
-
-#: includes/Fields/Field_Contract.php:354
-#: includes/Fields/Form_Field_Column.php:114
-msgid "Subscription users only"
-msgstr ""
-
-#: includes/Fields/Field_Contract.php:358
-#: includes/Fields/Form_Field_Column.php:118
-msgid "Select option"
-msgstr ""
-
-#: includes/Fields/Field_Contract.php:374
-msgid "Read Only"
-msgstr ""
-
-#: includes/Fields/Field_Contract.php:377
-msgid "Make this field read only "
-msgstr ""
-
-#: includes/Fields/Field_Contract.php:381
-msgid "Read only"
-msgstr ""
-
-#: includes/Fields/Field_Contract.php:389
-msgid "Show Data in Post"
-msgstr ""
-
-#: includes/Fields/Field_Contract.php:399
-msgid "Select Yes if you want to show the field data in single post."
-msgstr ""
-
-#: includes/Fields/Field_Contract.php:403
-msgid "Hide Field Label in Post"
-msgstr ""
-
-#: includes/Fields/Field_Contract.php:413
-msgid "Select Yes if you want to hide the field label in single post."
-msgstr ""
-
-#: includes/Fields/Field_Contract.php:467
-#: includes/Fields/Form_Field_Checkbox.php:80
-#: includes/Fields/Form_Field_Radio.php:84
-msgid "Show in inline list"
-msgstr ""
-
-#: includes/Fields/Field_Contract.php:477
-#: includes/Fields/Form_Field_Checkbox.php:90
-#: includes/Fields/Form_Field_Radio.php:94
-msgid "Show this option in an inline list"
-msgstr ""
-
-#: includes/Fields/Field_Contract.php:526
-msgid "Selection Terms"
-msgstr ""
-
-#: includes/Fields/Field_Contract.php:530
-msgid "Search the terms name. use ⇦ ⇨ for navigate"
-msgstr ""
-
-#: includes/Fields/Field_Contract.php:631
-msgid "Add options for the form field"
-msgstr ""
-
-#: includes/Fields/Field_Contract.php:648
-msgid "Number of rows in textarea"
-msgstr ""
-
-#: includes/Fields/Field_Contract.php:657
-msgid "Number of columns in textarea"
-msgstr ""
-
-#: includes/Fields/Field_Contract.php:696
-msgid "Select buttons to exclude"
-msgstr ""
-
-#: includes/Fields/Field_Contract.php:703
-msgid ""
-"Select button for exclude from frontend. Search button name. use ⇦ ⇨ for "
-"navigate"
-msgstr ""
-
-#: includes/Fields/Form_Field_Column.php:79
-msgid "Number of Columns"
-msgstr ""
-
-#: includes/Fields/Form_Field_Column.php:83
-#: includes/Fields/Form_Field_SectionBreak.php:62
-#: includes/Fields/Form_Field_reCaptcha.php:154
-msgid "Title of the section"
-msgstr ""
-
-#: includes/Fields/Form_Field_Column.php:87
-msgid "Space Between Columns"
-msgstr ""
-
-#: includes/Fields/Form_Field_Column.php:91
-msgid "Add padding space between columns. e.g: 10"
-msgstr ""
-
-#: includes/Fields/Form_Field_Email.php:11
-msgid "Email Address"
-msgstr ""
-
-#: includes/Fields/Form_Field_Featured_Image.php:124
-#: includes/Fields/Form_Field_Image.php:118
-msgid "Button Label"
-msgstr ""
-
-#: includes/Fields/Form_Field_Featured_Image.php:129
-#: includes/Fields/Form_Field_Image.php:123
-msgid "Enter a label for the Select button"
-msgstr ""
-
-#: includes/Fields/Form_Field_HTML.php:11
-msgid "Custom HTML"
-msgstr ""
-
-#: includes/Fields/Form_Field_HTML.php:58
-msgid "Html Codes"
-msgstr ""
-
-#: includes/Fields/Form_Field_HTML.php:62
-msgid "Paste your HTML codes, WordPress shortcodes will also work here"
-msgstr ""
-
-#: includes/Fields/Form_Field_HTML.php:79
-msgid "HTML Section"
-msgstr ""
-
-#: includes/Fields/Form_Field_Hidden.php:11
-msgid "Hidden Field"
-msgstr ""
-
-#: includes/Fields/Form_Field_Image.php:13 includes/Free/Form_Element.php:13
-msgid "Image Upload"
-msgstr ""
-
-#: includes/Fields/Form_Field_Numeric.php:9
-#: includes/Fields/Form_Pro_Upgrade_Fields.php:110
-#: includes/Free/Form_Element.php:21
-msgid "Numeric Field"
-msgstr ""
-
-#: includes/Fields/Form_Field_Post_Content.php:11
-#: includes/Free/Free_Loader.php:803
-msgid "Post Content"
-msgstr ""
-
-#: includes/Fields/Form_Field_Post_Excerpt.php:9
-msgid "Post Excerpt"
-msgstr ""
-
-#: includes/Fields/Form_Field_Radio.php:11
-msgid "Radio"
-msgstr ""
-
-#: includes/Fields/Form_Field_SectionBreak.php:12
-msgid "Section Break"
-msgstr ""
-
-#: includes/Fields/Form_Field_SectionBreak.php:70
-msgid "Some details text about the section"
-msgstr ""
-
-#: includes/Fields/Form_Field_SectionBreak.php:87
-msgid "Some description about this section"
-msgstr ""
-
-#: includes/Fields/Form_Field_Text.php:11
-#: includes/Fields/Form_Field_Text.php:128
-msgid "Text"
-msgstr ""
-
-#: includes/Fields/Form_Field_URL.php:11
-msgid "Website URL"
-msgstr ""
-
-#: includes/Fields/Form_Field_URL.php:65
-msgid "Open in : "
-msgstr ""
-
-#: includes/Fields/Form_Field_URL.php:68
-msgid "Same Window"
-msgstr ""
-
-#: includes/Fields/Form_Field_URL.php:69
-msgid "New Window"
-msgstr ""
-
-#: includes/Fields/Form_Field_URL.php:75
-msgid "Choose whether the link will open in new tab or same window"
-msgstr ""
-
-#: includes/Fields/Form_Field_reCaptcha.php:12
-#: includes/Free/Form_Element.php:36
-msgid "reCaptcha"
-msgstr ""
-
-#: includes/Fields/Form_Field_reCaptcha.php:51
-msgid "reCaptcha API key is missing."
-msgstr ""
-
-#: includes/Fields/Form_Field_reCaptcha.php:129
-msgid "Site key and Secret key"
-msgstr ""
-
-#: includes/Fields/Form_Field_reCaptcha.php:131
-msgid ""
-"You need to set Site key and Secret key in <a href=\"%s\" "
-"target=\"_blank\">Settings</a> in order to use \"Recaptcha\" field. <a "
-"href=\"%s\" target=\"_blank\">Click here to get the these key</a>."
-msgstr ""
-
-#: includes/Fields/Form_Field_reCaptcha.php:168
-msgid "Select reCaptcha type"
-msgstr ""
-
-#: includes/Fields/Form_Field_reCaptcha.php:176
-msgid "Light"
-msgstr ""
-
-#: includes/Fields/Form_Field_reCaptcha.php:177
-msgid "Dark"
-msgstr ""
-
-#: includes/Fields/Form_Field_reCaptcha.php:182
-msgid "Select reCaptcha Theme"
-msgstr ""
-
-#: includes/Fields/Form_Pro_Upgrade_Fields.php:36
-#: includes/Free/Form_Element.php:22
-msgid "Address Field"
-msgstr ""
-
-#: includes/Fields/Form_Pro_Upgrade_Fields.php:58
-msgid "Date / Time"
-msgstr ""
-
-#: includes/Fields/Form_Pro_Upgrade_Fields.php:66
-msgid "Embed"
-msgstr ""
-
-#: includes/Fields/Form_Pro_Upgrade_Fields.php:121
-msgid "Ratings"
-msgstr ""
-
-#: includes/Fields/Form_Pro_Upgrade_Fields.php:132
-msgid "Linear Scale"
-msgstr ""
-
-#: includes/Fields/Form_Pro_Upgrade_Fields.php:143
-msgid "Checkbox Grid"
-msgstr ""
-
-#: includes/Fields/Form_Pro_Upgrade_Fields.php:154
-msgid "Multiple Choice Grid"
-msgstr ""
-
-#: includes/Fields/Form_Pro_Upgrade_Fields.php:165
-#: includes/Free/Form_Element.php:16
-msgid "Repeat Field"
-msgstr ""
-
-#: includes/Fields/Form_Pro_Upgrade_Fields.php:176
-#: includes/Free/Form_Element.php:37
-msgid "Really Simple Captcha"
-msgstr ""
-
-#: includes/Fields/Form_Pro_Upgrade_Fields.php:198
-#: includes/Free/Form_Element.php:23
-msgid "Step Start"
-msgstr ""
-
-#: includes/Fields/Form_Pro_Upgrade_Fields.php:209
-msgid "Terms & Conditions"
-msgstr ""
-
-#: includes/Fields/Form_Pro_Upgrade_Fields.php:221
-msgid "Math Captcha"
-msgstr ""
-
-#: includes/Fields/Form_Pro_Upgrade_Fields.php:233
-msgid "QR Code"
-msgstr ""
-
-#: includes/Free/Edit_Profile.php:34 includes/Frontend/Payment.php:84
-#: includes/functions/user/edit-user.php:40 templates/unauthorized.php:4
-#. translators: %s: login url
-msgid "This page is restricted. Please %s to view this page."
-msgstr ""
-
-#: includes/Free/Edit_Profile.php:75
-msgid "<strong>Success</strong>: Profile updated"
-msgstr ""
-
-#: includes/Free/Edit_Profile.php:104 includes/Widgets/Login_Widget.php:292
-#: includes/functions/user/edit-user.php:95
-#: includes/functions/user/edit-user.php:155 templates/registration-form.php:55
-msgid "Username"
-msgstr ""
-
-#: includes/Free/Edit_Profile.php:105
-msgid "Usernames cannot be changed."
-msgstr ""
-
-#: includes/Free/Edit_Profile.php:113 includes/WPUF_Privacy.php:359
-msgid "Last Name"
-msgstr ""
-
-#: includes/Free/Edit_Profile.php:118
-msgid "Nickname"
-msgstr ""
-
-#: includes/Free/Edit_Profile.php:118 includes/Free/Edit_Profile.php:165
-msgid "(required)"
-msgstr ""
-
-#: includes/Free/Edit_Profile.php:123
-msgid "Display to Public as"
-msgstr ""
-
-#: includes/Free/Edit_Profile.php:161
-msgid "Contact Info"
-msgstr ""
-
-#: includes/Free/Edit_Profile.php:165
-msgid "E-mail"
-msgstr ""
-
-#: includes/Free/Edit_Profile.php:170
-msgid "Website"
-msgstr ""
-
-#: includes/Free/Edit_Profile.php:187
-msgid "About Yourself"
-msgstr ""
-
-#: includes/Free/Edit_Profile.php:191
-msgid "Biographical Info"
-msgstr ""
-
-#: includes/Free/Edit_Profile.php:193
-msgid ""
-"Share a little biographical information to fill out your profile. This may "
-"be shown publicly."
-msgstr ""
-
-#: includes/Free/Edit_Profile.php:196 templates/dashboard/edit-profile.php:59
-msgid "New Password"
-msgstr ""
-
-#: includes/Free/Edit_Profile.php:204
-msgid "Type your new password again."
-msgstr ""
-
-#: includes/Free/Edit_Profile.php:209
-msgid "Password Strength"
-msgstr ""
-
-#: includes/Free/Edit_Profile.php:235 includes/Free/Form_Element.php:360
-#: templates/dashboard/edit-profile.php:141
-msgid "Update Profile"
-msgstr ""
-
-#: includes/Free/Edit_Profile.php:259
-msgid "WPUF Post Lock"
-msgstr ""
-
-#: includes/Free/Edit_Profile.php:262
-msgid "Lock Post:"
-msgstr ""
-
-#: includes/Free/Edit_Profile.php:268
-msgid "Lock user from creating new post."
-msgstr ""
-
-#: includes/Free/Edit_Profile.php:272
-msgid "Lock Reason:"
-msgstr ""
-
-#: includes/Free/Edit_Profile.php:279
-msgid "Lock Edit Post:"
-msgstr ""
-
-#: includes/Free/Edit_Profile.php:285
-msgid "Lock user from editing post."
-msgstr ""
-
-#: includes/Free/Edit_Profile.php:289
-msgid "Edit Post Lock Reason:"
-msgstr ""
-
-#: includes/Free/Form_Element.php:12 includes/Free/Form_Element.php:31
-msgid "Click to add to the editor"
-msgstr ""
-
-#: includes/Free/Form_Element.php:19
-msgid "Google Maps"
-msgstr ""
-
-#: includes/Free/Form_Element.php:39
-msgid "Term &amp; Conditions"
-msgstr ""
-
-#: includes/Free/Form_Element.php:68
-msgid "Learn more about Automatic Post Expiration"
-msgstr ""
-
-#: includes/Free/Form_Element.php:133
-msgid "Send Email to Author After Exceeding Post Expiration Time"
-msgstr ""
-
-#: includes/Free/Form_Element.php:159 includes/Free/Form_Element.php:163
-msgid "Enable Multistep"
-msgstr ""
-
-#: includes/Free/Form_Element.php:166
-msgid "If checked, form will be displayed in frontend in multiple steps"
-msgstr ""
-
-#: includes/Free/Form_Element.php:167
-msgid " Learn more about Multistep"
-msgstr ""
-
-#: includes/Free/Form_Element.php:171
-msgid "Multistep Progressbar Type"
-msgstr ""
-
-#: includes/Free/Form_Element.php:181
-msgid "Choose how you want the progressbar"
-msgstr ""
-
-#: includes/Free/Form_Element.php:210
-msgid "New post created"
-msgstr ""
-
-#: includes/Free/Form_Element.php:215
-msgid "A post has been edited"
-msgstr ""
-
-#: includes/Free/Form_Element.php:219
-msgid "New Post Notification"
-msgstr ""
-
-#: includes/Free/Form_Element.php:227 includes/Free/Form_Element.php:265
-msgid "Enable post notification"
-msgstr ""
-
-#: includes/Free/Form_Element.php:230
-msgid "Learn more about Email Notification"
-msgstr ""
-
-#: includes/Free/Form_Element.php:241 includes/Free/Form_Element.php:276
-msgid "Subject"
-msgstr ""
-
-#: includes/Free/Form_Element.php:246 includes/Free/Form_Element.php:281
-msgid "Message"
-msgstr ""
-
-#: includes/Free/Form_Element.php:253
-msgid "Update Post Notification"
-msgstr ""
-
-#: includes/Free/Form_Element.php:289
-msgid "You may use in to, subject & message:"
-msgstr ""
-
-#: includes/Free/Form_Element.php:314
-msgid "Toggle All"
-msgstr ""
-
-#: includes/Free/Form_Element.php:318
-msgid "Click on a form element to add to the editor"
-msgstr ""
-
-#: includes/Free/Form_Element.php:355
-msgid "Registration successful"
-msgstr ""
-
-#: includes/Free/Form_Element.php:356
-msgid "Profile updated successfully"
-msgstr ""
-
-#: includes/Free/Form_Element.php:359 includes/Free/Simple_Login.php:320
-#: includes/Frontend/Registration.php:104 includes/Widgets/Login_Widget.php:230
-#: includes/Widgets/Login_Widget.php:266
-msgid "Register"
-msgstr ""
-
-#: includes/Free/Form_Element.php:368
-msgid "Enable Email Verfication"
-msgstr ""
-
-#: includes/Free/Form_Element.php:376
-msgid "New User Role"
-msgstr ""
-
-#: includes/Free/Form_Element.php:417
-msgid "Registration success message"
-msgstr ""
-
-#: includes/Free/Form_Element.php:424
-msgid "Update profile message"
-msgstr ""
-
-#: includes/Free/Form_Element.php:461
-msgid "Submit Button text"
-msgstr ""
-
-#: includes/Free/Form_Element.php:468
-msgid "Update Button text"
-msgstr ""
-
-#: includes/Free/Free_Loader.php:136 includes/Free/Free_Loader.php:137
-#: includes/Free/Free_Loader.php:1406
-msgid "Coupons"
-msgstr ""
-
-#: includes/Free/Free_Loader.php:166
-msgid "SMS"
-msgstr ""
-
-#: includes/Free/Free_Loader.php:187
-msgid "Invoices"
-msgstr ""
-
-#: includes/Free/Free_Loader.php:201
-msgid "Content Filtering"
-msgstr ""
-
-#: includes/Free/Free_Loader.php:224
-msgid "Comments Per Page"
-msgstr ""
-
-#: includes/Free/Free_Loader.php:226
-msgid "Show how many comments per page in comments add-on"
-msgstr ""
-
-#: includes/Free/Free_Loader.php:234
-msgid "Ipstack API Key"
-msgstr ""
-
-#: includes/Free/Free_Loader.php:236
-msgid ""
-"<a target=\"_blank\" href=\"https://ipstack.com/dashboard\">Register "
-"here</a> to get your Free ipstack api key"
-msgstr ""
-
-#: includes/Free/Free_Loader.php:243
-msgid "Google Map API"
-msgstr ""
-
-#: includes/Free/Free_Loader.php:245
-msgid ""
-"<a target=\"_blank\" "
-"href=\"https://developers.google.com/maps/documentation/javascript\">API</"
-"a> key is needed to render Google Maps"
-msgstr ""
-
-#: includes/Free/Free_Loader.php:252 wpuf-functions.php:2068
-msgid "Edit Profile"
-msgstr ""
-
-#: includes/Free/Free_Loader.php:254
-msgid "Allow user to update their profile information from the account page"
-msgstr ""
-
-#: includes/Free/Free_Loader.php:263
-msgid "Profile Form"
-msgstr ""
-
-#: includes/Free/Free_Loader.php:265
-msgid "User will use this form to update their information from the account page,"
-msgstr ""
-
-#: includes/Free/Free_Loader.php:274
-msgid "Avatar Size"
-msgstr ""
-
-#: includes/Free/Free_Loader.php:276
-msgid ""
-"Avatar size to crop when upload using the registration/profile "
-"form.(e.g:100x100)"
-msgstr ""
-
-#: includes/Free/Free_Loader.php:285
-msgid "Pending User Message"
-msgstr ""
-
-#: includes/Free/Free_Loader.php:287
-msgid "Pending user will see this message when try to log in."
-msgstr ""
-
-#: includes/Free/Free_Loader.php:288
-msgid ""
-"<strong>ERROR:</strong> Your account has to be approved by an administrator "
-"before you can login."
-msgstr ""
-
-#: includes/Free/Free_Loader.php:296
-msgid "Denied User Message"
-msgstr ""
-
-#: includes/Free/Free_Loader.php:298
-msgid "Denied user will see this message when try to log in."
-msgstr ""
-
-#: includes/Free/Free_Loader.php:299
-msgid ""
-"<strong>ERROR:</strong> Your account has been denied by an administrator, "
-"please contact admin to approve your account."
-msgstr ""
-
-#: includes/Free/Free_Loader.php:307
-msgid "<span class=\"dashicons dashicons-money\"></span> Subscription"
-msgstr ""
-
-#: includes/Free/Free_Loader.php:315
-msgid "<span class=\"dashicons dashicons-admin-generic\"></span> Template Settings"
-msgstr ""
-
-#: includes/Free/Free_Loader.php:323
-msgid "<span class=\"dashicons dashicons-unlock\"></span> Reset Email"
-msgstr ""
-
-#: includes/Free/Free_Loader.php:331
-msgid ""
-"<span class=\"dashicons dashicons-email-alt\"></span> Resend Confirmation "
-"Email"
-msgstr ""
-
-#: includes/Free/Free_Loader.php:339
-msgid "<span class=\"dashicons dashicons-groups\"></span> Pending User Email"
-msgstr ""
-
-#: includes/Free/Free_Loader.php:347
-msgid "<span class=\"dashicons dashicons-dismiss\"></span> Denied User Email"
-msgstr ""
-
-#: includes/Free/Free_Loader.php:355
-msgid "<span class=\"dashicons dashicons-smiley\"></span> Approved User Email"
-msgstr ""
-
-#: includes/Free/Free_Loader.php:363
-msgid "<span class=\"dashicons dashicons-smiley\"></span> Account Activated Email"
-msgstr ""
-
-#: includes/Free/Free_Loader.php:371
-msgid "<span class=\"dashicons dashicons-saved\"></span> Approved Post Email"
-msgstr ""
-
-#: includes/Free/Free_Loader.php:380 includes/Free/Free_Loader.php:381
-msgid "Clickatell name"
-msgstr ""
-
-#: includes/Free/Free_Loader.php:387 includes/Free/Free_Loader.php:388
-msgid "Clickatell Password"
-msgstr ""
-
-#: includes/Free/Free_Loader.php:394 includes/Free/Free_Loader.php:395
-msgid "Clickatell api"
-msgstr ""
-
-#: includes/Free/Free_Loader.php:401 includes/Free/Free_Loader.php:402
-msgid "SMSGlobal Name"
-msgstr ""
-
-#: includes/Free/Free_Loader.php:408 includes/Free/Free_Loader.php:409
-msgid "SMSGlobal Passord"
-msgstr ""
-
-#: includes/Free/Free_Loader.php:415 includes/Free/Free_Loader.php:416
-msgid "Nexmo API"
-msgstr ""
-
-#: includes/Free/Free_Loader.php:422 includes/Free/Free_Loader.php:423
-msgid "Nexmo API Secret"
-msgstr ""
-
-#: includes/Free/Free_Loader.php:429 includes/Free/Free_Loader.php:430
-msgid "Twillo From Number"
-msgstr ""
-
-#: includes/Free/Free_Loader.php:436 includes/Free/Free_Loader.php:437
-msgid "Twillo Account SID"
-msgstr ""
-
-#: includes/Free/Free_Loader.php:443 includes/Free/Free_Loader.php:444
-msgid "Twillo Authro Token"
-msgstr ""
-
-#: includes/Free/Free_Loader.php:452
-msgid "Enable Social Login"
-msgstr ""
-
-#: includes/Free/Free_Loader.php:454
-msgid ""
-"Enabling this will add Social Icons under registration form to allow users "
-"to login or register using Social Profiles"
-msgstr ""
-
-#: includes/Free/Free_Loader.php:460
-msgid "Facebook App Settings"
-msgstr ""
-
-#: includes/Free/Free_Loader.php:462 includes/Free/Free_Loader.php:489
-#: includes/Free/Free_Loader.php:517 includes/Free/Free_Loader.php:545
-#: includes/Free/Free_Loader.php:573
-msgid "Create an App"
-msgstr ""
-
-#: includes/Free/Free_Loader.php:463
-msgid " if you don't have one and fill App ID and App Secret below. "
-msgstr ""
-
-#: includes/Free/Free_Loader.php:468 includes/Free/Free_Loader.php:524
-#: includes/Free/Free_Loader.php:580
-msgid "Redirect URI"
-msgstr ""
-
-#: includes/Free/Free_Loader.php:475
-msgid "App Id"
-msgstr ""
-
-#: includes/Free/Free_Loader.php:481
-msgid "App Secret"
-msgstr ""
-
-#: includes/Free/Free_Loader.php:487
-msgid "Twitter App Settings"
-msgstr ""
-
-#: includes/Free/Free_Loader.php:490
-msgid " if you don't have one and fill Consumer key and Consumer Secret below."
-msgstr ""
-
-#: includes/Free/Free_Loader.php:496
-msgid "Callback URL"
-msgstr ""
-
-#: includes/Free/Free_Loader.php:503
-msgid "Consumer Key"
-msgstr ""
-
-#: includes/Free/Free_Loader.php:509
-msgid "Consumer Secret"
-msgstr ""
-
-#: includes/Free/Free_Loader.php:515
-msgid "Google App Settings"
-msgstr ""
-
-#: includes/Free/Free_Loader.php:518 includes/Free/Free_Loader.php:546
-#: includes/Free/Free_Loader.php:574
-msgid " if you don't have one and fill Client ID and Client Secret below."
-msgstr ""
-
-#: includes/Free/Free_Loader.php:531 includes/Free/Free_Loader.php:559
-#: includes/Free/Free_Loader.php:587
-msgid "Client ID"
-msgstr ""
-
-#: includes/Free/Free_Loader.php:537
-msgid "Client secret"
-msgstr ""
-
-#: includes/Free/Free_Loader.php:543
-msgid "Linkedin App Settings"
-msgstr ""
-
-#: includes/Free/Free_Loader.php:552
-msgid "Redirect URL"
-msgstr ""
-
-#: includes/Free/Free_Loader.php:565 includes/Free/Free_Loader.php:593
-msgid "Client Secret"
-msgstr ""
-
-#: includes/Free/Free_Loader.php:571
-msgid "Instagram App Settings"
-msgstr ""
-
-#: includes/Free/Free_Loader.php:601
-msgid "Profile Gallery Image Size "
-msgstr ""
-
-#: includes/Free/Free_Loader.php:602
-msgid "Set the image size of picture gallery in frontend"
-msgstr ""
-
-#: includes/Free/Free_Loader.php:609
-msgid "Avatar Size "
-msgstr ""
-
-#: includes/Free/Free_Loader.php:610
-msgid "Set the image size of profile picture in frontend"
-msgstr ""
-
-#: includes/Free/Free_Loader.php:617
-msgid "Profile Header Template"
-msgstr ""
-
-#: includes/Free/Free_Loader.php:629
-msgid "User Listing Template"
-msgstr ""
-
-#: includes/Free/Free_Loader.php:646
-msgid "Enable Invoices"
-msgstr ""
-
-#: includes/Free/Free_Loader.php:647
-msgid "Enable sending invoices for completed payments"
-msgstr ""
-
-#: includes/Free/Free_Loader.php:654
-msgid "Show Invoices"
-msgstr ""
-
-#: includes/Free/Free_Loader.php:655
-msgid "Show Invoices option where <code>[wpuf_account]</code> is located"
-msgstr ""
-
-#: includes/Free/Free_Loader.php:663
-msgid "Set Invoice Logo"
-msgstr ""
-
-#: includes/Free/Free_Loader.php:664
-msgid "This sets the company Logo to be used in Invoice"
-msgstr ""
-
-#: includes/Free/Free_Loader.php:671
-msgid "Set Invoice Color"
-msgstr ""
-
-#: includes/Free/Free_Loader.php:672
-msgid "Set color code to be used in invoice"
-msgstr ""
-
-#: includes/Free/Free_Loader.php:679
-msgid "From Address"
-msgstr ""
-
-#: includes/Free/Free_Loader.php:680
-msgid ""
-"This sets the provider information of the Invoice. Note: use the <xmp "
-"class=\"wpuf-xmp-tag\"><br></xmp> tag to enter line breaks."
-msgstr ""
-
-#: includes/Free/Free_Loader.php:687
-msgid "Invoice Title"
-msgstr ""
-
-#: includes/Free/Free_Loader.php:688
-msgid "This sets the payment information title of the Invoice"
-msgstr ""
-
-#: includes/Free/Free_Loader.php:694
-msgid "Invoice Paragraph"
-msgstr ""
-
-#: includes/Free/Free_Loader.php:695
-msgid "This sets the payment information paragraph of the Invoice"
-msgstr ""
-
-#: includes/Free/Free_Loader.php:702
-msgid "Invoice Footer"
-msgstr ""
-
-#: includes/Free/Free_Loader.php:703
-msgid "This sets the footer of the Invoice"
-msgstr ""
-
-#: includes/Free/Free_Loader.php:709
-msgid "Invoice Filename Prefix"
-msgstr ""
-
-#: includes/Free/Free_Loader.php:710
-msgid "This sets the filename prefix of the Invoice"
-msgstr ""
-
-#: includes/Free/Free_Loader.php:716
-msgid "Set Invoice Mail Subject"
-msgstr ""
-
-#: includes/Free/Free_Loader.php:717
-msgid "This sets the mail subject of the Invoice"
-msgstr ""
-
-#: includes/Free/Free_Loader.php:723
-msgid "Set Invoice Mail Body"
-msgstr ""
-
-#: includes/Free/Free_Loader.php:724
-msgid "This sets the mail body of the Invoice"
-msgstr ""
-
-#: includes/Free/Free_Loader.php:732
-msgid "Need help?"
-msgstr ""
-
-#: includes/Free/Free_Loader.php:733
-msgid ""
-"Visit the <a href=\"%s\" target=\"_blank\">Tax setup documentation</a> for "
-"guidance on how to setup tax."
-msgstr ""
-
-#: includes/Free/Free_Loader.php:738
-msgid "Enable Tax"
-msgstr ""
-
-#: includes/Free/Free_Loader.php:739
-msgid "Enable tax on payments"
-msgstr ""
-
-#: includes/Free/Free_Loader.php:746
-msgid "Base Country and State"
-msgstr ""
-
-#: includes/Free/Free_Loader.php:747
-msgid "Select your base country and state"
-msgstr ""
-
-#: includes/Free/Free_Loader.php:752
-msgid "Tax Rates"
-msgstr ""
-
-#: includes/Free/Free_Loader.php:753
-msgid "Add tax rates for specific regions. Enter a percentage, such as 5 for 5%"
-msgstr ""
-
-#: includes/Free/Free_Loader.php:759
-msgid "Fallback Tax Rate"
-msgstr ""
-
-#: includes/Free/Free_Loader.php:760
-msgid ""
-"Customers not in a specific rate will be charged this tax rate. Enter a "
-"percentage, such as 5 for 5%"
-msgstr ""
-
-#: includes/Free/Free_Loader.php:768 includes/Free/Free_Loader.php:773
-msgid "Show prices with tax"
-msgstr ""
-
-#: includes/Free/Free_Loader.php:769
-msgid "If frontend prices will include tax or not"
-msgstr ""
-
-#: includes/Free/Free_Loader.php:774
-msgid "Show prices without tax"
-msgstr ""
-
-#: includes/Free/Free_Loader.php:782
-msgid "Enable Content Filtering"
-msgstr ""
-
-#: includes/Free/Free_Loader.php:783
-msgid "Enable Content Filtering in frontend"
-msgstr ""
-
-#: includes/Free/Free_Loader.php:790
-msgid "Keyword Dictionary"
-msgstr ""
-
-#: includes/Free/Free_Loader.php:791
-msgid "Enter Keywords to Remove. Separate keywords with commas."
-msgstr ""
-
-#: includes/Free/Free_Loader.php:798
-msgid "Filter main content"
-msgstr ""
-
-#: includes/Free/Free_Loader.php:799
-msgid "Choose which content to filter."
-msgstr ""
-
-#: includes/Free/Free_Loader.php:802
-msgid "Post Titles"
-msgstr ""
-
-#: includes/Free/Free_Loader.php:819
-msgid "Upgrade to Pro"
-msgstr ""
-
-#: includes/Free/Free_Loader.php:1256
-msgid "Credit Card"
-msgstr ""
-
-#: includes/Free/Free_Loader.php:1278
-msgid "Taxonomy Restriction "
-msgstr ""
-
-#: includes/Free/Free_Loader.php:1296
-msgid "Choose the taxonomy terms you want to enable for this pack:"
-msgstr ""
-
-#: includes/Free/Free_Loader.php:1410
-msgid "Use Coupon codes for subscription for discounts."
-msgstr ""
-
-#: includes/Free/Free_Loader.php:1414
-msgid "This feature is only available in the Pro Version."
-msgstr ""
-
-#: includes/Free/Free_Loader.php:1418
-msgid "Upgrade to Pro Version"
-msgstr ""
-
-#: includes/Free/Free_Loader.php:1419
-msgid "Learn more about Coupons"
-msgstr ""
-
-#: includes/Free/Simple_Login.php:316 includes/Widgets/Login_Widget.php:295
-#: templates/login-form.php:77
-msgid "Log In"
-msgstr ""
-
-#: includes/Free/Simple_Login.php:324
-msgid "Lost Password"
-msgstr ""
-
-#: includes/Free/Simple_Login.php:369
-msgid "Check your e-mail for the confirmation link."
-msgstr ""
-
-#: includes/Free/Simple_Login.php:373
-msgid ""
-"Please enter your username or email address. You will receive a link to "
-"create a new password via email."
-msgstr ""
-
-#: includes/Free/Simple_Login.php:382
-msgid "Your password has been reset successfully"
-msgstr ""
-
-#: includes/Free/Simple_Login.php:388
-msgid "Enter your new password below."
-msgstr ""
-
-#: includes/Free/Simple_Login.php:399
-msgid "You are now logged out."
-msgstr ""
-
-#: includes/Free/Simple_Login.php:425
-msgid "Nonce is invalid"
-msgstr ""
-
-#: includes/Free/Simple_Login.php:444 includes/Frontend/Registration.php:214
-msgid "Username is required."
-msgstr ""
-
-#: includes/Free/Simple_Login.php:450 includes/Frontend/Registration.php:221
-msgid "Password is required."
-msgstr ""
-
-#: includes/Free/Simple_Login.php:457 includes/Traits/FieldableTrait.php:205
-#: includes/class-frontend-render-form.php:877
-msgid "Empty reCaptcha Field"
-msgstr ""
-
-#: includes/Free/Simple_Login.php:472 includes/Frontend/Registration.php:184
-#: includes/Frontend/Registration.php:191
-#: includes/Frontend/Registration.php:198
-#: includes/Frontend/Registration.php:205
-#: includes/Frontend/Registration.php:212
-#: includes/Frontend/Registration.php:219
-#: includes/Frontend/Registration.php:226
-#: includes/Frontend/Registration.php:233
-#: includes/Frontend/Registration.php:240
-#: includes/Frontend/Registration.php:253
-msgid "Error"
-msgstr ""
-
-#: includes/Free/Simple_Login.php:472 includes/Frontend/Registration.php:255
-msgid "A user could not be found with this email address."
-msgstr ""
-
-#: includes/Free/Simple_Login.php:668
-msgid "Please enter your password."
-msgstr ""
-
-#: includes/Free/Simple_Login.php:674
-msgid "Passwords do not match."
-msgstr ""
-
-#: includes/Free/Simple_Login.php:722
-msgid "Enter a username or e-mail address."
-msgstr ""
-
-#: includes/Free/Simple_Login.php:729
-msgid "There is no user registered with that email address."
-msgstr ""
-
-#: includes/Free/Simple_Login.php:746
-msgid "Invalid username or e-mail."
-msgstr ""
-
-#: includes/Free/Simple_Login.php:760
-msgid "Password reset is not allowed for this user"
-msgstr ""
-
-#: includes/Free/Simple_Login.php:799
-#. translators: %s: activation link
-msgid ""
-"<strong>Your account is not active.</strong><br>Please check your email for "
-"activation link. <br><a href=\"%s\">Click here</a> to resend the activation "
-"link"
-msgstr ""
-
-#: includes/Free/Simple_Login.php:820 includes/Free/Simple_Login.php:845
-msgid "Activation URL is not valid"
-msgstr ""
-
-#: includes/Free/Simple_Login.php:831
-msgid "Invalid User activation url"
-msgstr ""
-
-#: includes/Free/Simple_Login.php:837
-msgid "User already verified"
-msgstr ""
-
-#: includes/Free/Simple_Login.php:853 includes/Free/Simple_Login.php:929
-msgid "Your account has been activated"
-msgstr ""
-
-#: includes/Free/Simple_Login.php:856
-msgid ""
-"Your account has been verified , but you can't login until manually "
-"approved your account by an administrator."
-msgstr ""
-
-#: includes/Free/Simple_Login.php:879
-#. translators: %s: blogname
-msgid "[%s] Your username and password info"
-msgstr ""
-
-#: includes/Free/Simple_Login.php:881 includes/Free/Simple_Login.php:981
-#: includes/Frontend/Registration.php:291 includes/Widgets/Login_Widget.php:155
-#. translators: %s: username
-msgid "Username: %s"
-msgstr ""
-
-#: includes/Free/Simple_Login.php:882
-msgid "To set your password, visit the following address:"
-msgstr ""
-
-#: includes/Free/Simple_Login.php:978
-msgid "Someone requested that the password be reset for the following account:"
-msgstr ""
-
-#: includes/Free/Simple_Login.php:982 includes/Widgets/Login_Widget.php:156
-msgid "If this was a mistake, just ignore this email and nothing will happen."
-msgstr ""
-
-#: includes/Free/Simple_Login.php:983 includes/Widgets/Login_Widget.php:157
-msgid "To reset your password, visit the following address:"
-msgstr ""
-
-#: includes/Free/Simple_Login.php:994 includes/Widgets/Login_Widget.php:162
-#. translators: %s: blogname
-msgid "[%s] Password Reset"
-msgstr ""
-
-#: includes/Free/Simple_Login.php:1000
-msgid "The e-mail could not be sent."
-msgstr ""
-
-#: includes/Free/Simple_Login.php:1000
-msgid "Possible reason: your host may have disabled the mail() function."
-msgstr ""
-
-#: includes/Free/Simple_Login.php:1120
-#. translators: %s: blogname
-msgid "[%s] Account has been activated"
-msgstr ""
-
-#: includes/Free/Simple_Login.php:1122
-#. translators: %s: username
-msgid "Hi %s,"
-msgstr ""
-
-#: includes/Free/Simple_Login.php:1123
-msgid "Congrats! Your account has been activated. To login visit the following url:"
-msgstr ""
-
-#: includes/Free/Simple_Login.php:1125
-msgid "Thanks"
-msgstr ""
-
-#: includes/Free/Simple_Login.php:1151
-msgid " Login "
-msgstr ""
-
-#: includes/Free/Subscription_Element.php:16
-msgid "Recurring "
-msgstr ""
-
-#: includes/Free/Subscription_Element.php:20
-msgid "Enable Recurring Payment"
-msgstr ""
-
-#: includes/Free/templates/page-registration-form.php:7
-msgid "Registration form %s builder"
-msgstr ""
-
-#: includes/Free/templates/page-registration-form.php:11
-msgid "Profile form %s builder"
-msgstr ""
-
-#: includes/Free/templates/page-registration-form.php:15
-msgid "Create & Sell %s Subscription %s Package"
-msgstr ""
-
-#: includes/Free/templates/page-registration-form.php:19
-msgid "Pre-defined %s Templates"
-msgstr ""
-
-#: includes/Free/templates/page-registration-form.php:23
-msgid "Approval System %s after Registration"
-msgstr ""
-
-#: includes/Free/templates/page-registration-form.php:27
-msgid "Email Notifications"
-msgstr ""
-
-#: includes/Free/templates/page-registration-form.php:31
-msgid "Custom Field"
-msgstr ""
-
-#: includes/Free/templates/page-registration-form.php:35
-msgid "BuddyPress %s Support"
-msgstr ""
-
-#: includes/Free/templates/page-registration-form.php:39
-msgid "Social Login & %s Registration"
-msgstr ""
-
-#: includes/Free/templates/page-registration-form.php:46
-msgid "Mailchimp %s Support"
-msgstr ""
-
-#: includes/Free/templates/page-registration-form.php:50
-msgid "GetResponse %s Support"
-msgstr ""
-
-#: includes/Free/templates/page-registration-form.php:54
-msgid "ConvertKit %s Support"
-msgstr ""
-
-#: includes/Free/templates/page-registration-form.php:58
-msgid "Campaign Monitor %s Support"
-msgstr ""
-
-#: includes/Free/templates/page-registration-form.php:62
-msgid "Mailpoet %s Support"
-msgstr ""
-
-#: includes/Free/templates/page-registration-form.php:66
-msgid "Mailpoet 3 Support"
-msgstr ""
-
-#: includes/Free/templates/page-registration-form.php:81
-msgid "Docs"
-msgstr ""
-
-#: includes/Free/templates/page-registration-form.php:96
-msgid ""
-"Use the following shortcode to add a %s simple and default WordPress %s "
-"registration form."
-msgstr ""
-
-#: includes/Free/templates/page-registration-form.php:100
-msgid "Copy"
-msgstr ""
-
-#: includes/Free/templates/page-registration-form.php:103
-msgid "How to setup →"
-msgstr ""
-
-#: includes/Free/templates/page-registration-form.php:116
-msgid "Unlock PRO Features"
-msgstr ""
-
-#: includes/Free/templates/page-registration-form.php:117
-msgid ""
-"Registration form builder is a two way form which can be used both for user "
-"registration %s and profile editing."
-msgstr ""
-
-#: includes/Free/templates/page-registration-form.php:132
-msgid "Email Marketing Integrations"
-msgstr ""
-
-#: includes/Free/templates/page-registration-form.php:148
-msgid "Learn More →"
-msgstr ""
-
-#: includes/Frontend/Form_Preview.php:82
-msgid "You must be logged in to preview this form."
-msgstr ""
-
-#: includes/Frontend/Form_Preview.php:87
-msgid "Sorry, you are not eligible to preview this form."
-msgstr ""
-
-#: includes/Frontend/Frontend_Account.php:43
-#: includes/functions/settings-options.php:349
-msgid "Post Submission"
-msgstr ""
-
-#: includes/Frontend/Frontend_Account.php:44
-#: includes/functions/settings-options.php:350
-msgid "Enable if you want to allow users to submit post from the account page."
-msgstr ""
-
-#: includes/Frontend/Frontend_Account.php:51
-#: includes/functions/settings-options.php:357
-msgid "Submission Menu Label"
-msgstr ""
-
-#: includes/Frontend/Frontend_Account.php:52
-#: includes/functions/settings-options.php:358
-msgid "Label for post submission menu"
-msgstr ""
-
-#: includes/Frontend/Frontend_Account.php:54
-#: includes/Frontend/Frontend_Account.php:78
-#: includes/Integrations/WPUF_WCMp_Integration.php:128
-#: includes/Integrations/WPUF_WCMp_Integration.php:146
-#: includes/functions/settings-options.php:360
-msgid "Submit Post"
-msgstr ""
-
-#: includes/Frontend/Frontend_Account.php:58
-#: includes/functions/settings-options.php:364
-msgid "Submission Form"
-msgstr ""
-
-#: includes/Frontend/Frontend_Account.php:59
-#: includes/functions/settings-options.php:365
-msgid ""
-"Select a post form that will use to submit post by the users from their "
-"account page."
-msgstr ""
-
-#: includes/Frontend/Frontend_Account.php:202
-msgid "<p>You have not subscribed to any package yet.</p>"
-msgstr ""
-
-#: includes/Frontend/Frontend_Account.php:209
-msgid "<p>You may have processed your payment, but the pack is not active yet.</p>"
-msgstr ""
-
-#: includes/Frontend/Frontend_Account.php:217
-msgid "%sYour subscription pack is not exists. Please contact admin.%s"
-msgstr ""
-
-#: includes/Frontend/Frontend_Account.php:231
-#. translators: %s: billing cycle number, %s: billing cycle period
-msgid "For each"
-msgstr ""
-
-#: includes/Frontend/Frontend_Account.php:299
-msgid "Nonce failure"
-msgstr ""
-
-#: includes/Frontend/Frontend_Account.php:310
-msgid "First Name is a required field."
-msgstr ""
-
-#: includes/Frontend/Frontend_Account.php:313
-msgid "Last Name is a required field."
-msgstr ""
-
-#: includes/Frontend/Frontend_Account.php:316
-msgid "Email is a required field."
-msgstr ""
-
-#: includes/Frontend/Frontend_Account.php:325
-msgid "Please provide a valid email address."
-msgstr ""
-
-#: includes/Frontend/Frontend_Account.php:327
-msgid "This email address is already registered."
-msgstr ""
-
-#: includes/Frontend/Frontend_Account.php:332
-msgid "Please fill out all password fields."
-msgstr ""
-
-#: includes/Frontend/Frontend_Account.php:335
-msgid "Please enter your current password."
-msgstr ""
-
-#: includes/Frontend/Frontend_Account.php:338
-msgid "Please re-enter your password."
-msgstr ""
-
-#: includes/Frontend/Frontend_Account.php:341
-msgid "New passwords do not match."
-msgstr ""
-
-#: includes/Frontend/Frontend_Account.php:345
-#: includes/Frontend/Frontend_Account.php:353
-msgid "Your current password is incorrect."
-msgstr ""
-
-#: includes/Frontend/Frontend_Dashboard.php:88
-msgid "Post Deleted"
-msgstr ""
-
-#: includes/Frontend/Frontend_Dashboard.php:165
-msgid "Author Info"
-msgstr ""
-
-#: includes/Frontend/Frontend_Dashboard.php:204
-#: templates/dashboard/posts.php:34
-#. translators: %s: user display name
-msgid "You are not the post author. Cheating huh!"
-msgstr ""
-
-#: includes/Frontend/Frontend_Form.php:48
-msgid "You are not logged in"
-msgstr ""
-
-#: includes/Frontend/Frontend_Form.php:58
-#: includes/Frontend/Frontend_Form.php:88
-msgid "Invalid post"
-msgstr ""
-
-#: includes/Frontend/Frontend_Form.php:65
-msgid "Your edit access for this post has been locked by an administrator."
-msgstr ""
-
-#: includes/Frontend/Frontend_Form.php:69
-msgid "Your allocated time for editing this post has been expired."
-msgstr ""
-
-#: includes/Frontend/Frontend_Form.php:77
-msgid "Your post edit access has been locked by an administrator."
-msgstr ""
-
-#: includes/Frontend/Frontend_Form.php:82
-msgid "Post Editing is disabled"
-msgstr ""
-
-#: includes/Frontend/Frontend_Form.php:93
-msgid "You are not allowed to edit"
-msgstr ""
-
-#: includes/Frontend/Frontend_Form.php:104
-msgid "I don't know how to edit this post, I don't have the form ID"
-msgstr ""
-
-#: includes/Frontend/Frontend_Form.php:117
-msgid "You can't edit a post while in pending mode."
-msgstr ""
-
-#: includes/Frontend/Frontend_Form.php:121
-msgid "You're not allowed to edit this post."
-msgstr ""
-
-#: includes/Frontend/Frontend_Form.php:278
-msgid "Post Saved"
-msgstr ""
-
-#: includes/Frontend/Frontend_Form.php:367
-msgid "Email successfully verified. Please Login."
-msgstr ""
-
-#: includes/Frontend/Payment.php:29 includes/Frontend/Payment.php:30
-msgid "PayPal"
-msgstr ""
-
-#: includes/Frontend/Payment.php:34 includes/Frontend/Payment.php:35
-msgid "Bank Payment"
-msgstr ""
-
-#: includes/Frontend/Payment.php:90
-msgid "Please select your payment page from admin panel"
-msgstr ""
-
-#: includes/Frontend/Payment.php:102
-msgid "No subscription pack found."
-msgstr ""
-
-#: includes/Frontend/Payment.php:132
-msgid "Your Free package has been activated. Enjoy!"
-msgstr ""
-
-#: includes/Frontend/Payment.php:136
-msgid "You already have activated a Free package previously."
-msgstr ""
-
-#: includes/Frontend/Payment.php:188
-msgid "Pricing & Plans"
-msgstr ""
-
-#: includes/Frontend/Payment.php:191
-msgid "Change Pack"
-msgstr ""
-
-#: includes/Frontend/Payment.php:212
-msgid "Selected Pack"
-msgstr ""
-
-#: includes/Frontend/Payment.php:216
-msgid "Pack Price"
-msgstr ""
-
-#: includes/Frontend/Payment.php:223 includes/Frontend/Payment.php:288
-#: includes/WPUF_Privacy.php:343
-msgid "Total"
-msgstr ""
-
-#: includes/Frontend/Payment.php:243
-msgid "Apply Coupon"
-msgstr ""
-
-#: includes/Frontend/Payment.php:251
-msgid "Have a discount code?"
-msgstr ""
-
-#: includes/Frontend/Payment.php:282
-msgid "Post cost"
-msgstr ""
-
-#: includes/Frontend/Payment.php:299
-msgid "Choose Your Payment Method"
-msgstr ""
-
-#: includes/Frontend/Payment.php:346
-msgid "Proceed"
-msgstr ""
-
-#: includes/Frontend/Payment.php:354
-msgid "No Payment gateway found"
-msgstr ""
-
-#: includes/Frontend/Payment.php:528
-#. translators: %s is site title name
-msgid "New payment received at %s"
-msgstr ""
-
-#: includes/Frontend/Registration.php:193
-msgid "First name is required."
-msgstr ""
-
-#: includes/Frontend/Registration.php:200
-msgid "Last name is required."
-msgstr ""
-
-#: includes/Frontend/Registration.php:207
-msgid "Email is required."
-msgstr ""
-
-#: includes/Frontend/Registration.php:228
-msgid "Confirm Password is required."
-msgstr ""
-
-#: includes/Frontend/Registration.php:235
-msgid "Passwords are not same."
-msgstr ""
-
-#: includes/Frontend/Registration.php:242
-msgid "A user with same username already exists."
-msgstr ""
-
-#: includes/Frontend/Registration.php:287
-#. translators: %s: site name
-msgid "New user registration on your site %s:"
-msgstr ""
-
-#: includes/Frontend/Registration.php:293
-#. translators: %s: email
-msgid "E-mail: %s"
-msgstr ""
-
-#: includes/Frontend/Registration.php:300
-#: includes/Frontend/Registration.php:311
-#. translators: %s %s: site name subject
-msgid "[%1$s] %2$s"
-msgstr ""
-
-#: includes/Frontend/Registration.php:303
-#. translators: %s: username
-msgid "Hi, %s"
-msgstr ""
-
-#: includes/Frontend/Registration.php:374
-msgid "Subscription Page settings not set in admin settings"
-msgstr ""
-
-#: includes/Frontend.php:108
-msgid "Please fix the errors to proceed"
-msgstr ""
-
-#: includes/Frontend.php:110
-msgid "Word limit reached"
-msgstr ""
-
-#: includes/Frontend.php:111
-msgid "Are you sure you want to cancel your current subscription ?"
-msgstr ""
-
-#: includes/Frontend.php:116
-msgid "Maximum word limit reached. Please shorten your texts."
-msgstr ""
-
-#: includes/Frontend.php:119
-msgid ""
-"This field supports a maximum of %number% words, and the limit is reached. "
-"Remove a few words to reach the acceptable limit of the field."
-msgstr ""
-
-#: includes/Frontend.php:123
-msgid "Minimum word required."
-msgstr ""
-
-#: includes/Frontend.php:124
-msgid "This field requires minimum %number% words. Please add some more text."
-msgstr ""
-
-#: includes/Frontend.php:127
-msgid "Maximum character limit reached. Please shorten your texts."
-msgstr ""
-
-#: includes/Frontend.php:130
-msgid ""
-"This field supports a maximum of %number% characters, and the limit is "
-"reached. Remove a few characters to reach the acceptable limit of the field."
-msgstr ""
-
-#: includes/Frontend.php:134
-msgid "Minimum character required."
-msgstr ""
-
-#: includes/Frontend.php:135
-msgid ""
-"This field requires minimum %number% characters. Please add some more "
-"character."
-msgstr ""
-
-#: includes/Frontend.php:140
-msgid "Using %shortcode% is restricted"
-msgstr ""
-
-#: includes/Frontend.php:147
-msgid "is required"
-msgstr ""
-
-#: includes/Frontend.php:148
-msgid "does not match"
-msgstr ""
-
-#: includes/Frontend.php:149
-msgid "is not valid"
-msgstr ""
-
-#: includes/Frontend_Render_Form.php:300
-#: includes/class-frontend-render-form.php:910
-#: templates/dashboard/posts.php:120
-msgid "Featured"
-msgstr ""
-
-#: includes/Frontend_Render_Form.php:305
-#: includes/class-frontend-render-form.php:915
-msgid "Mark the %s as featured (remaining %d)"
-msgstr ""
-
-#: includes/Integrations/WPUF_ACF_Compatibility.php:180
-msgid "%s Detected"
-msgstr ""
-
-#: includes/Integrations/WPUF_ACF_Compatibility.php:182
-msgid ""
-"Hey, looks like you have <strong>%s</strong> installed. What do you want to "
-"do with WPUF?"
-msgstr ""
-
-#: includes/Integrations/WPUF_ACF_Compatibility.php:185
-msgid ""
-"It will update compatibility option only, so existing custom fields data "
-"format will not change."
-msgstr ""
-
-#: includes/Integrations/WPUF_ACF_Compatibility.php:188
-msgid ""
-"It will update existing custom fields data to ACF format and update "
-"compatibility option too."
-msgstr ""
-
-#: includes/Integrations/WPUF_ACF_Compatibility.php:193
-msgid "Compatible"
-msgstr ""
-
-#: includes/Integrations/WPUF_ACF_Compatibility.php:196
-msgid "Compatible & Migrate"
-msgstr ""
-
-#: includes/Integrations/WPUF_ACF_Compatibility.php:199
-msgid "No Thanks"
-msgstr ""
-
-#: includes/Integrations/WPUF_Dokan_Integration.php:34
-#: includes/Integrations/WPUF_WC_Vendors_Integration.php:99
-msgid "Posts"
-msgstr ""
-
-#: includes/Integrations/WPUF_Dokan_Integration.php:86
-#: includes/Integrations/WPUF_WCMp_Integration.php:38
-#: includes/Integrations/WPUF_WC_Vendors_Integration.php:35
-msgid "Allow Post"
-msgstr ""
-
-#: includes/Integrations/WPUF_Dokan_Integration.php:87
-msgid "Allow Vendors to submit post from dashboard area"
-msgstr ""
-
-#: includes/Integrations/WPUF_Dokan_Integration.php:93
-#: includes/Integrations/WPUF_WCMp_Integration.php:47
-#: includes/Integrations/WPUF_WC_Vendors_Integration.php:42
-msgid "Select Post Form"
-msgstr ""
-
-#: includes/Integrations/WPUF_Dokan_Integration.php:94
-#: includes/Integrations/WPUF_WCMp_Integration.php:52
-#: includes/Integrations/WPUF_WC_Vendors_Integration.php:43
-msgid "Select a post form that will show on the vendor dashboard."
-msgstr ""
-
-#: includes/Integrations/WPUF_WCMp_Integration.php:42
-#: includes/Integrations/WPUF_WC_Vendors_Integration.php:36
-msgid "If checked, vendor can submit post from dashboard area."
-msgstr ""
-
-#: includes/Integrations/WPUF_WCMp_Integration.php:85
-msgid "Vendor Submit Post"
-msgstr ""
-
-#: includes/Integrations/WPUF_WCMp_Integration.php:90
-msgid "Set endpoint for vendor submit post page"
-msgstr ""
-
-#: includes/Setup_Wizard.php:136
-msgid "Introduction"
-msgstr ""
-
-#: includes/Setup_Wizard.php:146
-msgid "Ready!"
-msgstr ""
-
-#: includes/Setup_Wizard.php:183
-msgid "WPUF &rsaquo; Setup Wizard"
-msgstr ""
-
-#: includes/Setup_Wizard.php:256
-msgid "Return to the WordPress Dashboard"
-msgstr ""
-
-#: includes/Setup_Wizard.php:297
-msgid "Welcome to the world of WPUF!"
-msgstr ""
-
-#: includes/Setup_Wizard.php:298
-msgid ""
-"Thank you for choosing WPUF to power your websites frontend! This quick "
-"setup wizard will help you configure the basic settings. <strong>It’s "
-"completely optional and shouldn’t take longer than a minute.</strong>"
-msgstr ""
-
-#: includes/Setup_Wizard.php:299
-msgid ""
-"No time right now? If you don’t want to go through the wizard, you can skip "
-"and return to the WordPress dashboard. Come back anytime if you change your "
-"mind!"
-msgstr ""
-
-#: includes/Setup_Wizard.php:301
-msgid "Let's Go!"
-msgstr ""
-
-#: includes/Setup_Wizard.php:302
-msgid "Not right now"
-msgstr ""
-
-#: includes/Setup_Wizard.php:313
-msgid "Basic Setting"
-msgstr ""
-
-#: includes/Setup_Wizard.php:320
-msgid "Make payment enable for user to add posts on frontend."
-msgstr ""
-
-#: includes/Setup_Wizard.php:327
-msgid "Install neccessery pages on your site frontend."
-msgstr ""
-
-#: includes/Setup_Wizard.php:332
-msgid "Share Essentials "
-msgstr ""
-
-#: includes/Setup_Wizard.php:364
-msgid "Continue"
-msgstr ""
-
-#: includes/Setup_Wizard.php:365
-msgid "Skip this step"
-msgstr ""
-
-#: includes/Setup_Wizard.php:414
-msgid "Thank you!"
-msgstr ""
-
-#: includes/Setup_Wizard.php:419
-msgid "Welcome to Awesomeness!"
-msgstr ""
-
-#: includes/Setup_Wizard.php:423
-msgid "Go to Full Settings"
-msgstr ""
-
-#: includes/Traits/TaxableTrait.php:81 includes/Traits/TaxableTrait.php:190
-msgid "State / Province"
-msgstr ""
-
-#: includes/Traits/TaxableTrait.php:191
-msgid "Rate"
-msgstr ""
-
-#: includes/Traits/TaxableTrait.php:191
-msgid ""
-"Regional tax rates: When a customer enters an address on payment page that "
-"matches the specified region for this tax rate, the payment tax will adjust "
-"automatically. Enter a percentage, such as 5 for 5%."
-msgstr ""
-
-#: includes/Traits/TaxableTrait.php:248 includes/Traits/TaxableTrait.php:280
-msgid "Remove Rate"
-msgstr ""
-
-#: includes/Traits/TaxableTrait.php:285
-msgid "Add Tax Rate"
-msgstr ""
-
-#: includes/User_Subscription.php:59
-msgid "You must <a href=\"%s\">purchase a subscription package</a> before posting"
-msgstr ""
-
-#: includes/User_Subscription.php:64
-msgid "The subscription pack has expired. Please buy a pack."
-msgstr ""
-
-#: includes/User_Subscription.php:324 templates/dashboard/subscription.php:3
-msgid "Subscription Details"
-msgstr ""
-
-#: includes/User_Subscription.php:326 templates/dashboard/subscription.php:5
-msgid "Subcription Name: "
-msgstr ""
-
-#: includes/User_Subscription.php:328 templates/dashboard/subscription.php:7
-msgid "Package & billing details: "
-msgstr ""
-
-#: includes/User_Subscription.php:339 templates/dashboard/subscription.php:20
-msgid "Remaining post: "
-msgstr ""
-
-#: includes/User_Subscription.php:353 templates/dashboard/subscription.php:36
-#: templates/dashboard/subscription.php:48
-msgid "Unlimited"
-msgstr ""
-
-#: includes/User_Subscription.php:384
-msgid "Change"
-msgstr ""
-
-#: includes/WPUF_Privacy.php:40
-msgid ""
-"This sample policy includes the basics around what personal data you may be "
-"collecting, storing and sharing, as well as who may have access to that "
-"data. Depending on what settings are enabled and which additional plugins "
-"are used, the specific information shared by your form will vary. We "
-"recommend consulting with a lawyer when deciding what information to "
-"disclose on your privacy policy."
-msgstr ""
-
-#: includes/WPUF_Privacy.php:42
-msgid ""
-"We collect information about you during the form submission process on our "
-"WordPress website."
-msgstr ""
-
-#: includes/WPUF_Privacy.php:43
-msgid "What we collect and store"
-msgstr ""
-
-#: includes/WPUF_Privacy.php:44
-msgid "While you visit our , we’ll track:"
-msgstr ""
-
-#: includes/WPUF_Privacy.php:46
-msgid ""
-"Form Fields Data: Forms Fields data includes the available field types when "
-"creating a form. We’ll use this to, for example, collect informations like "
-"Name, Email and other available fields."
-msgstr ""
-
-#: includes/WPUF_Privacy.php:47
-msgid ""
-"Location, IP address and browser type: we’ll use this for purposes like "
-"estimating taxes and shipping. Also, for reducing fraudulent activities and "
-"prevent identity theft while placing orders"
-msgstr ""
-
-#: includes/WPUF_Privacy.php:48
-msgid ""
-"Transaction Details: we’ll ask you to enter this so we can, for instance, "
-"provide & regulate subscription packs that you bought and keep track of "
-"your payment details for subscription packs!"
-msgstr ""
-
-#: includes/WPUF_Privacy.php:50
-msgid ""
-"We’ll also use cookies to keep track of form elements while you’re browsing "
-"our site."
-msgstr ""
-
-#: includes/WPUF_Privacy.php:51
-msgid ""
-"Note: you may want to further detail your cookie policy, and link to that "
-"section from here."
-msgstr ""
-
-#: includes/WPUF_Privacy.php:52
-msgid ""
-"When you fill up a form, we’ll ask you to provide information including "
-"your name, billing address, shipping address, email address, phone number, "
-"credit card/payment details and optional account information like username "
-"and password and any other form fields found in the form building options. "
-"We’ll use this information for purposes, such as, to:"
-msgstr ""
-
-#: includes/WPUF_Privacy.php:54
-msgid "Send you information about your account and order"
-msgstr ""
-
-#: includes/WPUF_Privacy.php:55
-msgid "Respond to your requests, including transaction details and complaints"
-msgstr ""
-
-#: includes/WPUF_Privacy.php:56
-msgid "Process payments and prevent fraud"
-msgstr ""
-
-#: includes/WPUF_Privacy.php:57
-msgid "Set up your account"
-msgstr ""
-
-#: includes/WPUF_Privacy.php:58
-msgid "Comply with any legal obligations we have, such as calculating taxes"
-msgstr ""
-
-#: includes/WPUF_Privacy.php:59
-msgid "Improve our form offerings"
-msgstr ""
-
-#: includes/WPUF_Privacy.php:60
-msgid "Send you marketing messages, if you choose to receive them"
-msgstr ""
-
-#: includes/WPUF_Privacy.php:62
-msgid ""
-"If you create an account, we will store your name, address, email and phone "
-"number, which will be used to populate the form fields for future "
-"submissions."
-msgstr ""
-
-#: includes/WPUF_Privacy.php:63
-msgid ""
-"We generally store information about you for as long as we need the "
-"information for the purposes for which we collect and use it, and we are "
-"not legally required to continue keeping it. For example, we will store "
-"form submission information for XXX years for tax, accounting and marketing "
-"purposes. This includes your name, email address and billing and shipping "
-"addresses."
-msgstr ""
-
-#: includes/WPUF_Privacy.php:64
-msgid "Who on our team has access"
-msgstr ""
-
-#: includes/WPUF_Privacy.php:65
-msgid ""
-"Members of our team have access to the information you provide us. For "
-"example, Administrators and Editors and any body else who has permission "
-"can access:"
-msgstr ""
-
-#: includes/WPUF_Privacy.php:67
-msgid "Form submission information and other details related to it"
-msgstr ""
-
-#: includes/WPUF_Privacy.php:68
-msgid ""
-"Customer information like your name, email address, and billing and "
-"shipping information."
-msgstr ""
-
-#: includes/WPUF_Privacy.php:70
-msgid ""
-"Our team members have access to this information to help fulfill "
-"transactions and support you."
-msgstr ""
-
-#: includes/WPUF_Privacy.php:71
-msgid "What we share with others"
-msgstr ""
-
-#: includes/WPUF_Privacy.php:72
-msgid ""
-"In this section you should list who you’re sharing data with, and for what "
-"purpose. This could include, but may not be limited to, analytics, "
-"marketing, payment gateways, shipping providers, and third party embeds."
-msgstr ""
-
-#: includes/WPUF_Privacy.php:73
-msgid ""
-"We share information with third parties who help us provide our orders and "
-"store services to you; for example --"
-msgstr ""
-
-#: includes/WPUF_Privacy.php:74 includes/functions/settings-options.php:39
-msgid "Payments"
-msgstr ""
-
-#: includes/WPUF_Privacy.php:75
-msgid ""
-"In this subsection you should list which third party payment processors "
-"you’re using to take payments on your site since these may handle customer "
-"data. We’ve included PayPal as an example, but you should remove this if "
-"you’re not using PayPal."
-msgstr ""
-
-#: includes/WPUF_Privacy.php:76
-msgid ""
-"We accept payments through PayPal. When processing payments, some of your "
-"data will be passed to PayPal, including information required to process or "
-"support the payment, such as the purchase total and billing information."
-msgstr ""
-
-#: includes/WPUF_Privacy.php:77
-msgid ""
-"Please see the <a "
-"href=\"https://www.paypal.com/us/webapps/mpp/ua/privacy-full\">PayPal "
-"Privacy Policy</a> for more details."
-msgstr ""
-
-#: includes/WPUF_Privacy.php:78
-msgid ""
-"Also, we accept payments through Stripe. When processing payments, some of "
-"your data will be passed to Stripe, including information required to "
-"process or support the payment, such as the purchase total and billing "
-"information."
-msgstr ""
-
-#: includes/WPUF_Privacy.php:79
-msgid ""
-"Please see the <a href=\"https://stripe.com/us/privacy\">Stripe Privacy "
-"Policy</a> for more details."
-msgstr ""
-
-#: includes/WPUF_Privacy.php:80
-msgid "Available Modules"
-msgstr ""
-
-#: includes/WPUF_Privacy.php:81
-msgid ""
-"In this subsection you should list which third party modules you’re using "
-"to increase the functionality of your created forms using WP User Frontend "
-"since these may handle customer data."
-msgstr ""
-
-#: includes/WPUF_Privacy.php:82
-msgid ""
-"WP User Frontend Pro comes with support for modules like MailChimp, "
-"ConvertKit, Stipe, Paid Membership Pro, MailPoet, Zapier, GetResponse, "
-"MailPoet 3, Campaign Monitor, Social Login, BuddyPress. Please note any "
-"future modules that will be added will have some data transferred to their "
-"own platform which falls in their own data policy. "
-msgstr ""
-
-#: includes/WPUF_Privacy.php:83
-msgid ""
-"As an example while using MailChimp for your marketing email automation "
-"service by integrating it with WP User Frontend, some of your data will be "
-"passed to MailChimp, including information required to process or support "
-"the email marketing services, such as name, email address and any other "
-"information that you intend to pass or collect including all collected "
-"information through subscription. "
-msgstr ""
-
-#: includes/WPUF_Privacy.php:84
-msgid ""
-"Please see the <a href=\"https://mailchimp.com/legal/privacy/\">MailChimp "
-"Privacy Policy</a> for more details."
-msgstr ""
-
-#: includes/WPUF_Privacy.php:99 includes/WPUF_Privacy.php:130
-#: includes/WPUF_Privacy.php:170
-msgid "WPUF User Data"
-msgstr ""
-
-#: includes/WPUF_Privacy.php:104 includes/WPUF_Privacy.php:292
-msgid "WPUF Subscription Data"
-msgstr ""
-
-#: includes/WPUF_Privacy.php:109 includes/WPUF_Privacy.php:322
-msgid "WPUF Transaction Data"
-msgstr ""
-
-#: includes/WPUF_Privacy.php:114 includes/WPUF_Privacy.php:413
-msgid "WPUF Post Data"
-msgstr ""
-
-#: includes/WPUF_Privacy.php:171
-msgid "WP User Frontend user data."
-msgstr ""
-
-#: includes/WPUF_Privacy.php:250
-msgid "Billing Address 1"
-msgstr ""
-
-#: includes/WPUF_Privacy.php:254
-msgid "Billing Address 2"
-msgstr ""
-
-#: includes/WPUF_Privacy.php:262
-msgid "State"
-msgstr ""
-
-#: includes/WPUF_Privacy.php:266
-msgid "Zip"
-msgstr ""
-
-#: includes/WPUF_Privacy.php:293
-msgid "WP User Frontend subscription data."
-msgstr ""
-
-#: includes/WPUF_Privacy.php:323
-msgid "WP User Frontend transaction data."
-msgstr ""
-
-#: includes/WPUF_Privacy.php:331
-msgid "Payment Status"
-msgstr ""
-
-#: includes/WPUF_Privacy.php:367
-msgid "Payment Type"
-msgstr ""
-
-#: includes/WPUF_Privacy.php:371
-msgid "payer_address"
-msgstr ""
-
-#: includes/WPUF_Privacy.php:381
-msgid "Transaction Date"
-msgstr ""
-
-#: includes/WPUF_Privacy.php:414
-msgid "WP User Frontend post data."
-msgstr ""
-
-#: includes/WPUF_Privacy.php:426
-msgid "Post URL"
-msgstr ""
-
-#: includes/WPUF_Privacy.php:430
-msgid "Post Date"
-msgstr ""
-
-#: includes/WPUF_Privacy.php:475
-msgid "Pack Title"
-msgstr ""
-
-#: includes/WPUF_Privacy.php:479
-msgid "Expiry"
-msgstr ""
-
-#: includes/Widgets/Login_Widget.php:19
-msgid "WPUF Ajax Login"
-msgstr ""
-
-#: includes/Widgets/Login_Widget.php:20
-msgid "Ajax Login widget for WP User Frontend"
-msgstr ""
-
-#: includes/Widgets/Login_Widget.php:40 includes/Widgets/Login_Widget.php:84
-msgid "Please fill all form fields"
-msgstr ""
-
-#: includes/Widgets/Login_Widget.php:47
-msgid "Login successful!"
-msgstr ""
-
-#: includes/Widgets/Login_Widget.php:66
-msgid "Logout successful!"
-msgstr ""
-
-#: includes/Widgets/Login_Widget.php:101
-msgid "Password has been reset. Please check your email."
-msgstr ""
-
-#: includes/Widgets/Login_Widget.php:117
-msgid "<strong>ERROR</strong>: Enter a username or email address."
-msgstr ""
-
-#: includes/Widgets/Login_Widget.php:122
-msgid "<strong>ERROR</strong>: There is no user registered with that email address."
-msgstr ""
-
-#: includes/Widgets/Login_Widget.php:139
-msgid "<strong>ERROR</strong>: Invalid username or email."
-msgstr ""
-
-#: includes/Widgets/Login_Widget.php:153
-msgid "Someone has requested a password reset for the following account:"
-msgstr ""
-
-#: includes/Widgets/Login_Widget.php:169
-msgid ""
-"<strong>ERROR</strong>: The email could not be sent.Possible reason: your "
-"host may have disabled the mail() function."
-msgstr ""
-
-#: includes/Widgets/Login_Widget.php:238
-msgid "Lost your password?"
-msgstr ""
-
-#: includes/Widgets/Login_Widget.php:246 templates/lost-pass-form.php:18
-msgid "Username or E-mail:"
-msgstr ""
-
-#: includes/Widgets/Login_Widget.php:274
-msgid "Log out"
-msgstr ""
-
-#: includes/Widgets/Login_Widget.php:289
-msgid "WPUF Login Widget"
-msgstr ""
-
-#: includes/Widgets/Login_Widget.php:290
-msgid "Username or Email Address"
-msgstr ""
-
-#: includes/Widgets/Login_Widget.php:291
-msgid ""
-"Please enter your username or email address. You will receive a link to "
-"create a new password via email"
-msgstr ""
-
-#: includes/Widgets/Login_Widget.php:293 templates/login-form.php:29
-#: templates/registration-form.php:62
-msgid "Password"
-msgstr ""
-
-#: includes/Widgets/Login_Widget.php:294 templates/login-form.php:73
-msgid "Remember Me"
-msgstr ""
-
-#: includes/Widgets/Login_Widget.php:296 templates/reset-pass-form.php:37
-msgid "Reset Password"
-msgstr ""
-
-#: includes/Widgets/Login_Widget.php:299
-msgid "Title:"
-msgstr ""
-
-#: includes/Widgets/Login_Widget.php:303
-msgid "Log-in Text:"
-msgstr ""
-
-#: includes/Widgets/Login_Widget.php:307
-msgid "Username Label:"
-msgstr ""
-
-#: includes/Widgets/Login_Widget.php:311
-msgid "Password Label:"
-msgstr ""
-
-#: includes/Widgets/Login_Widget.php:315
-msgid "Remember Me Label:"
-msgstr ""
-
-#: includes/Widgets/Login_Widget.php:318
-msgid "Log In Label:"
-msgstr ""
-
-#: includes/Widgets/Login_Widget.php:322
-msgid "Password Reset Text:"
-msgstr ""
-
-#: includes/Widgets/Login_Widget.php:326
-msgid "Password Reset Label:"
-msgstr ""
-
-#: includes/functions/settings-options.php:14
-msgid "General Options"
-msgstr ""
-
-#: includes/functions/settings-options.php:29
-msgid "My Account"
-msgstr ""
-
-#: includes/functions/settings-options.php:34
-msgid "Login / Registration"
-msgstr ""
-
-#: includes/functions/settings-options.php:44
-msgid "E-Mails"
-msgstr ""
-
-#: includes/functions/settings-options.php:49
-msgid "Privacy Options"
-msgstr ""
-
-#: includes/functions/settings-options.php:64
-msgid "Previous Page"
-msgstr ""
-
-#: includes/functions/settings-options.php:88
-msgid "Show Admin Bar"
-msgstr ""
-
-#: includes/functions/settings-options.php:89
-msgid "Select user by roles, who can view admin bar in frontend."
-msgstr ""
-
-#: includes/functions/settings-options.php:101
-msgid "Admin area access"
-msgstr ""
-
-#: includes/functions/settings-options.php:102
-msgid "Allow you to block specific user role to Ajax request and Media upload."
-msgstr ""
-
-#: includes/functions/settings-options.php:107
-msgid "Admin Only"
-msgstr ""
-
-#: includes/functions/settings-options.php:108
-msgid "Admins, Editors"
-msgstr ""
-
-#: includes/functions/settings-options.php:109
-msgid "Admins, Editors, Authors"
-msgstr ""
-
-#: includes/functions/settings-options.php:110
-msgid "Admins, Editors, Authors, Contributors"
-msgstr ""
-
-#: includes/functions/settings-options.php:111
-msgid "Default"
-msgstr ""
-
-#: includes/functions/settings-options.php:116
-msgid "Override the post edit link"
-msgstr ""
-
-#: includes/functions/settings-options.php:117
-msgid ""
-"Users see the edit link in post if s/he is capable to edit the post/page. "
-"Selecting <strong>Yes</strong> will override the default WordPress edit "
-"post link in frontend"
-msgstr ""
-
-#: includes/functions/settings-options.php:128
-msgid "ACF Compatibility"
-msgstr ""
-
-#: includes/functions/settings-options.php:129
-msgid ""
-"Select <strong>Yes</strong> if you want to make compatible WPUF custom "
-"fields data with advanced custom fields."
-msgstr ""
-
-#: includes/functions/settings-options.php:140
-msgid "Load Scripts"
-msgstr ""
-
-#: includes/functions/settings-options.php:141
-msgid "Load scripts/styles in all pages"
-msgstr ""
-
-#: includes/functions/settings-options.php:147
-msgid "reCAPTCHA Site Key"
-msgstr ""
-
-#: includes/functions/settings-options.php:151
-msgid "reCAPTCHA Secret Key"
-msgstr ""
-
-#: includes/functions/settings-options.php:152
-msgid ""
-"<a target=\"_blank\" href=\"https://www.google.com/recaptcha/\">Register "
-"here</a> to get reCaptcha Site and Secret keys."
-msgstr ""
-
-#: includes/functions/settings-options.php:157
-msgid "Custom CSS codes"
-msgstr ""
-
-#: includes/functions/settings-options.php:158
-msgid ""
-"If you want to add your custom CSS code, it will be added on page header "
-"wrapped with style tag"
-msgstr ""
-
-#: includes/functions/settings-options.php:166
-msgid "Edit Page"
-msgstr ""
-
-#: includes/functions/settings-options.php:167
-msgid "Select the page where <code>[wpuf_edit]</code> is located"
-msgstr ""
-
-#: includes/functions/settings-options.php:173
-msgid "Default Post Owner"
-msgstr ""
-
-#: includes/functions/settings-options.php:174
-msgid ""
-"If guest post is enabled and user details are OFF, the posts are assigned "
-"to this user"
-msgstr ""
-
-#: includes/functions/settings-options.php:182
-msgid "Custom Fields in post"
-msgstr ""
-
-#: includes/functions/settings-options.php:183
-msgid "Show custom fields on post content area"
-msgstr ""
-
-#: includes/functions/settings-options.php:189
-msgid "Insert Photo image size"
-msgstr ""
-
-#: includes/functions/settings-options.php:190
-msgid ""
-"Default image size of \"<strong>Insert Photo</strong>\" button in post "
-"content area"
-msgstr ""
-
-#: includes/functions/settings-options.php:198
-msgid "Insert Photo image type"
-msgstr ""
-
-#: includes/functions/settings-options.php:199
-msgid ""
-"Default image type of \"<strong>Insert Photo</strong>\" button in post "
-"content area"
-msgstr ""
-
-#: includes/functions/settings-options.php:203
-msgid "Image only"
-msgstr ""
-
-#: includes/functions/settings-options.php:204
-msgid "Image with link"
-msgstr ""
-
-#: includes/functions/settings-options.php:210
-msgid "Enable Image Caption"
-msgstr ""
-
-#: includes/functions/settings-options.php:211
-msgid "Allow users to update image/video title, caption and description"
-msgstr ""
-
-#: includes/functions/settings-options.php:218
-msgid "Default Post Form"
-msgstr ""
-
-#: includes/functions/settings-options.php:219
-msgid "Fallback form for post editing if no associated form found"
-msgstr ""
-
-#: includes/functions/settings-options.php:227
-msgid "Users can edit post?"
-msgstr ""
-
-#: includes/functions/settings-options.php:228
-msgid "Users will be able to edit their own posts"
-msgstr ""
-
-#: includes/functions/settings-options.php:238
-msgid "User can delete post?"
-msgstr ""
-
-#: includes/functions/settings-options.php:239
-msgid "Users will be able to delete their own posts"
-msgstr ""
-
-#: includes/functions/settings-options.php:249
-msgid "Pending Post Edit"
-msgstr ""
-
-#: includes/functions/settings-options.php:250
-msgid "Disable post editing while post in \"pending\" status"
-msgstr ""
-
-#: includes/functions/settings-options.php:256
-msgid "Editing Published Post"
-msgstr ""
-
-#: includes/functions/settings-options.php:257
-msgid "Disable post editing while post in \"publish\" status"
-msgstr ""
-
-#: includes/functions/settings-options.php:263
-msgid "Posts per page"
-msgstr ""
-
-#: includes/functions/settings-options.php:264
-msgid "How many posts will be listed in a page"
-msgstr ""
-
-#: includes/functions/settings-options.php:270
-msgid "Show user bio"
-msgstr ""
-
-#: includes/functions/settings-options.php:271
-msgid "Users biographical info will be shown"
-msgstr ""
-
-#: includes/functions/settings-options.php:277
-msgid "Show post count"
-msgstr ""
-
-#: includes/functions/settings-options.php:278
-msgid "Show how many posts are created by the user"
-msgstr ""
-
-#: includes/functions/settings-options.php:284
-msgid "Show Featured Image"
-msgstr ""
-
-#: includes/functions/settings-options.php:285
-msgid "Show featured image of the post (Overridden by Shortcode)"
-msgstr ""
-
-#: includes/functions/settings-options.php:290
-msgid "Show Payment Column"
-msgstr ""
-
-#: includes/functions/settings-options.php:291
-msgid "Enable if you want show payment column on posts table"
-msgstr ""
-
-#: includes/functions/settings-options.php:297
-msgid "Featured Image size"
-msgstr ""
-
-#: includes/functions/settings-options.php:304
-msgid "Not logged in users will see this message"
-msgstr ""
-
-#: includes/functions/settings-options.php:311
-msgid "Account Page"
-msgstr ""
-
-#: includes/functions/settings-options.php:312
-msgid "Select the page which contains <code>[wpuf_account]</code> shortcode"
-msgstr ""
-
-#: includes/functions/settings-options.php:319
-msgid "Select Custom Post For Account Page"
-msgstr ""
-
-#: includes/functions/settings-options.php:320
-msgid "Select the post types you want to show on user dashboard."
-msgstr ""
-
-#: includes/functions/settings-options.php:326
-msgid "Active Tab"
-msgstr ""
-
-#: includes/functions/settings-options.php:327
-msgid "Which tab should be set as active by default when opening the account page"
-msgstr ""
-
-#: includes/functions/settings-options.php:334
-msgid "Show Subscriptions"
-msgstr ""
-
-#: includes/functions/settings-options.php:335
-msgid ""
-"Show Subscriptions tab in \"my account\" page where "
-"<code>[wpuf_account]</code> is located"
-msgstr ""
-
-#: includes/functions/settings-options.php:343
-msgid "Show billing address in account page."
-msgstr ""
-
-#: includes/functions/settings-options.php:374
-msgid "Auto Login After Registration"
-msgstr ""
-
-#: includes/functions/settings-options.php:375
-msgid "If enabled, users after registration will be logged in to the system"
-msgstr ""
-
-#: includes/functions/settings-options.php:382
-msgid "Login/Registration override"
-msgstr ""
-
-#: includes/functions/settings-options.php:383
-msgid ""
-"If enabled, default login and registration forms will be overridden by WPUF "
-"with pages below"
-msgstr ""
-
-#: includes/functions/settings-options.php:390
-msgid "Registration Page"
-msgstr ""
-
-#: includes/functions/settings-options.php:391
-msgid ""
-"Select the page you want to use as registration page override <em>(should "
-"have shortcode)</em>"
-msgstr ""
-
-#: includes/functions/settings-options.php:398
-msgid "Login Page"
-msgstr ""
-
-#: includes/functions/settings-options.php:399
-msgid "Select the page which contains <code>[wpuf-login]</code> shortcode"
-msgstr ""
-
-#: includes/functions/settings-options.php:406
-msgid "Redirect After Login"
-msgstr ""
-
-#: includes/functions/settings-options.php:407
-msgid "After successfull login, where the page will redirect to"
-msgstr ""
-
-#: includes/functions/settings-options.php:413
-msgid "Default Login Redirect"
-msgstr ""
-
-#: includes/functions/settings-options.php:414
-=======
+msgstr ""
+
+#: admin/html/form-submission-restriction.php:34
+msgid "Enable Guest Post"
+msgstr ""
+
+#: admin/html/form-submission-restriction.php:36
+msgid "Unregistered users will be able to submit posts"
+msgstr ""
+
+#: admin/html/form-submission-restriction.php:36
+msgid "Learn more about guest posting."
+msgstr ""
+
+#: admin/html/form-submission-restriction.php:41
+msgid "User Details"
+msgstr ""
+
+#: admin/html/form-submission-restriction.php:46
+msgid "Require Name and Email address"
+msgstr ""
+
+#: admin/html/form-submission-restriction.php:48
+msgid ""
+"If requires, users will be automatically registered to the site using the "
+"name and email address"
+msgstr ""
+
+#: admin/html/form-submission-restriction.php:53
+msgid "Name Label"
+msgstr ""
+
+#: admin/html/form-submission-restriction.php:58
+msgid "Label text for name field"
+msgstr ""
+
+#: admin/html/form-submission-restriction.php:63
+msgid "E-Mail Label"
+msgstr ""
+
+#: admin/html/form-submission-restriction.php:68
+msgid "Label text for email field"
+msgstr ""
+
+#: admin/html/form-submission-restriction.php:73
+msgid "Email Verification"
+msgstr ""
+
+#: admin/html/form-submission-restriction.php:77
+msgid "Require Email Verification for Guests"
+msgstr ""
+
+#: admin/html/form-submission-restriction.php:79
+msgid "If requires, users will be required to verify their email adress."
+msgstr ""
+
+#: admin/html/form-submission-restriction.php:84
+msgid "Role Base"
+msgstr ""
+
+#: admin/html/form-submission-restriction.php:89
+msgid "Enable role base post"
+msgstr ""
+
+#: admin/html/form-submission-restriction.php:91
+msgid "You can choose which role can submit posts by this form."
+msgstr ""
+
+#: admin/html/form-submission-restriction.php:96
+msgid "Roles"
+msgstr ""
+
+#: admin/html/form-submission-restriction.php:112
+msgid "Choose which roles can submit posts."
+msgstr ""
+
 #: admin/html/form-submission-restriction.php:117
 #: includes/functions/settings-options.php:310
 msgid "Unauthorized Message"
@@ -14387,157 +6956,21 @@
 msgstr ""
 
 #: includes/functions/settings-options.php:421
->>>>>>> 2d97a719
 msgid ""
 "If enabled, users who login using WordPress default login form will be "
 "redirected to the selected page."
 msgstr ""
 
-<<<<<<< HEAD
-#: includes/functions/settings-options.php:421
-msgid "reCAPTCHA in Login Form"
-msgstr ""
-
-#: includes/functions/settings-options.php:422
-=======
 #: includes/functions/settings-options.php:428
 msgid "reCAPTCHA in Login Form"
 msgstr ""
 
 #: includes/functions/settings-options.php:429
->>>>>>> 2d97a719
 msgid ""
 "If enabled, users have to verify reCAPTCHA in login page. Also, make sure "
 "that reCAPTCHA is configured properly from <b>General Options</b>"
 msgstr ""
 
-<<<<<<< HEAD
-#: includes/functions/settings-options.php:432
-msgid "Enable payments on your site."
-msgstr ""
-
-#: includes/functions/settings-options.php:438
-msgid "Subscription Pack Page"
-msgstr ""
-
-#: includes/functions/settings-options.php:439
-msgid "Select the page where <code>[wpuf_sub_pack]</code> located."
-msgstr ""
-
-#: includes/functions/settings-options.php:445
-msgid "Subscription at registration"
-msgstr ""
-
-#: includes/functions/settings-options.php:446
-msgid "Registration time redirect to subscription page"
-msgstr ""
-
-#: includes/functions/settings-options.php:451
-msgid "Currency"
-msgstr ""
-
-#: includes/functions/settings-options.php:458
-msgid "Currency Position"
-msgstr ""
-
-#: includes/functions/settings-options.php:462
-msgid "Left"
-msgstr ""
-
-#: includes/functions/settings-options.php:464
-msgid "Right"
-msgstr ""
-
-#: includes/functions/settings-options.php:466
-msgid "Left with space"
-msgstr ""
-
-#: includes/functions/settings-options.php:468
-msgid "Right with space"
-msgstr ""
-
-#: includes/functions/settings-options.php:474
-msgid "Thousand Separator"
-msgstr ""
-
-#: includes/functions/settings-options.php:475
-msgid "This sets the thousand separator of displayed prices."
-msgstr ""
-
-#: includes/functions/settings-options.php:483
-msgid "Decimal Separator"
-msgstr ""
-
-#: includes/functions/settings-options.php:484
-msgid "This sets the decimal separator of displayed prices."
-msgstr ""
-
-#: includes/functions/settings-options.php:490
-msgid "Number of Decimals"
-msgstr ""
-
-#: includes/functions/settings-options.php:491
-msgid "This sets the number of decimal points shown in displayed prices."
-msgstr ""
-
-#: includes/functions/settings-options.php:502
-msgid "Enable demo/sandbox mode"
-msgstr ""
-
-#: includes/functions/settings-options.php:503
-msgid "When sandbox mode is active, all payment gateway will be used in demo mode"
-msgstr ""
-
-#: includes/functions/settings-options.php:510
-msgid "Payment Page"
-msgstr ""
-
-#: includes/functions/settings-options.php:511
-msgid "This page will be used to process payment options"
-msgstr ""
-
-#: includes/functions/settings-options.php:524
-msgid "Payment Gateways"
-msgstr ""
-
-#: includes/functions/settings-options.php:525
-msgid "Active payment gateways"
-msgstr ""
-
-#: includes/functions/settings-options.php:531
-msgid "Retry Failed Payment"
-msgstr ""
-
-#: includes/functions/settings-options.php:532
-msgid "How many times should retry for failed payment max is 4"
-msgstr ""
-
-#: includes/functions/settings-options.php:546
-msgid "<span class=\"dashicons dashicons-universal-access-alt\"></span> Guest Email"
-msgstr ""
-
-#: includes/functions/settings-options.php:554
-msgid "Guest Email Notification"
-msgstr ""
-
-#: includes/functions/settings-options.php:555
-msgid "Enable Guest Email Notification ."
-msgstr ""
-
-#: includes/functions/settings-options.php:561
-msgid "Guest mail subject"
-msgstr ""
-
-#: includes/functions/settings-options.php:562
-msgid "This sets the subject of the emails sent to guest users"
-msgstr ""
-
-#: includes/functions/settings-options.php:569
-msgid "Guest mail body"
-msgstr ""
-
-#: includes/functions/settings-options.php:570
-=======
 #: includes/functions/settings-options.php:439
 msgid "Enable payments on your site."
 msgstr ""
@@ -14663,23 +7096,11 @@
 msgstr ""
 
 #: includes/functions/settings-options.php:577
->>>>>>> 2d97a719
 msgid ""
 "This sets the body of the emails sent to guest users. Please DON'T edit the "
 "<code>{activation_link}</code> part, you can use {sitename} too."
 msgstr ""
 
-<<<<<<< HEAD
-#: includes/functions/settings-options.php:588
-msgid "Post Types"
-msgstr ""
-
-#: includes/functions/settings-options.php:589
-msgid "Select the post types you will allow users to export."
-msgstr ""
-
-#: includes/functions/settings-options.php:621
-=======
 #: includes/functions/settings-options.php:595
 msgid "Post Types"
 msgstr ""
@@ -14689,7 +7110,6 @@
 msgstr ""
 
 #: includes/functions/settings-options.php:628
->>>>>>> 2d97a719
 msgid ""
 "Select profile/registration forms for user roles. These forms will be used "
 "to populate extra edit profile fields in backend."
@@ -15028,257 +7448,6 @@
 msgid "Directions »"
 msgstr ""
 
-<<<<<<< HEAD
-#: wpuf-functions.php:2315
-msgid "United Arab Emirates Dirham"
-msgstr ""
-
-#: wpuf-functions.php:2320
-msgid "Australian Dollars"
-msgstr ""
-
-#: wpuf-functions.php:2325
-msgid "Argentine Peso"
-msgstr ""
-
-#: wpuf-functions.php:2330
-msgid "Bangladeshi Taka"
-msgstr ""
-
-#: wpuf-functions.php:2335
-msgid "Brazilian Real"
-msgstr ""
-
-#: wpuf-functions.php:2340
-msgid "Bulgarian Lev"
-msgstr ""
-
-#: wpuf-functions.php:2345
-msgid "Canadian Dollars"
-msgstr ""
-
-#: wpuf-functions.php:2350
-msgid "Chilean Peso"
-msgstr ""
-
-#: wpuf-functions.php:2355
-msgid "Chinese Yuan"
-msgstr ""
-
-#: wpuf-functions.php:2360
-msgid "Colombian Peso"
-msgstr ""
-
-#: wpuf-functions.php:2365
-msgid "Czech Koruna"
-msgstr ""
-
-#: wpuf-functions.php:2370
-msgid "Danish Krone"
-msgstr ""
-
-#: wpuf-functions.php:2375
-msgid "Dominican Peso"
-msgstr ""
-
-#: wpuf-functions.php:2380
-msgid "Algerian Dinar"
-msgstr ""
-
-#: wpuf-functions.php:2385
-msgid "Euros"
-msgstr ""
-
-#: wpuf-functions.php:2390
-msgid "Hong Kong Dollar"
-msgstr ""
-
-#: wpuf-functions.php:2395
-msgid "Croatia kuna"
-msgstr ""
-
-#: wpuf-functions.php:2400
-msgid "Hungarian Forint"
-msgstr ""
-
-#: wpuf-functions.php:2405
-msgid "Icelandic krona"
-msgstr ""
-
-#: wpuf-functions.php:2410
-msgid "Indonesia Rupiah"
-msgstr ""
-
-#: wpuf-functions.php:2415
-msgid "Indian Rupee"
-msgstr ""
-
-#: wpuf-functions.php:2420
-msgid "Mauritian Rupee"
-msgstr ""
-
-#: wpuf-functions.php:2425
-msgid "Nepali Rupee"
-msgstr ""
-
-#: wpuf-functions.php:2430
-msgid "Israeli Shekel"
-msgstr ""
-
-#: wpuf-functions.php:2435
-msgid "Japanese Yen"
-msgstr ""
-
-#: wpuf-functions.php:2440
-msgid "Lao Kip"
-msgstr ""
-
-#: wpuf-functions.php:2445
-msgid "South Korean Won"
-msgstr ""
-
-#: wpuf-functions.php:2450
-msgid "Malaysian Ringgits"
-msgstr ""
-
-#: wpuf-functions.php:2455
-msgid "Mexican Peso"
-msgstr ""
-
-#: wpuf-functions.php:2460
-msgid "Nigerian Naira"
-msgstr ""
-
-#: wpuf-functions.php:2465
-msgid "Norwegian Krone"
-msgstr ""
-
-#: wpuf-functions.php:2470
-msgid "New Zealand Dollar"
-msgstr ""
-
-#: wpuf-functions.php:2475
-msgid "Namibian dollar"
-msgstr ""
-
-#: wpuf-functions.php:2480
-msgid "Omani Rial"
-msgstr ""
-
-#: wpuf-functions.php:2485
-msgid "Iranian Rial"
-msgstr ""
-
-#: wpuf-functions.php:2490
-msgid "Pakistani Rupee"
-msgstr ""
-
-#: wpuf-functions.php:2495
-msgid "Paraguayan Guaraní"
-msgstr ""
-
-#: wpuf-functions.php:2500
-msgid "Philippine Pesos"
-msgstr ""
-
-#: wpuf-functions.php:2505
-msgid "Polish Zloty"
-msgstr ""
-
-#: wpuf-functions.php:2510
-msgid "Pounds Sterling"
-msgstr ""
-
-#: wpuf-functions.php:2515
-msgid "Romanian Leu"
-msgstr ""
-
-#: wpuf-functions.php:2520
-msgid "Russian Ruble"
-msgstr ""
-
-#: wpuf-functions.php:2525
-msgid "Saudi Riyal"
-msgstr ""
-
-#: wpuf-functions.php:2530
-msgid "Singapore Dollar"
-msgstr ""
-
-#: wpuf-functions.php:2535
-msgid "South African rand"
-msgstr ""
-
-#: wpuf-functions.php:2540
-msgid "Swedish Krona"
-msgstr ""
-
-#: wpuf-functions.php:2545
-msgid "Swiss Franc"
-msgstr ""
-
-#: wpuf-functions.php:2550
-msgid "Taiwan New Dollars"
-msgstr ""
-
-#: wpuf-functions.php:2555
-msgid "Thai Baht"
-msgstr ""
-
-#: wpuf-functions.php:2560
-msgid "Turkish Lira"
-msgstr ""
-
-#: wpuf-functions.php:2565
-msgid "Trinidad and Tobago Dollar"
-msgstr ""
-
-#: wpuf-functions.php:2570
-msgid "US Dollar"
-msgstr ""
-
-#: wpuf-functions.php:2575
-msgid "Vietnamese Dong"
-msgstr ""
-
-#: wpuf-functions.php:2580
-msgid "Egyptian Pound"
-msgstr ""
-
-#: wpuf-functions.php:2585
-msgid "Jordanian dinar"
-msgstr ""
-
-#: wpuf-functions.php:3518
-msgid "None"
-msgstr ""
-
-#: wpuf.php:25
-msgid "There was a problem installing the plugin"
-msgstr ""
-
-#: wpuf.php:25
-msgid "Problem installing plugin"
-msgstr ""
-
-#: wpuf.php:115
-msgid "Your installed PHP Version is: "
-msgstr ""
-
-#: wpuf.php:116
-msgid "The <strong>WP User Frontend</strong> plugin requires PHP version <strong>"
-msgstr ""
-
-#: wpuf.php:116
-msgid "</strong> or greater."
-msgstr ""
-
-#: wpuf.php:236
-msgid "Your WP User Frontend Pro is almost ready!"
-msgstr ""
-
-#: wpuf.php:240
-=======
 #: wpuf-functions.php:2337
 msgid "United Arab Emirates Dirham"
 msgstr ""
@@ -15520,7 +7689,6 @@
 msgstr ""
 
 #: wpuf.php:244
->>>>>>> 2d97a719
 #. translators: 1: opening anchor tag, 2: closing anchor tag.
 msgid ""
 "We've pushed a major update on both <b>WP User Frontend Free</b> and <b>WP "
@@ -15547,110 +7715,62 @@
 msgid "https://wedevs.com/?utm_source=WPUF_Author_URI"
 msgstr ""
 
-<<<<<<< HEAD
-#: includes/Setup_Wizard.php:44
-=======
 #: includes/Setup_Wizard.php:56
->>>>>>> 2d97a719
 msgctxt "enhanced select"
 msgid "One result is available, press enter to select it."
 msgstr ""
 
-<<<<<<< HEAD
-#: includes/Setup_Wizard.php:47
-=======
 #: includes/Setup_Wizard.php:59
->>>>>>> 2d97a719
 msgctxt "enhanced select"
 msgid "%qty% results are available, use up and down arrow keys to navigate."
 msgstr ""
 
-<<<<<<< HEAD
-#: includes/Setup_Wizard.php:51
-=======
 #: includes/Setup_Wizard.php:63
->>>>>>> 2d97a719
 msgctxt "enhanced select"
 msgid "No matches found"
 msgstr ""
 
-<<<<<<< HEAD
-#: includes/Setup_Wizard.php:52
-=======
 #: includes/Setup_Wizard.php:64
->>>>>>> 2d97a719
 msgctxt "enhanced select"
 msgid "Loading failed"
 msgstr ""
 
-<<<<<<< HEAD
-#: includes/Setup_Wizard.php:53
-=======
 #: includes/Setup_Wizard.php:65
->>>>>>> 2d97a719
 msgctxt "enhanced select"
 msgid "Please enter 1 or more characters"
 msgstr ""
 
-<<<<<<< HEAD
-#: includes/Setup_Wizard.php:56
-=======
 #: includes/Setup_Wizard.php:68
->>>>>>> 2d97a719
 msgctxt "enhanced select"
 msgid "Please enter %qty% or more characters"
 msgstr ""
 
-<<<<<<< HEAD
-#: includes/Setup_Wizard.php:59
-=======
 #: includes/Setup_Wizard.php:71
->>>>>>> 2d97a719
 msgctxt "enhanced select"
 msgid "Please delete 1 character"
 msgstr ""
 
-<<<<<<< HEAD
-#: includes/Setup_Wizard.php:60
-=======
 #: includes/Setup_Wizard.php:72
->>>>>>> 2d97a719
 msgctxt "enhanced select"
 msgid "Please delete %qty% characters"
 msgstr ""
 
-<<<<<<< HEAD
-#: includes/Setup_Wizard.php:63
-=======
 #: includes/Setup_Wizard.php:75
->>>>>>> 2d97a719
 msgctxt "enhanced select"
 msgid "You can only select 1 item"
 msgstr ""
 
-<<<<<<< HEAD
-#: includes/Setup_Wizard.php:66
-=======
 #: includes/Setup_Wizard.php:78
->>>>>>> 2d97a719
 msgctxt "enhanced select"
 msgid "You can only select %qty% items"
 msgstr ""
 
-<<<<<<< HEAD
-#: includes/Setup_Wizard.php:69
-=======
 #: includes/Setup_Wizard.php:81
->>>>>>> 2d97a719
 msgctxt "enhanced select"
 msgid "Loading more results&hellip;"
 msgstr ""
 
-<<<<<<< HEAD
-#: includes/Setup_Wizard.php:72
-=======
 #: includes/Setup_Wizard.php:84
->>>>>>> 2d97a719
 msgctxt "enhanced select"
 msgid "Searching&hellip;"
 msgstr ""
