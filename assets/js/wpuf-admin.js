--- conflicted
+++ resolved
@@ -198,24 +198,13 @@
     // align with WooCommerce _downloadable meta key
     var downloadableRadio = $('.wpuf-fields input[type="radio"][name="_downloadable"]');
     var downloadableCheckbox = $('#woocommerce-product-data input[type="checkbox"][name="_downloadable"]');
-<<<<<<< HEAD
-=======
-    var virtualCheckbox = $('#woocommerce-product-data input[type="checkbox"][name="_virtual"]');
->>>>>>> 0fdadb1c
     downloadableRadio.click(function() {
         var downloadable = $(this).val();
 
         if ($(this).is(':checked') && downloadable === 'yes') {
             downloadableCheckbox.prop('checked', true);
-<<<<<<< HEAD
         } else {
             downloadableCheckbox.prop('checked', false);
-=======
-            virtualCheckbox.prop('checked', true);
-        } else {
-            downloadableCheckbox.prop('checked', false);
-            virtualCheckbox.prop('checked', false);
->>>>>>> 0fdadb1c
         }
     });
 
