<script type="text/x-template" id="tmpl-wpuf-builder-stage">
<div id="form-preview-stage" class="wpuf-style">
    <h4 v-if="!form_fields.length" class="text-center">
        <?php use WeDevs\Wpuf\Admin\Subscription;

        _e( 'Add fields by dragging the fields from the right sidebar to this area.', 'wp-user-frontend' ); ?>
    </h4>

    <ul :class="['wpuf-form', 'sortable-list', 'form-label-' + label_type]">
        <li
            v-for="(field, index) in form_fields"
            :key="field.id"
            :class="[
                'field-items', 'wpuf-el', field.name, field.css, 'form-field-' + field.template,
                field.width ? 'field-size-' + field.width : '',
                ('custom_hidden_field' === field.template) ? 'hidden-field' : '',
                parseInt(editing_form_id) === parseInt(field.id) ? 'current-editing' : ''
            ]"
            :data-index="index"
            data-source="stage"
        >
            <div v-if="!is_full_width(field.template)" class="wpuf-label">
                <label v-if="!is_invisible(field)" :for="'wpuf-' + field.name ? field.name : 'cls'">
                    {{ field.label }} <span v-if="field.required && 'yes' === field.required" class="required">*</span>
                </label>
            </div>

            <component v-if="is_template_available(field)" :is="'form-' + field.template" :field="field"></component>

            <div v-if="is_pro_feature(field.template)" class="stage-pro-alert">
                <label class="wpuf-pro-text-alert">
                    <a :href="pro_link" target="_blank"><strong>{{ get_field_name(field.template) }}</strong> <?php _e( 'is available in Pro Version', 'wp-user-frontend' ); ?></a>
                </label>
            </div>

            <div class="control-buttons">
                <p>
                    <template v-if="!is_failed_to_validate(field.template)">
                        <i class="fa fa-arrows move"></i>
                        <i class="fa fa-pencil" @click="open_field_settings(field.id)"></i>
                        <i class="fa fa-clone" @click="clone_field(field.id, index)"></i>
                    </template>
                    <template v-else>
                        <i class="fa fa-arrows control-button-disabled"></i>
                        <i class="fa fa-pencil control-button-disabled"></i>
                        <i class="fa fa-clone control-button-disabled"></i>
                    </template>
                    <i class="fa fa-trash-o" @click="delete_field(index)"></i>
                </p>
            </div>
        </li>

        <li v-if="!form_fields.length" class="field-items empty-list-item"></li>

        <li class="wpuf-submit">
            <div class="wpuf-label">&nbsp;</div>

            <?php do_action( 'wpuf_form_builder_template_builder_stage_submit_area' ); ?>
        </li>
    </ul><!-- .wpuf-form -->

    <div v-if="hidden_fields.length" class="hidden-field-list">
        <h4><?php esc_html_e( 'Hidden Fields', 'wp-user-frontend' ); ?></h4>

        <ul class="wpuf-form">
            <li
                v-for="(field, index) in hidden_fields"
                :class="['field-items', parseInt(editing_form_id) === parseInt(field.id) ? 'current-editing' : '']"
            >
                <strong><?php esc_html_e( 'key', 'wp-user-frontend' ); ?></strong>: {{ field.name }} | <strong><?php esc_html_e( 'value', 'wp-user-frontend' ); ?></strong>: {{ field.meta_value }}

                <div class="control-buttons">
                    <p>
                        <i class="fa fa-pencil" @click="open_field_settings(field.id)"></i>
                        <i class="fa fa-clone" @click="clone_field(field.id, index)"></i>
                        <i class="fa fa-trash-o" @click="delete_hidden_field(field.id)"></i>
                    </p>
                </div>
            </li>
        </ul>
    </div>

    <?php do_action( 'wpuf_form_builder_template_builder_stage_bottom_area' ); ?>
</div><!-- #form-preview-stage -->
</script>

<script type="text/x-template" id="tmpl-wpuf-field-checkbox">
<div v-if="met_dependencies" class="panel-field-opt panel-field-opt-checkbox">
    <label v-if="option_field.title" :class="option_field.title_class">
        {{ option_field.title }} <help-text v-if="option_field.help_text" :text="option_field.help_text"></help-text>
    </label>
    <ul :class="[option_field.inline ? 'list-inline' : '']">
        <li v-for="(option, key) in option_field.options">
            <label>
                <input type="checkbox" :value="key" v-model="value"> {{ option }}
            </label>
        </li>
    </ul>
</div>
</script>

<script type="text/x-template" id="tmpl-wpuf-field-html_help_text">
<div class="panel-field-opt panel-field-html-help-text" v-html="option_field.text"></div>
</script>

<script type="text/x-template" id="tmpl-wpuf-field-multiselect">
<div class="panel-field-opt panel-field-opt-select" v-show="met_dependencies">
    <label v-if="option_field.title">
        {{ option_field.title }} <help-text v-if="option_field.help_text" :text="option_field.help_text"></help-text>
    </label>

    <select
        :class="['term-list-selector']"
        v-model="value"
        multiple
    >
        <option v-for="(option, key) in option_field.options" :value="key">{{ option }}</option>
    </select>
</div>
</script>

<script type="text/x-template" id="tmpl-wpuf-field-option-data">
<div class="panel-field-opt panel-field-opt-text">
    <div>
        {{ option_field.title }} <help-text v-if="option_field.help_text" :text="option_field.help_text"></help-text>
        <ul class="pull-right list-inline field-option-actions">
            <li>
                <label>
                    <input
                        type="checkbox"
                        v-model="show_value"
                    /><?php esc_attr_e( 'Show values', 'wp-user-frontend' ); ?>
                </label>
            </li>
            <li>
                <label>
                    <input
                        type="checkbox"
                        v-model="sync_value"
                    /><?php esc_attr_e( 'Sync values', 'wp-user-frontend' ); ?>
                </label>
                <help-text placement="left" text="<?php esc_attr_e( 'When enabled, option values will update according to their labels.', 'wp-user-frontend' ); ?>" />
            </li>
        </ul>
    </div>

    <ul :class="['option-field-option-chooser', show_value ? 'show-value' : '']">
        <li class="clearfix margin-0 header">
            <div class="selector">&nbsp;</div>

            <div class="sort-handler">&nbsp;</div>

            <div class="label">
                <?php esc_attr_e( 'Label', 'wp-user-frontend' ); ?>
                <help-text placement="left" text="<?php esc_attr_e( 'Do not use & or other special character for option label', 'wp-user-frontend' ); ?>" />
            </div>

            <div v-if="show_value" class="value">
                <?php esc_attr_e( 'Value', 'wp-user-frontend' ); ?>
            </div>

            <div class="action-buttons">&nbsp;</div>
        </li>
    </ul>

    <ul :class="['option-field-option-chooser margin-0', show_value ? 'show-value' : '']">
        <li v-for="(option, index) in options" :key="option.id" :data-index="index" class="clearfix option-field-option">
            <div class="selector">
                <input
                    v-if="option_field.is_multiple"
                    type="checkbox"
                    :value="option.value"
                    v-model="selected"
                >
                <input
                    v-else
                    type="radio"
                    :value="option.value"
                    v-model="selected"
                    class="option-chooser-radio"
                >
            </div>

            <div class="sort-handler">
                <i class="fa fa-bars"></i>
            </div>

            <div class="label">
                <input type="text" v-model="option.label" @input="set_option_label(index, option.label)">
            </div>

            <div v-if="show_value" class="value">
                <input type="text" v-model="option.value">
            </div>

            <div class="action-buttons clearfix">
                <i class="fa fa-minus-circle" @click="delete_option(index)"></i>
            </div>
        </li>
        <li>
            <div class="plus-buttons clearfix" @click="add_option">
                <i class="fa fa-plus-circle"></i>
            </div>
        </li>
    </ul>

    <a v-if="!option_field.is_multiple && selected" href="#clear" @click.prevent="clear_selection"><?php esc_attr_e( 'Clear Selection', 'wp-user-frontend' ); ?></a>
</div>
</script>

<script type="text/x-template" id="tmpl-wpuf-field-option-pro-feature-alert">
<div class="panel-field-opt panel-field-opt-pro-feature">
    <label>{{ option_field.title }}</label><br>
    <label class="wpuf-pro-text-alert">
        <a :href="pro_link" target="_blank"><?php _e( 'Available in Pro Version', 'wp-user-frontend' ); ?></a>
    </label>
</div>
</script>

<script type="text/x-template" id="tmpl-wpuf-field-options">
<div class="wpuf-form-builder-field-options">
    <div v-if="!parseInt(editing_field_id)" class="options-fileds-section text-center">
        <p>
            <span class="loader"></span>
        </p>
    </div>

    <div v-else>
        <div class="option-fields-section">
            <h3 class="section-title clearfix" @click="show_basic_settings = !show_basic_settings">
                {{ form_field_type_title }} <i :class="[show_basic_settings ? 'fa fa-angle-down' : 'fa fa-angle-right']"></i>
            </h3>

            <transition name="slide-fade">
                <div v-show="show_basic_settings" class="option-field-section-fields">
                    <component
                        v-for="option_field in basic_settings"
                        :key="option_field.name"
                        :is="'field-' + option_field.type"
                        :option_field="option_field"
                        :editing_form_field="editing_form_field"
                    ></component>
                </div>
            </transition>
        </div>


        <div v-if="advanced_settings.length" class="option-fields-section">
            <h3 class="section-title" @click="show_advanced_settings = !show_advanced_settings">
                {{ i18n.advanced_options }}  <i :class="[show_advanced_settings ? 'fa fa-angle-down' : 'fa fa-angle-right']"></i>
            </h3>

            <transition name="slide-fade">
                <div v-show="show_advanced_settings" class="option-field-section-fields">
                    <component
                        v-for="option_field in advanced_settings"
                        :key="option_field.name"
                        :is="'field-' + option_field.type"
                        :option_field="option_field"
                        :editing_form_field="editing_form_field"
                    ></component>
                </div>
            </transition>
        </div>

        <?php do_action( 'wpuf_builder_field_options' ); ?>
    </div>

</div>
</script>

<script type="text/x-template" id="tmpl-wpuf-field-radio">
<div v-if="met_dependencies" class="panel-field-opt panel-field-opt-radio">
    <label v-if="option_field.title">
        {{ option_field.title }} <help-text v-if="option_field.help_text" :text="option_field.help_text"></help-text>
    </label>

    <ul :class="[option_field.inline ? 'list-inline' : '']">
        <li v-for="(option, key) in option_field.options">
            <label>
                <input type="radio" :value="key" v-model="value"> {{ option }}
            </label>
        </li>
    </ul>
</div>
</script>

<script type="text/x-template" id="tmpl-wpuf-field-range">
<div v-if="met_dependencies" class="panel-field-opt panel-field-opt-text">
    <label>
        {{ option_field.title }} <help-text v-if="option_field.help_text" :text="option_field.help_text"></help-text>
        {{ option_field.min_column }}
        <input
            type="range"
            v-model="value"
            v-bind:min="minColumn"
            v-bind:max="maxColumn"
        >
    </label>
</div>
</script>

<script type="text/x-template" id="tmpl-wpuf-field-select">
<div class="panel-field-opt panel-field-opt-select">
    <label v-if="option_field.title">
        {{ option_field.title }} <help-text v-if="option_field.help_text" :text="option_field.help_text"></help-text>
    </label>

    <select class="opt-select-element" v-model="value">
        <option value=""><?php _e( 'Select an option', 'wp-user-frontend' ); ?></option>
        <option v-for="(option, key) in option_field.options" :value="key">{{ option }}</option>
    </select>
</div>
</script>

<script type="text/x-template" id="tmpl-wpuf-field-text">
<div v-if="met_dependencies" class="panel-field-opt panel-field-opt-text">
    <label>
        {{ option_field.title }} <help-text v-if="option_field.help_text" :text="option_field.help_text"></help-text>

        <input
            v-if="option_field.variation && 'number' === option_field.variation"
            type="number"
            v-model="value"
            @focusout="on_focusout"
            @keyup="on_keyup"
        >

        <input
            v-if="!option_field.variation"
            type="text"
            v-model="value"
            @focusout="on_focusout"
            @keyup="on_keyup"
        >
    </label>
</div>
</script>

<script type="text/x-template" id="tmpl-wpuf-field-text-meta">
<div class="panel-field-opt panel-field-opt-text panel-field-opt-text-meta">
    <label>
        {{ option_field.title }} <help-text v-if="option_field.help_text" :text="option_field.help_text"></help-text>
        <input
            type="text"
            v-model="value"
        >
    </label>
</div>
</script>

<script type="text/x-template" id="tmpl-wpuf-field-textarea">
<div class="panel-field-opt panel-field-opt-textarea">
    <label>
        {{ option_field.title }} <help-text v-if="option_field.help_text" :text="option_field.help_text"></help-text>

        <textarea :rows="option_field.rows || 5" v-model="value"></textarea>
    </label>
</div>
</script>

<script type="text/x-template" id="tmpl-wpuf-field-visibility">
<div class="panel-field-opt panel-field-opt-radio">
    <label v-if="option_field.title">
        {{ option_field.title }} <help-text v-if="option_field.help_text" :text="option_field.help_text"></help-text>
    </label>

    <ul :class="[option_field.inline ? 'list-inline' : '']">
        <li v-for="(option, key) in option_field.options">
            <label>
                <input type="radio" :value="key" v-model="selected"> {{ option }}
            </label>
        </li>
    </ul>

    <div v-if="'logged_in' === selected" class="condiotional-logic-container">

    	<?php $roles = get_editable_roles(); ?>

    	<ul>
			<?php
                foreach ( $roles as $role => $value ) {
                    $role_name = $value['name'];

                    $output  = '<li>';
                    $output .= "<label><input type='checkbox' v-model='choices' value='{$role}'> {$role_name} </label>";
                    $output .= '</li>';

                    echo $output;
                }
            ?>
	    </ul>
    </div>

    <div v-if="'subscribed_users' === selected" class="condiotional-logic-container">

    	<ul>
    		<?php

                if ( class_exists( 'WPUF_Subscription' ) ) {
<<<<<<< HEAD
                    $subscriptions  = (new Subscription())->get_subscriptions();
=======
                    $subscriptions  = wpuf()->subscription->get_subscriptions();
>>>>>>> 995cc8c8

                    if ( $subscriptions ) {
                        foreach ( $subscriptions as $pack ) {
                            $output  = '<li>';
                            $output .= "<label><input type='checkbox' v-model='choices' value='{$pack->ID}' > {$pack->post_title} </label>";
                            $output .= '</li>';

                            echo $output;
                        }
                    } else {
                        _e( 'No subscription plan found.', 'wp-user-frontend' );
                    }
                }
            ?>
    	</ul>

    </div>
</div>
</script>

<script type="text/x-template" id="tmpl-wpuf-form-checkbox_field">
<div class="wpuf-fields">
    <ul :class="['wpuf-fields-list', ('yes' === field.inline) ? 'wpuf-list-inline' : '']">
        <li v-if="has_options" v-for="(label, val) in field.options">
            <label>
                <input
                    type="checkbox"
                    :value="val"
                    :checked="is_selected(val)"
                    :class="class_names('checkbox_btns')"
                > {{ label }}
            </label>
        </li>
    </ul>

    <span v-if="field.help" class="wpuf-help" v-html="field.help" />
</div>
</script>

<script type="text/x-template" id="tmpl-wpuf-form-column_field">
<div v-bind:class="['wpuf-field-columns', 'has-columns-'+field.columns]">
    <div class="wpuf-column-field-inner-columns">
        <div class="wpuf-column">
            <!-- don't change column class names -->
            <div v-for="column in columnClasses" :class="[column, 'items-of-column-'+field.columns, 'wpuf-column-inner-fields']" :style="{ width: field.inner_columns_size[column], paddingRight: field.column_space+'px'}">
                <ul class="wpuf-column-fields-sortable-list">
                    <li
                        v-for="(field, index) in column_fields[column]"
                        :key="field.id"
                        :class="[
                            'column-field-items', 'wpuf-el', field.name, field.css, 'form-field-' + field.template,
                            field.width ? 'field-size-' + field.width : '',
                            parseInt(editing_form_id) === parseInt(field.id) ? 'current-editing' : ''
                        ]"
                        :column-field-index="index"
                        :in-column="column"
                        data-source="column-field-stage"
                    >
                        <div v-if="!is_full_width(field.template)" class="wpuf-label wpuf-column-field-label">
                            <label v-if="!is_invisible(field)" :for="'wpuf-' + field.name ? field.name : 'cls'">
                                {{ field.label }} <span v-if="field.required && 'yes' === field.required" class="required">*</span>
                            </label>
                        </div>

                        <component v-if="is_template_available(field)" :is="'form-' + field.template" :field="field"></component>

                        <div v-if="is_pro_feature(field.template)" class="stage-pro-alert">
                            <label class="wpuf-pro-text-alert">
                                <a :href="pro_link" target="_blank"><strong>{{ get_field_name(field.template) }}</strong> <?php _e( 'is available in Pro Version', 'wp-user-frontend' ); ?></a>
                            </label>
                        </div>

                        <div class="wpuf-column-field-control-buttons">
                            <p>
                                <i class="fa fa-arrows move"></i>
                                <i class="fa fa-pencil" @click="open_column_field_settings(field, index, column)"></i>
                                <i class="fa fa-clone" @click="clone_column_field(field, index, column)"></i>
                                <i class="fa fa-trash-o" @click="delete_column_field(index, column)"></i>
                            </p>
                        </div>
                    </li>

                </ul>
            </div>
        </div>
    </div>
</div></script>

<script type="text/x-template" id="tmpl-wpuf-form-custom_hidden_field">
<div class="wpuf-fields">
    <input
        type="text"
        :class="class_names('textfield')"
        :placeholder="field.placeholder"
        :value="field.default"
        :size="field.size"
    >
    <span v-if="field.help" class="wpuf-help" v-html="field.help" />
</div>
</script>

<script type="text/x-template" id="tmpl-wpuf-form-custom_html">
<div class="wpuf-fields" v-html="field.html"></div>
</script>

<script type="text/x-template" id="tmpl-wpuf-form-dropdown_field">
<div class="wpuf-fields">
    <select
        :class="class_names('select_lbl')"
    >
        <option v-if="field.first" value="">{{ field.first }}</option>

        <option
            v-if="has_options"
            v-for="(label, val) in field.options"
            :value="label"
            :selected="is_selected(label)"
        >{{ label }}</option>
    </select>

    <span v-if="field.help" class="wpuf-help" v-html="field.help"> </span>
</div>
</script>

<script type="text/x-template" id="tmpl-wpuf-form-email_address">
<div class="wpuf-fields">
    <input
        type="email"
        :class="class_names('email')"
        :placeholder="field.placeholder"
        :value="field.default"
        :size="field.size"
    >
    <span v-if="field.help" class="wpuf-help" v-html="field.help" />
</div>
</script>

<script type="text/x-template" id="tmpl-wpuf-form-featured_image">
<div class="wpuf-fields">
    <div :id="'wpuf-img_label-' + field.id + '-upload-container'">
        <div class="wpuf-attachment-upload-filelist" data-type="file" data-required="yes">
            <a class="button file-selector" href="#">
                <template v-if="field.button_label === ''">
                    <?php _e( 'Select Image', 'wp-user-frontend' ); ?>
                </template>
                <template v-else>
                    {{ field.button_label }}
                </template>
            </a>
        </div>
    </div>

    <span v-if="field.help" class="wpuf-help" v-html="field.help" />
</div>
</script>

<script type="text/x-template" id="tmpl-wpuf-form-fields">
<div class="wpuf-form-builder-form-fields">
    <template v-for="(section, index) in panel_sections">
        <div v-if="section.fields.length" class="panel-form-field-group clearfix">
            <h3 class="clearfix" @click="panel_toggle(index)">
                {{ section.title }} <i :class="[section.show ? 'fa fa-angle-down' : 'fa fa-angle-right']"></i>
            </h3>

            <transition name="slide-fade">
                <ul
                    v-show="section.show"
                    class="panel-form-field-buttons clearfix"
                    :id="'panel-form-field-buttons-' + section.id"
                >
                    <template v-for="field in section.fields">
                        <li
                            v-if="is_pro_feature(field)"
                            class="button button-faded"
                            :data-form-field="field"
                            data-source="panel"
                            @click="alert_pro_feature(field)"
                        >
                            <i v-if="field_settings[field].icon" :class="['fa fa-' + field_settings[field].icon]" aria-hidden="true"></i> {{ field_settings[field].title }}
                        </li>

                        <li
                            v-if="is_failed_to_validate(field)"
                            :class="['button', get_invalidate_btn_class(field)]"
                            :data-form-field="field"
                            data-source="panel"
                            @click="alert_invalidate_msg(field)"
                        >
                            <i v-if="field_settings[field].icon" :class="['fa fa-' + field_settings[field].icon]" aria-hidden="true"></i> {{ field_settings[field].title }}
                        </li>

                        <li
                            v-if="!is_pro_feature(field) && !is_failed_to_validate(field)"
                            class="button"
                            :data-form-field="field"
                            data-source="panel"
                            @click="add_form_field(field)"
                        >
                            <i v-if="field_settings[field].icon" :class="['fa fa-' + field_settings[field].icon]" aria-hidden="true"></i> {{ field_settings[field].title }}
                        </li>
                    </template>
                </ul>
            </transition>
        </div>
    </template>
</div>
</script>

<script type="text/x-template" id="tmpl-wpuf-form-image_upload">
<div class="wpuf-fields">
    <div :id="'wpuf-img_label-' + field.id + '-upload-container'">
        <div class="wpuf-attachment-upload-filelist" data-type="file" data-required="yes">
            <a class="button file-selector wpuf_img_label_148" href="#">
                <template v-if="field.button_label === ''">
                    <?php _e( 'Select Image', 'wp-user-frontend' ); ?>
                </template>
                <template v-else>
                    {{ field.button_label }}
                </template>
            </a>
        </div>
    </div>

    <span v-if="field.help" class="wpuf-help" v-html="field.help"/>
</div>
</script>

<script type="text/x-template" id="tmpl-wpuf-form-multiple_select">
<div class="wpuf-fields">
    <select
        :class="class_names('multi_label')"
        multiple
    >
        <option v-if="field.first" value="">{{ field.first }}</option>

        <option
            v-if="has_options"
            v-for="(label, val) in field.options"
            :value="label"
            :selected="is_selected(label)"
        >{{ label }}</option>
    </select>

    <span v-if="field.help" class="wpuf-help" v-html="field.help"></span>
</div>
</script>

<script type="text/x-template" id="tmpl-wpuf-form-post_content">
<div class="wpuf-fields">
    <div class="wp-media-buttons" v-if="field.insert_image == 'yes'">
        <button type="button" class="button insert-media add_media" data-editor="content">
            <span class="dashicons dashicons-admin-media insert-photo-icon"></span> <?php _e( 'Insert Photo', 'wp-user-frontend' ); ?>
        </button>
    </div>
    <br v-if="field.insert_image == 'yes'" />

    <textarea
        v-if="'no' === field.rich"
        :class="class_names('textareafield')"
        :placeholder="field.placeholder"
        :default_text="field.default"
        :rows="field.rows"
        :cols="field.cols"
    >{{ field.default }}</textarea>

    <text-editor v-if="'no' !== field.rich" :rich="field.rich" :default_text="field.default"></text-editor>

    <span v-if="field.help" class="wpuf-help" v-html="field.help" />
</div>
</script>

<script type="text/x-template" id="tmpl-wpuf-form-post_excerpt">
<div class="wpuf-fields">
    <textarea
        v-if="'no' === field.rich"
        :class="class_names('textareafield')"
        :placeholder="field.placeholder"
        :rows="field.rows"
        :cols="field.cols"
    >{{ field.default }}</textarea>

    <text-editor v-if="'no' !== field.rich" :rich="field.rich" :default_text="field.default"></text-editor>

    <span v-if="field.help" class="wpuf-help" v-html="field.help" ></span>
</div>
</script>

<script type="text/x-template" id="tmpl-wpuf-form-post_tags">
<div class="wpuf-fields">
    <input
        type="text"
        :class="class_names('textfield')"
        :placeholder="field.placeholder"
        :value="field.default"
        :size="field.size"
    >

    <span v-if="field.help" class="wpuf-help" v-html="field.help" />
</div>
</script>

<script type="text/x-template" id="tmpl-wpuf-form-post_title">
<div class="wpuf-fields">
    <input
        type="text"
        :class="class_names('textfield')"
        :placeholder="field.placeholder"
        :value="field.default"
        :size="field.size"
    >
    <span v-if="field.help" class="wpuf-help" v-html="field.help" />
</div>
</script>

<script type="text/x-template" id="tmpl-wpuf-form-radio_field">
<div class="wpuf-fields">
    <ul :class="['wpuf-fields-list', ('yes' === field.inline) ? 'wpuf-list-inline' : '']">
        <li v-if="has_options" v-for="(label, val) in field.options">
            <label>
                <input
                    type="radio"
                    :value="val"
                    :checked="is_selected(val)"
                    :class="class_names('radio_btns')"
                > {{ label }}
            </label>
        </li>
    </ul>

    <span v-if="field.help" class="wpuf-help" v-html="field.help"/>
</div>
</script>

<script type="text/x-template" id="tmpl-wpuf-form-recaptcha">
<div class="wpuf-fields">
    <template v-if="!has_recaptcha_api_keys">
        <p v-html="no_api_keys_msg"></p>
    </template>

    <template v-else>
    	<div v-if="'invisible_recaptcha' != field.recaptcha_type">
        	<img class="wpuf-recaptcha-placeholder" src="<?php echo WPUF_ASSET_URI . '/images/recaptcha-placeholder.png'; ?>" alt="">
        </div>
        <div v-else><p><?php _e( 'Invisible reCaptcha', 'wp-user-frontend' ); ?></p></div>
    </template>
</div>
</script>

<script type="text/x-template" id="tmpl-wpuf-form-section_break">
<div class="wpuf-section-wrap">
    <h2 class="wpuf-section-title">{{ field.label }}</h2>
    <div class="wpuf-section-details">{{ field.description }}</div>
</div>
</script>

<script type="text/x-template" id="tmpl-wpuf-form-taxonomy">
<div class="wpuf-fields">
    <select
        v-if="'select' === field.type"
        :class="field.name"
        v-html ="get_term_dropdown_options()"
    />

    <div v-if="'ajax' === field.type" class="category-wrap">
        <div>
            <select>
                <option><?php _e( '— Select —', 'wp-user-frontend' ); ?></option>
                <option v-for="term in sorted_terms" :value="term.id">{{ term.name }}</option>
            </select>
        </div>
    </div>

    <div v-if="'multiselect' === field.type" class="category-wrap">
        <select
            :class="field.name"
            v-html="get_term_dropdown_options()"
            multiple
        >
        </select>
    </div>

    <div v-if="'checkbox' === field.type" class="category-wrap">
        <div v-if="'yes' === field.show_inline" class="category-wrap">
            <div v-html="get_term_checklist_inline()"></div>
        </div>
        <div v-else class="category-wrap">
            <div v-html="get_term_checklist()"></div>
        </div>
    </div>

    <input
        v-if="'text' === field.type"
        class="textfield"
        type="text"
        value=""
        size="40"
        autocomplete="off"
    >
    <span v-if="field.help" class="wpuf-help" v-html="field.help" />
</div>
</script>

<script type="text/x-template" id="tmpl-wpuf-form-text_field">
<div class="wpuf-fields">
    <input
        type="text"
        :class="class_names('textfield')"
        :placeholder="field.placeholder"
        :value="field.default"
        :size="field.size"
    >
    <span v-if="field.help" class="wpuf-help" v-html="field.help" />
</div>
</script>

<script type="text/x-template" id="tmpl-wpuf-form-textarea_field">
<div class="wpuf-fields">
    <textarea
        v-if="'no' === field.rich"
        :class="class_names('textareafield')"
        :placeholder="field.placeholder"
        :deault="field.default"
        :rows="field.rows"
        :cols="field.cols"
    >{{ field.default }}</textarea>

    <text-editor v-if="'no' !== field.rich" :default_text="field.default" :rich="field.rich"></text-editor>

    <span v-if="field.help" class="wpuf-help" v-html="field.help" />
</div>
</script>

<script type="text/x-template" id="tmpl-wpuf-form-website_url">
<div class="wpuf-fields">
    <input
        type="url"
        :class="class_names('url')"
        :placeholder="field.placeholder"
        :value="field.default"
        :size="field.size"
    >
    <span v-if="field.help" class="wpuf-help" v-html="field.help"/>
</div>
</script>

<script type="text/x-template" id="tmpl-wpuf-help-text">
<i class="fa fa-question-circle field-helper-text wpuf-tooltip" :data-placement="placement" :title="text"></i>
</script>

<script type="text/x-template" id="tmpl-wpuf-text-editor">
<div class="wpuf-text-editor">

    <div class="wp-core-ui wp-editor-wrap tmce-active">
        <link rel="stylesheet" :href="site_url + 'wp-includes/css/editor.css'" type="text/css" media="all">
        <link rel="stylesheet" :href="site_url + 'wp-includes/js/tinymce/skins/lightgray/skin.min.css'" type="text/css" media="all">

        <div class="wp-editor-container">
            <div class="mce-tinymce mce-container mce-panel" style="visibility: hidden; border-width: 1px;">
                <div class="mce-container-body mce-stack-layout">
                    <div class="mce-toolbar-grp mce-container mce-panel mce-stack-layout-item">
                        <div class="mce-container-body mce-stack-layout">
                            <div class="mce-container mce-toolbar mce-stack-layout-item">
                                <div class="mce-container-body mce-flow-layout">
                                    <div class="mce-container mce-flow-layout-item mce-btn-group">
                                        <div>
                                            <div v-if="is_full" class="mce-widget mce-btn mce-menubtn mce-fixed-width mce-listbox mce-btn-has-text"><button type="button"><span class="mce-txt">Paragraph</span> <i class="mce-caret"></i></button></div>
                                            <div class="mce-widget mce-btn"><button type="button"><i class="mce-ico mce-i-bold"></i></button></div>
                                            <div class="mce-widget mce-btn"><button type="button"><i class="mce-ico mce-i-italic"></i></button></div>
                                            <div class="mce-widget mce-btn"><button type="button"><i class="mce-ico mce-i-bullist"></i></button></div>
                                            <div class="mce-widget mce-btn"><button type="button"><i class="mce-ico mce-i-numlist"></i></button></div>
                                            <div class="mce-widget mce-btn"><button type="button"><i class="mce-ico mce-i-blockquote"></i></button></div>
                                            <div class="mce-widget mce-btn"><button type="button"><i class="mce-ico mce-i-alignleft"></i></button></div>
                                            <div class="mce-widget mce-btn"><button type="button"><i class="mce-ico mce-i-aligncenter"></i></button></div>
                                            <div class="mce-widget mce-btn"><button type="button"><i class="mce-ico mce-i-alignright"></i></button></div>
                                            <div class="mce-widget mce-btn"><button type="button"><i class="mce-ico mce-i-link"></i></button></div>
                                            <div class="mce-widget mce-btn"><button type="button"><i class="mce-ico mce-i-unlink"></i></button></div>
                                            <div v-if="is_full" class="mce-widget mce-btn"><button type="button"><i class="mce-ico mce-i-wp_more"></i></button></div>
                                            <div class="mce-widget mce-btn"><button type="button"><i class="mce-ico mce-i-fullscreen"></i></button></div>
                                            <div v-if="is_full" class="mce-widget mce-btn"><button type="button"><i class="mce-ico mce-i-wp_adv"></i></button></div>
                                        </div>
                                    </div>
                                </div>
                            </div>
                            <div class="mce-container mce-toolbar mce-stack-layout-item">
                                <div class="mce-container-body mce-flow-layout">
                                    <div class="mce-container mce-flow-layout-item mce-btn-group">
                                        <div>
                                            <div v-if="is_full" class="mce-widget mce-btn"><button type="button"><i class="mce-ico mce-i-strikethrough"></i></button></div>
                                            <div v-if="is_full" class="mce-widget mce-btn"><button type="button"><i class="mce-ico mce-i-hr"></i></button></div>
                                            <div v-if="is_full" class="mce-widget mce-btn mce-colorbutton"><button type="button"><i class="mce-ico mce-i-forecolor"></i><span class="mce-preview"></span></button><button type="button" class="mce-open"> <i class="mce-caret"></i></button></div>
                                            <div v-if="is_full" class="mce-widget mce-btn"><button type="button"><i class="mce-ico mce-i-pastetext"></i></button></div>
                                            <div v-if="is_full" class="mce-widget mce-btn"><button type="button"><i class="mce-ico mce-i-removeformat"></i></button></div>
                                            <div v-if="is_full" class="mce-widget mce-btn"><button type="button"><i class="mce-ico mce-i-charmap"></i></button></div>
                                            <div v-if="is_full" class="mce-widget mce-btn"><button type="button"><i class="mce-ico mce-i-outdent"></i></button></div>
                                            <div v-if="is_full" class="mce-widget mce-btn"><button type="button"><i class="mce-ico mce-i-indent"></i></button></div>
                                            <div class="mce-widget mce-btn mce-disabled"><button type="button"><i class="mce-ico mce-i-undo"></i></button></div>
                                            <div class="mce-widget mce-btn mce-disabled"><button type="button"><i class="mce-ico mce-i-redo"></i></button></div>
                                            <div v-if="is_full" class="mce-widget mce-btn"><button type="button"><i class="mce-ico mce-i-wp_help"></i></button></div>
                                        </div>
                                    </div>
                                </div>
                            </div>
                        </div>
                    </div>
                    <div class="mce-edit-area mce-container mce-panel mce-stack-layout-item" style="border-width: 1px 0px 0px;">
                        <div style="width: 100%; height: 150px; display: block;">{{default_text}}</div><!-- iframe replacement div -->
                    </div>
                    <div class="mce-statusbar mce-container mce-panel mce-stack-layout-item" style="border-width: 1px 0px 0px;">
                        <div class="mce-container-body mce-flow-layout">
                            <div class="mce-path mce-flow-layout-item">
                                <div class="mce-path-item" data-index="0" aria-level="0">p</div>
                            </div>
                            <div class="mce-flow-layout-item mce-resizehandle"><i class="mce-ico mce-i-resize"></i></div>
                        </div>
                    </div>
                </div>
            </div>
        </div>
    </div>
</div>
</script><|MERGE_RESOLUTION|>--- conflicted
+++ resolved
@@ -398,11 +398,7 @@
     		<?php
 
                 if ( class_exists( 'WPUF_Subscription' ) ) {
-<<<<<<< HEAD
-                    $subscriptions  = (new Subscription())->get_subscriptions();
-=======
                     $subscriptions  = wpuf()->subscription->get_subscriptions();
->>>>>>> 995cc8c8
 
                     if ( $subscriptions ) {
                         foreach ( $subscriptions as $pack ) {
