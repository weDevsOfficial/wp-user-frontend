--- conflicted
+++ resolved
@@ -5,13 +5,10 @@
 @mediaMD: 1200px;
 @import url('https://fonts.googleapis.com/css2?family=Open+Sans:ital,wght@0,300;1,300&display=swap');
 /* DivTable.com */
-<<<<<<< HEAD
 body {
     font-family: 'Open Sans', sans-serif !important; 
-=======
 #wpfooter { 
     position: fixed  !important
->>>>>>> 055fa370
 }
 .wpufTable{
     display: table;
