--- conflicted
+++ resolved
@@ -4521,7 +4521,6 @@
 }
 
 /**
-<<<<<<< HEAD
  * Get post forms created by WPUF
  *
  * @since 2.9.0
@@ -4621,8 +4620,6 @@
 }
 
 /**
-=======
->>>>>>> a6ab4f71
  * Get the shortcodes that are protected on the post form.
  * User cannot submit post containing those shortcodes.
  *
@@ -4692,14 +4689,8 @@
 
             $content = preg_replace_callback(
                 $pattern, function( $matches ) {
-<<<<<<< HEAD
                 return str_replace( [ '[', ']' ], [ '&lbrack;', '&rbrack;' ], $matches[0] );
-            }, $content
-=======
-                    return str_replace( [ '[', ']' ], [ '&lbrack;', '&rbrack;' ], $matches[0] );
-                }, $content
->>>>>>> a6ab4f71
-            );
+            }, $content );
         }
     }
 
