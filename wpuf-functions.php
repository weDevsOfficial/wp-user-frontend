<?php

/**
 * Start output buffering
 *
 * This is needed for redirecting to post when a new post has made
 *
 * @since 0.8
 */
function wpuf_buffer_start() {
    ob_start();
}

add_action( 'init', 'wpuf_buffer_start' );

/**
 * Format the post status for user dashboard
 *
 * @param string $status
 *
 * @since version 0.1
 *
 * @author Tareq Hasan
 */
function wpuf_show_post_status( $status ) {
    if ( 'publish' === $status ) {
        $title     = __( 'Live', 'wp-user-frontend' );
        $fontcolor = '#33CC33';
    } elseif ( 'draft' === $status ) {
        $title     = __( 'Offline', 'wp-user-frontend' );
        $fontcolor = '#bbbbbb';
    } elseif ( 'pending' === $status ) {
        $title     = __( 'Awaiting Approval', 'wp-user-frontend' );
        $fontcolor = '#C00202';
    } elseif ( 'future' === $status ) {
        $title     = __( 'Scheduled', 'wp-user-frontend' );
        $fontcolor = '#bbbbbb';
    } elseif ( 'private' === $status ) {
        $title     = __( 'Private', 'wp-user-frontend' );
        $fontcolor = '#bbbbbb';
    }

    $show_status = '<span style="color:' . $fontcolor . ';">' . $title . '</span>';
    echo wp_kses_post( apply_filters( 'wpuf_show_post_status', $show_status, $status ) );
}

/**
 * Format the post status for user dashboard
 *
 * @param string $status
 *
 * @since version 0.1
 *
 * @author Tareq Hasan
 */
function wpuf_admin_post_status( $status ) {
    if ( 'publish' === $status ) {
        $title     = __( 'Published', 'wp-user-frontend' );
        $fontcolor = '#009200';
    } elseif ( 'draft' === $status || 'private' === $status ) {
        $title     = __( 'Draft', 'wp-user-frontend' );
        $fontcolor = '#bbbbbb';
    } elseif ( 'pending' === $status ) {
        $title     = __( 'Pending', 'wp-user-frontend' );
        $fontcolor = '#C00202';
    } elseif ( 'future' === $status ) {
        $title     = __( 'Scheduled', 'wp-user-frontend' );
        $fontcolor = '#bbbbbb';
    }

    echo wp_kses_post( '<span style="color:' . $fontcolor . ';">' . $title . '</span>' );
}

/**
 * Upload the files to the post as attachemnt
 *
 * @param <type> $post_id
 */
function wpuf_upload_attachment( $post_id ) {
    if ( ! isset( $_FILES['wpuf_post_attachments'] ) ) {
        return false;
    }

    $fields = (int) wpuf_get_option( 'attachment_num' );

    $wpuf_post_attachments = isset( $_FILES['wpuf_post_attachments'] ) ? array_map( 'sanitize_text_field', wp_unslash( $_FILES['wpuf_post_attachments'] ) ) : [];

    for ( $i = 0; $i < $fields; $i++ ) {
        $file_name = basename( $wpuf_post_attachments['name'][ $i ] );

        if ( $file_name ) {
            if ( $file_name ) {
                $upload = [
                    'name'     => $wpuf_post_attachments['name'][ $i ],
                    'type'     => $wpuf_post_attachments['type'][ $i ],
                    'tmp_name' => $wpuf_post_attachments['tmp_name'][ $i ],
                    'error'    => $wpuf_post_attachments['error'][ $i ],
                    'size'     => $wpuf_post_attachments['size'][ $i ],
                ];

                wp_handle_upload( $upload );
            }//file exists
        }// end for
    }
}

/**
 * Get the attachments of a post
 *
 * @param int $post_id
 *
 * @return array attachment list
 */
function wpfu_get_attachments( $post_id ) {
    $att_list = [];

    $args = [
        'post_type'   => 'attachment',
        'numberposts' => -1,
        'post_status' => null,
        'post_parent' => $post_id,
        'order'       => 'ASC',
        'orderby'     => 'menu_order',
    ];

    $attachments = get_posts( $args );

    foreach ( $attachments as $attachment ) {
        $att_list[] = [
            'id'    => $attachment->ID,
            'title' => $attachment->post_title,
            'url'   => wp_get_attachment_url( $attachment->ID ),
            'mime'  => $attachment->post_mime_type,
        ];
    }

    return $att_list;
}

/**
 * Remove the mdedia upload tabs from subscribers
 *
 * @author Tareq Hasan
 */
function wpuf_unset_media_tab( $list ) {
    if ( ! current_user_can( 'edit_posts' ) ) {
        unset( $list['library'] );
        unset( $list['gallery'] );
    }

    return $list;
}

add_filter( 'media_upload_tabs', 'wpuf_unset_media_tab' );

/**
 * Get the registered post types
 *
 * @return array
 */
function wpuf_get_post_types( $args = [] ) {
    $defaults = [];

    $args = wp_parse_args( $args, $defaults );

    $post_types = get_post_types( $args );

    $ignore_post_types = [
        'attachment',
        'revision',
        'nav_menu_item',
    ];

    foreach ( $post_types as $key => $val ) {
        if ( in_array( $val, $ignore_post_types, true ) ) {
            unset( $post_types[ $key ] );
        }
    }

    return apply_filters( 'wpuf-get-post-types', $post_types );
}

/**
 * Get lists of users from database
 *
 * @return array
 */
function wpuf_list_users() {
    global $wpdb;

    $users = $wpdb->get_results( "SELECT ID, user_login from $wpdb->users" );

    $list = [];

    if ( $users ) {
        foreach ( $users as $user ) {
            $list[ $user->ID ] = $user->user_login;
        }
    }

    return $list;
}

/**
 * Retrieve or display list of posts as a dropdown (select list).
 *
 * @return string HTML content, if not displaying
 */
function wpuf_get_pages( $post_type = 'page' ) {
    $array = [ '' => __( '&mdash; Select &mdash;', 'wp-user-frontend' ) ];
    $pages = get_posts(
        [
            'post_type'              => $post_type,
            'numberposts'            => - 1,
            'no_found_rows'          => true,
            'update_post_meta_cache' => false,
            'update_post_term_cache' => false,
        ]
    );

    if ( $pages ) {
        foreach ( $pages as $page ) {
            $array[ $page->ID ] = esc_attr( $page->post_title );
        }
    }

    return $array;
}

/**
 * Edit post link for frontend
 *
 * @since 0.7
 *
 * @param string $url     url of the original post edit link
 * @param int    $post_id
 *
 * @return string url of the current edit post page
 */
function wpuf_override_admin_edit_link( $url, $post_id ) {
    if ( is_admin() ) {
        return $url;
    }

    $override = wpuf_get_option( 'override_editlink', 'wpuf_general', 'no' );

    if ( $override === 'yes' ) {
        $url = '';

        if ( 'yes' === wpuf_get_option( 'enable_post_edit', 'wpuf_dashboard', 'yes' ) ) {
            $edit_page = (int) wpuf_get_option( 'edit_page_id', 'wpuf_frontend_posting' );
            $url       = get_permalink( $edit_page );

            $url = wp_nonce_url( $url . '?pid=' . $post_id, 'wpuf_edit' );
        }
    }

    return apply_filters( 'wpuf_front_post_edit_link', $url );
}

add_filter( 'get_edit_post_link', 'wpuf_override_admin_edit_link', 10, 2 );

/**
 * Create HTML dropdown list of Categories.
 *
 * @since 2.1.0
 *
 * @uses Walker
 */
class WPUF_Walker_Category_Multi extends Walker {

    /**
     * @see Walker::$tree_type
     *
     * @var string
     */
    public $tree_type = 'category';

    /**
     * @see Walker::$db_fields
     *
     * @var array
     */
    public $db_fields = [
        'parent' => 'parent',
        'id' => 'term_id',
    ];

    /**
     * @see Walker::start_el()
     *
     * @param string $output   Passed by reference. Used to append additional content.
     * @param object $category category data object
     * @param int    $depth    Depth of category. Used for padding.
     * @param array  $args     uses 'selected' and 'show_count' keys, if they exist
     */
    public function start_el( &$output, $category, $depth = 0, $args = [], $id = 0 ) {
        $pad = str_repeat( '&nbsp;', $depth * 3 );

        $cat_name = apply_filters( 'list_cats', $category->name, $category );
        $output .= "\t<option class=\"level-$depth\" value=\"" . $category->term_id . '"';

        if ( in_array( $category->term_id, $args['selected'], true ) ) {
            $output .= ' selected="selected"';
        }

        $output .= '>';
        $output .= $pad . $cat_name;

        if ( $args['show_count'] ) {
            $output .= '&nbsp;&nbsp;(' . $category->count . ')';
        }

        $output .= "</option>\n";
    }
}

/**
 * Category checklist walker
 *
 * @since 0.8
 */
class WPUF_Walker_Category_Checklist extends Walker {
    public $tree_type = 'category';

    public $db_fields = [
        'parent' => 'parent',
        'id' => 'term_id',
    ]; //TODO: decouple this

    public function start_lvl( &$output, $depth = 0, $args = [] ) {
        $indent = str_repeat( "\t", $depth );
        $output .= "$indent<ul class='children'>\n";
    }

    public function end_lvl( &$output, $depth = 0, $args = [] ) {
        $indent = str_repeat( "\t", $depth );
        $output .= "$indent</ul>\n";
    }

    public function start_el( &$output, $category, $depth = 0, $args = [], $current_object_id = 0 ) {
        $taxonomy = $args['taxonomy'];

        if ( empty( $taxonomy ) ) {
            $taxonomy = 'category';
        }

        if ( 'category' === $taxonomy ) {
            $name = 'category';
        } else {
            $name = $taxonomy;
        }

        if ( 'yes' === $args['show_inline'] ) {
            $inline_class = 'wpuf-checkbox-inline';
        } else {
            $inline_class = '';
        }

        $class = isset( $args['class'] ) ? $args['class'] : '';
        $output .= "\n<li class='" . $inline_class . "' id='{$taxonomy}-{$category->term_id}'>" . '<label class="selectit"><input class="' . $class . '" value="' . $category->term_id . '" type="checkbox" name="' . $name . '[]" id="in-' . $taxonomy . '-' . $category->term_id . '"' . checked( in_array( $category->term_id, $args['selected_cats'], true ), true, false ) . disabled( empty( $args['disabled'] ), false, false ) . ' /> ' . esc_html( apply_filters( 'the_category', $category->name ) ) . '</label>';
    }

    public function end_el( &$output, $category, $depth = 0, $args = [] ) {
        $output .= "</li>\n";
    }
}

/**
 * Displays checklist of a taxonomy
 *
 * @param int $post_id
 * @param array $selected_cats
 *
 * @since 0.8
 */
function wpuf_category_checklist( $post_id = 0, $selected_cats = false, $attr = [], $class = null ) {
    require_once ABSPATH . '/wp-admin/includes/template.php';

    $walker = new WPUF_Walker_Category_Checklist();

    $exclude_type = isset( $attr['exclude_type'] ) ? $attr['exclude_type'] : 'exclude';
    $exclude      = wpuf_get_field_settings_excludes( $attr, $exclude_type );

    $tax          = $attr['name'];
    $current_user = get_current_user_id();

    $args = [
        'taxonomy' => $tax,
    ];

    if ( $post_id ) {
        $args['selected_cats'] = wp_get_object_terms( $post_id, $tax, [ 'fields' => 'ids' ] );
    } elseif ( $selected_cats ) {
        $args['selected_cats'] = $selected_cats;
    } else {
        $args['selected_cats'] = [];
    }

    $args['show_inline'] = $attr['show_inline'];

    $args['class'] = $class;

    $tax_args = [
        'taxonomy'    => $tax,
        'hide_empty'  => false,
        $exclude['type'] => ( 'child_of' === $exclude_type ) ? $exclude['childs'] : $attr['exclude'],
        'orderby'     => isset( $attr['orderby'] ) ? $attr['orderby'] : 'name',
        'order'       => isset( $attr['order'] ) ? $attr['order'] : 'ASC',
    ];
    $tax_args = apply_filters( 'wpuf_taxonomy_checklist_args', $tax_args );

    $categories = (array) get_terms( $tax_args );

    echo wp_kses_post( '<ul class="wpuf-category-checklist">' );
    printf( '<input type="hidden" name="%s" value="0" />', esc_attr( $tax ) );
    echo wp_kses(
        call_user_func_array( [ &$walker, 'walk' ], [ $categories, 0, $args ] ), [
            'li'    => [
                'class' => [],
            ],
            'label' => [
                'class' => [],
            ],
            'input' => [
                'class'   => [],
                'type'    => [],
                'value'   => [],
                'name'    => [],
                'id'      => [],
                'checked' => [],
            ],
            'ul'    => [
                'class' => [],
            ],
        ]
    );
    echo wp_kses_post( '</ul>' );
}

/**
 * Get exclude settings for a field type
 *
 * @since 3.4.0
 *
 * @param array $field_settings
 * @param string $exclude_type
 *
 * @return array
 */
function wpuf_get_field_settings_excludes( $field_settings, $exclude_type ) {
    $attributes   = $field_settings['exclude'];
    $child_ids    = [];

    if ( ! empty( $attributes ) ) {
        foreach ( $attributes as $attr ) {
            $terms = get_terms(
                $field_settings['name'],
                array(
                    'hide_empty' => false,
                    'parent'     => $attr,
                )
            );

            foreach ( $terms as $term ) {
                array_push( $child_ids, $term->term_id );
            }
        }
    }

    if ( $exclude_type === 'child_of' ) {
        $exclude_type = 'include';
    }

    $excludes = [
        'type'   => $exclude_type,
        'childs' => $child_ids,
    ];

    return $excludes;
}

function wpuf_pre( $data ) {
    echo wp_kses_post( '<pre>' );
    print_r( $data );
    echo wp_kses_post( '</pre>' );
}

/**
 * Get all the image sizes
 *
 * @return array image sizes
 */
function wpuf_get_image_sizes() {
    $image_sizes_orig   = get_intermediate_image_sizes();
    $image_sizes_orig[] = 'full';
    $image_sizes        = [];

    foreach ( $image_sizes_orig as $size ) {
        $image_sizes[ $size ] = $size;
    }

    return $image_sizes;
}

/**
 * Get an array of available image sizes with height and weight
 *
 * @since WPUF
 *
 * @param $size     string      size of the image. thumbnail, medium, large etc.
 *
 * @return array                single image size returned if parameter size is passed
 *                              full array of all the sizes will return otherwise
 */
function wpuf_get_image_sizes_array( $size = '' ) {
    $additional_image_sizes   = wp_get_additional_image_sizes();
    $intermediate_image_sizes = get_intermediate_image_sizes();
    $sizes = [];

    // Create the full array with sizes and crop info
    foreach ( $intermediate_image_sizes as $_size ) {
        if ( in_array( $_size, [ 'thumbnail', 'medium', 'large', 'medium_large' ], true ) ) {
            $sizes[ $_size ]['width']  = get_option( $_size . '_size_w' );
            $sizes[ $_size ]['height'] = get_option( $_size . '_size_h' );
            $sizes[ $_size ]['crop']   = (bool) get_option( $_size . '_crop' );
        } elseif ( isset( $additional_image_sizes[ $_size ] ) ) {
            $sizes[ $_size ] = [
                'width'  => $additional_image_sizes[ $_size ]['width'],
                'height' => $additional_image_sizes[ $_size ]['height'],
                'crop'   => $additional_image_sizes[ $_size ]['crop'],
            ];
        }
    }

    // Get only 1 size if found
    if ( $size ) {
        if ( isset( $sizes[ $size ] ) ) {
            return $sizes[ $size ];
        } else {
            return false;
        }
    }
    return $sizes;
}

function wpuf_allowed_extensions() {
    $extesions = [
        'images' => [
            'ext' => 'jpg,jpeg,gif,png,bmp',
            'label' => __( 'Images', 'wp-user-frontend' ),
        ],
        'audio'  => [
            'ext' => 'mp3,wav,ogg,wma,mka,m4a,ra,mid,midi',
            'label' => __( 'Audio', 'wp-user-frontend' ),
        ],
        'video'  => [
            'ext' => 'avi,divx,flv,mov,ogv,mkv,mp4,m4v,divx,mpg,mpeg,mpe',
            'label' => __( 'Videos', 'wp-user-frontend' ),
        ],
        'pdf'    => [
            'ext' => 'pdf',
            'label' => __( 'PDF', 'wp-user-frontend' ),
        ],
        'office' => [
            'ext' => 'doc,ppt,pps,xls,mdb,docx,xlsx,pptx,odt,odp,ods,odg,odc,odb,odf,rtf,txt',
            'label' => __( 'Office Documents', 'wp-user-frontend' ),
        ],
        'zip'    => [
            'ext' => 'zip,gz,gzip,rar,7z',
            'label' => __( 'Zip Archives', 'wp-user-frontend' ),
        ],
        'exe'    => [
            'ext' => 'exe',
            'label' => __( 'Executable Files', 'wp-user-frontend' ),
        ],
        'csv'    => [
            'ext' => 'csv',
            'label' => __( 'CSV', 'wp-user-frontend' ),
        ],
    ];

    return apply_filters( 'wpuf_allowed_extensions', $extesions );
}

/**
 * Adds notices on add post form if any
 *
 * @param string $text
 *
 * @return string
 */
function wpuf_addpost_notice( $text ) {
    $user = wp_get_current_user();

    if ( is_user_logged_in() ) {
        $lock = ( 'yes' === $user->wpuf_postlock ) ? 'yes' : 'no';

        if ( 'yes' === $lock ) {
            return $user->wpuf_lock_cause;
        }
    }

    return $text;
}

add_filter( 'wpuf_addpost_notice', 'wpuf_addpost_notice' );

/**
 * Associate attachemnt to a post
 *
 * @since 2.0
 *
 * @param type $attachment_id
 * @param type $post_id
 */
function wpuf_associate_attachment( $attachment_id, $post_id ) {
    $args = [
        'ID'          => $attachment_id,
        'post_parent' => $post_id,
    ];

    wpuf_update_post( $args );
}

/**
 * Update post when hooked to save_post
 *
 * @since 2.5.4
 *
 * @param array args
 */
function wpuf_update_post( $args ) {
    if ( ! wp_is_post_revision( $args['ID'] ) ) {
        // unhook this function so it doesn't loop infinitely
        remove_action( 'save_post', [ WPUF_Admin_Posting::init(), 'save_meta' ], 1 );

        // update the post, which calls save_post again
        wp_update_post( $args );

        // re-hook this function
        add_action( 'save_post', [ WPUF_Admin_Posting::init(), 'save_meta' ], 1 );
    }
}

/**
 * Get user role names
 *
 * @since 2.0
 *
 * @global WP_Roles $wp_roles
 *
 * @return array
 */
function wpuf_get_user_roles() {
    if ( ! function_exists( 'wp_roles' ) ) {
        require_once ABSPATH . WPINC . '/capabilities.php';
        $wp_roles = wp_roles();
    } else {
        $wp_roles = wp_roles();
    }

    return $wp_roles->get_names();
}

/**
 * Add custom avatar image size
 *
 * @since 3.3.0
 *
 * @return void
 */
function wpuf_avatar_add_image_size() {
    $avatar_size   = wpuf_get_option( 'avatar_size', 'wpuf_profile', '100x100' );
    $avatar_size   = explode( 'x', $avatar_size );
    $avatar_width  = $avatar_size[0];
    $avatar_height = $avatar_size[1];

    add_image_size( 'wpuf_avatar_image_size', $avatar_width, $avatar_height, true );
}

/**
 * Custom Avatar uploaded by user
 *
 * @since 3.3.0
 *
 * @param int $user_id
 *
 * @return string
 */
function wpuf_get_custom_avatar( $user_id ) {
    $avatar = get_user_meta( $user_id, 'user_avatar', true );

    if ( absint( $avatar ) > 0 ) {
        wpuf_avatar_add_image_size();

        $avatar_source = wp_get_attachment_image_src( $avatar, 'wpuf_avatar_image_size' );

        if ( $avatar_source ) {
            $avatar = $avatar_source[0];
        }
    }

    return $avatar;
}

/**
 * Conditionally ignore using WPUF avatar
 *
 * @since 3.3.0
 *
 * @return bool
 */
function wpuf_use_default_avatar() {
    if ( has_filter( 'pre_option_show_avatars', '__return_true' ) ) {
        return true;
    }

    return apply_filters( 'wpuf_use_default_avatar', false );
}

/**
 * User avatar wrapper for custom uploaded avatar
 *
 * @since 2.0
 *
 * @param string $avatar
 * @param mixed  $id_or_email
 * @param int    $size
 * @param string $default
 * @param string $alt
 *
 * @return string image tag of the user avatar
 */
function wpuf_get_avatar( $avatar, $id_or_email, $size, $default, $alt, $args ) {
    if ( wpuf_use_default_avatar() ) {
        return $avatar;
    }

    if ( is_numeric( $id_or_email ) ) {
        $user = get_user_by( 'id', $id_or_email );
    } elseif ( is_object( $id_or_email ) ) {
        if ( $id_or_email->user_id !== '0' ) {
            $user = get_user_by( 'id', $id_or_email->user_id );
        } else {
            return $avatar;
        }
    } else {
        $user = get_user_by( 'email', $id_or_email );
    }

    if ( ! $user ) {
        return $avatar;
    }

    $custom_avatar = wpuf_get_custom_avatar( $user->ID );

    if ( empty( $custom_avatar ) ) {
        return $avatar;
    }

    return sprintf( '<img src="%1$s" alt="%2$s" height="%3$s" width="%3$s" class="avatar">', esc_url( $custom_avatar ), $alt, $size );
}

add_filter( 'get_avatar', 'wpuf_get_avatar', 99, 6 );

/**
 * Filters custom avatar url
 *
 * @param $args
 * @param $id_or_email
 *
 * @return mixed
 */
function wpuf_custom_avatar_data( $args, $id_or_email ) {
    if ( wpuf_use_default_avatar() ) {
        return $args;
    }

    $user_id = $id_or_email;

    if ( $id_or_email instanceof WP_Comment ) {
        $user_id = $id_or_email->user_id;
    } elseif ( is_string( $id_or_email ) && is_email( $id_or_email ) ) {
        $user_id = email_exists( $id_or_email );
    }

    if ( $user_id ) {
        $custom_avatar_url = wpuf_get_custom_avatar( $user_id );

        if ( ! empty( $custom_avatar_url ) ) {
            $args['url'] = $custom_avatar_url;
        }
    }

    return $args;
}

add_filter( 'get_avatar_data', 'wpuf_custom_avatar_data', 10, 2 );


function wpuf_update_avatar( $user_id, $attachment_id ) {
    $upload_dir   = wp_upload_dir();
    $relative_url = wp_get_attachment_url( $attachment_id );

    if ( function_exists( 'wp_get_image_editor' ) ) {
        // try to crop the photo if it's big
        $file_path = str_replace( $upload_dir['baseurl'], $upload_dir['basedir'], $relative_url );

        // as the image upload process generated a bunch of images
        // try delete the intermediate sizes.
        $ext             = strrchr( $file_path, '.' );
        $file_path_w_ext = str_replace( $ext, '', $file_path );
        $small_url       = $file_path_w_ext . '-avatar' . $ext;
        $relative_url    = str_replace( $upload_dir['basedir'], $upload_dir['baseurl'], $small_url );

        $editor = wp_get_image_editor( $file_path );

        if ( ! is_wp_error( $editor ) ) {
            $avatar_size    = wpuf_get_option( 'avatar_size', 'wpuf_profile', '100x100' );
            $avatar_size    = explode( 'x', $avatar_size );
            $avatar_width   = $avatar_size[0];
            $avatar_height  = $avatar_size[1];

            $editor->resize( $avatar_width, $avatar_height, true );
            $editor->save( $small_url );

            // if the file creation successfull, delete the original attachment
            if ( file_exists( $small_url ) ) {
                wp_delete_attachment( $attachment_id, true );
            }
        }
    }

    // delete any previous avatar
    $prev_avatar = get_user_meta( $user_id, 'user_avatar', true );

    if ( ! empty( $prev_avatar ) ) {
        $prev_avatar_path = str_replace( $upload_dir['baseurl'], $upload_dir['basedir'], $prev_avatar );

        if ( file_exists( $prev_avatar_path ) ) {
            unlink( $prev_avatar_path );
        }
    }

    // now update new user avatar
    update_user_meta( $user_id, 'user_avatar', $relative_url );
}

function wpuf_admin_role() {
    return apply_filters( 'wpuf_admin_role', 'manage_options' );
}

/**
 * Get all the payment gateways
 *
 * @return array
 */
function wpuf_get_gateways( $context = 'admin' ) {
    $gateways = WPUF_Payment::get_payment_gateways();
    $return   = [];

    foreach ( $gateways as $id => $gate ) {
        if ( 'admin' === $context ) {
            $return[ $id ] = $gate['admin_label'];
        } else {
            $return[ $id ] = [
                'label' => $gate['checkout_label'],
                'icon'  => isset( $gate['icon'] ) ? $gate['icon'] : '',
            ];
        }
    }

    return $return;
}

/**
 * Show custom fields in post content area
 *
 * @since 3.3.0 Introducing `render_field_data` to render field value
 *                   Rendering field values should be in field classes to follow
 *                   more OOP style.
 *
 * @todo Move the rendering snippets to respective field classes. The default case
 *       should be placed in the abstract class.
 *
 * @param string $content
 *
 * @return string
 */
function wpuf_show_custom_fields( $content ) {
    global $post;

    $show_custom = wpuf_get_option( 'cf_show_front', 'wpuf_frontend_posting' );

    if ( 'on' !== $show_custom ) {
        return $content;
    }

    $show_caption  = wpuf_get_option( 'image_caption', 'wpuf_frontend_posting' );
    $form_id       = get_post_meta( $post->ID, '_wpuf_form_id', true );
    $form_settings = wpuf_get_form_settings( $form_id );

    if ( ! $form_id ) {
        return $content;
    }

    $html = '<ul class="wpuf_customs">';

    $form_vars = wpuf_get_form_fields( $form_id );
    $meta      = [];

    if ( $form_vars ) {
        foreach ( $form_vars as $attr ) {
            // get column field input fields
            if ( 'column_field' === $attr['input_type'] ) {
                $inner_fields = $attr['inner_fields'];

                foreach ( $inner_fields as $column_key => $column_fields ) {
                    if ( ! empty( $column_fields ) ) {
                        // ignore section break and HTML input type
                        foreach ( $column_fields as $column_field_key => $column_field ) {
                            if ( isset( $column_field['show_in_post'] ) && 'yes' === $column_field['show_in_post'] ) {
                                $meta[] = $column_field;
                            }
                        }
                    }
                }
                continue;
            }

            if ( isset( $attr['show_in_post'] ) && 'yes' === $attr['show_in_post'] ) {
                $meta[] = $attr;
            }
        }

        if ( ! $meta ) {
            return $content;
        }

        foreach ( $meta as $attr ) {
            $wpuf_field = wpuf()->fields->get_field( $attr['template'] );

            if ( ! isset( $attr['name'] ) ) {
                $attr['name'] = $attr['input_type'];
            }

            $field_value    = get_post_meta( $post->ID, $attr['name'] );
            $hide_label     = isset( $attr['hide_field_label'] ) ? $attr['hide_field_label'] : 'no';

            $return_for_no_cond = 0;

            if ( isset( $attr['wpuf_cond']['condition_status'] ) && 'yes' === $attr['wpuf_cond']['condition_status'] ) {
                foreach ( $attr['wpuf_cond']['cond_field'] as $field_key => $cond_field_name ) {

                    //check if the conditional field is a taxonomy
                    if ( taxonomy_exists( $cond_field_name ) ) {
                        $post_terms       = wp_get_post_terms( $post->ID, $cond_field_name, true );
                        $cond_field_value = [];

                        if ( is_array( $post_terms ) ) {
                            foreach ( $post_terms as $term_key => $term_array ) {
                                $cond_field_value[] = $term_array->term_id;
                            }
                        }
                        $cond_field_value = isset( $post_terms[0] ) ? $post_terms[0]->term_id : '';
                    } else {
                        $cond_field_value = get_post_meta( $post->ID, $cond_field_name, 'true' );
                    }

                    if ( isset( $attr['wpuf_cond']['cond_option'][ $field_key ] ) ) {
                        if ( is_array( $cond_field_value ) ) {
                            continue;
                        } else {
                            if ( (string) $attr['wpuf_cond']['cond_option'][ $field_key ] !== (string) $cond_field_value ) {
                                $return_for_no_cond = 1;
                            } else {
                                $return_for_no_cond = 0;
                                break;
                            }
                        }
                    }
                }
            }

            if ( $return_for_no_cond === 1 ) {
                continue;
            }

            if ( ! count( $field_value ) ) {
                continue;
            }

            if ( 'hidden' === $attr['input_type'] ) {
                continue;
            }

            if ( method_exists( $wpuf_field, 'render_field_data' ) ) {
                $html .= $wpuf_field->render_field_data( $field_value, $attr );
                continue;
            }

            switch ( $attr['input_type'] ) {
                case 'image_upload':
                case 'file_upload':
                    $image_html = '<li style="list-style-type:none;">';

                    if ( 'no' === $hide_label ) {
                        $image_html .= '<label>' . $attr['label'] . ':</label> ';
                    }

                    if ( $field_value ) {
                        if ( is_serialized( $field_value[0] ) ) {
                            $field_value = maybe_unserialize( $field_value[0] );
                        }

                        if ( is_array( $field_value[0] ) ) {
                            $field_value = $field_value[0];
                        }

                        foreach ( $field_value as $attachment_id ) {
                            if ( 'image_upload' === $attr['input_type'] ) {
                                $image_size = wpuf_get_option( 'insert_photo_size', 'wpuf_frontend_posting', 'thumbnail' );
                                $thumb      = wp_get_attachment_image( $attachment_id, $image_size );
                            } else {
                                $thumb = get_post_field( 'post_title', $attachment_id );
                            }

                            $full_size = wp_get_attachment_url( $attachment_id );
                            $path      = parse_url( $full_size, PHP_URL_PATH );
                            $extension = pathinfo( $path, PATHINFO_EXTENSION );

                            if ( $thumb ) {
                                $playable                   = isset( $attr['playable_audio_video'] ) ? $attr['playable_audio_video'] : 'no';
                                $wpuf_allowed_extensions    = wpuf_allowed_extensions();
                                $allowed_audio_extensions   = explode( ',', $wpuf_allowed_extensions['audio']['ext'] );
                                $allowed_video_extensions   = explode( ',', $wpuf_allowed_extensions['video']['ext'] );
                                $allowed_extenstions        = array_merge( $allowed_audio_extensions, $allowed_video_extensions );

                                if ( 'yes' === $playable && in_array( $extension, $allowed_extenstions, true ) ) {
                                    $is_video       = in_array( $extension, $allowed_video_extensions, true );
                                    $is_audio       = in_array( $extension, $allowed_audio_extensions, true );
                                    $preview_width  = isset( $attr['preview_width'] ) ? $attr['preview_width'] : '123';
                                    $preview_height = isset( $attr['preview_height'] ) ? $attr['preview_height'] : '456';

                                    $image_html .= '<div class="wpuf-embed-preview">';

                                    if ( $is_video ) {
                                        $image_html .= '[video src="' . $full_size . '" width="' . $preview_width . '" height="' . $preview_height . '"]';
                                    }

                                    if ( $is_audio ) {
                                        $image_html .= '[audio src="' . $full_size . '" width="' . $preview_width . '" height="' . $preview_height . '"]';
                                    }

                                    $image_html .= '</div>';
                                } else {
                                    $image_html .= sprintf( '<a href="%s">%s</a> ', $full_size, $thumb );
                                }

                                if ( 'on' === $show_caption ) {
                                    $post_detail = get_post( $attachment_id );

                                    if ( ! empty( $post_detail->post_title ) ) {
                                        $image_html .= '<br /><label>' . __( 'Title', 'wp-user-frontend' ) . ':</label> <span class="image_title">' . esc_html( $post_detail->post_title ) . '</span>';
                                    }

                                    if ( ! empty( $post_detail->post_excerpt ) ) {
                                        $image_html .= '<br /><label>' . __( 'Caption', 'wp-user-frontend' ) . ':</label> <span class="image_caption">' . esc_html( $post_detail->post_excerpt ) . '</span>';
                                    }

                                    if ( ! empty( $post_detail->post_content ) ) {
                                        $image_html .= '<br /><label>' . __( 'Description', 'wp-user-frontend' ) . ':</label> <span class="image_description">' . esc_html( $post_detail->post_content ) . '</span>';
                                    }
                                }
                            }
                        }
                    }

                    $html .= $image_html . '</li>';
                    break;

                case 'map':
                    ob_start();
                    wpuf_shortcode_map_post( $attr['name'], $post->ID );

                    if ( isset( $attr['directions'] ) && $attr['directions'] ) {
                        $location   = get_post_meta( $post->ID, $attr['name'], true );
                        $def_lat    = isset( $location['lat'] ) ? $location['lat'] : 40.7143528;
                        $def_long   = isset( $location['lng'] ) ? $location['lng'] : -74.0059731; ?>
                        <div>
                            <a class="btn btn-brand btn-sm" href="https://www.google.com/maps/dir/?api=1&amp;destination=<?php echo esc_attr( $def_lat ); ?>,<?php echo esc_attr( $def_long ); ?>" target="_blank" rel="nofollow external"><?php esc_html_e( 'Directions »', 'wp-user-frontend' ); ?></a>
                        </div>
                        <?php
                    }

                    $html .= ob_get_clean();
                    break;

                case 'address':
                    include_once __DIR__ . '/includes/countries.php';

                    $address_html = '';

                    if ( isset( $field_value[0] ) && is_array( $field_value[0] ) ) {
                        foreach ( $field_value[0] as $field_key => $value ) {
                            if ( 'country_select' === $field_key ) {
                                if ( isset( $countries[ $value ] ) ) {
                                    $value = $countries[ $value ];
                                }
                            }

                            if ( ! empty( $value ) ) {
                                $address_html .= '<li>';

                                if ( 'no' === $hide_label ) {
                                    $address_html .= '<label>' . $attr['address'][ $field_key ]['label'] . ': </label> ';
                                }

                                $address_html .= ' ' . $value . '</li>';
                            }
                        }
                    }

                    $html .= $address_html;
                    break;

                case 'repeat':
                    $value    = get_post_meta( $post->ID, $attr['name'] );
                    $newvalue = [];

                    foreach ( $value as $i => $str ) {
                        if ( preg_match( '/[^\|\s]/', $str ) ) {
                            $newvalue[] = $str;
                        }
                    }

                    $new = implode( ', ', $newvalue );

                    if ( $new ) {
                        $html .= '<li>';

                        if ( 'no' === $hide_label ) {
                            $html .= '<label>' . $attr['label'] . ': </label>';
                        }

                        $html .= make_clickable( $new ) . '</li>';
                    }
                    break;

                case 'url':
                    $value = get_post_meta( $post->ID, $attr['name'], true );

                    if ( empty( $value ) ) {
                        break;
                    }

                    if ( 'embed' === $attr['template'] ) {
                        global $wp_embed;

                        $preview_width  = isset( $attr['preview_width'] ) ? $attr['preview_width'] : '123';
                        $preview_height = isset( $attr['preview_height'] ) ? $attr['preview_height'] : '456';
                        $shortcode      = '[embed width="' . $preview_width . '" height="' . $preview_height . '"]' . $value . '[/embed]';

                        $preview = '<li>';

                        if ( 'no' === $hide_label ) {
                            $preview .= sprintf( '<label>%s: </label>', $attr['label'] );
                        }

                        $preview .= "<div class='wpuf-embed-preview'>";
                        $preview .= $wp_embed->run_shortcode( $shortcode );
                        $preview .= '</div>';
                        $preview .= '</li>';

                        $html .= $preview;
                        break;
                    }

                    $open_in = 'same' === $attr['open_window'] ? '' : '_blank';

                    $link = '<li>';

                    if ( 'no' === $hide_label ) {
                        $link .= '<label>' . $attr['label'] . ':</label>';
                    }

                    $link .= sprintf( " <a href='%s' target = '%s'>%s</a></li>", $value, $open_in, $value );

                    $html .= $link;
                    break;

                case 'date':
                    $value = get_post_meta( $post->ID, $attr['name'], true );

                    $html .= '<li>';

                    if ( 'no' === $hide_label ) {
                        $html .= '<label>' . $attr['label'] . ':</label>';
                    }

                    $html .= sprintf( ' %s</li>', make_clickable( $value ) );
                    break;

                case 'country_list':
                    $value         = get_post_meta( $post->ID, $attr['name'], true );
                    $country_state = new CountryState();
                    $countries     = $country_state->countries();

                    if ( isset( $countries[ $value ] ) ) {
                        $value = $countries[ $value ];
                    }

                    $html .= '<li>';

                    if ( 'no' === $hide_label ) {
                        $html .= '<label>' . $attr['label'] . ':</label>';
                    }

                    $html .= sprintf( ' %s</li>', make_clickable( $value ) );
                    break;

                default:
                    $value       = get_post_meta( $post->ID, $attr['name'] );
                    $filter_html = apply_filters( 'wpuf_custom_field_render', '', $value, $attr, $form_settings );
                    $separator   = ' | ';

                    if ( ! empty( $filter_html ) ) {
                        $html .= $filter_html;
                    } elseif ( is_serialized( $value[0] ) ) {
                        $new            = maybe_unserialize( $value[0] );
                        $modified_value = implode( $separator, $new );

                        if ( $modified_value ) {
                            $html .= '<li>';

                            if ( 'no' === $hide_label ) {
                                $html .= '<label>' . $attr['label'] . ':</label>';
                            }

                            $html .= sprintf( ' %s</li>', make_clickable( $modified_value ) );
                        }
                    } elseif ( ( 'checkbox' === $attr['input_type'] || 'multiselect' === $attr['input_type'] ) && is_array( $value[0] ) ) {
                        if ( ! empty( $value[0] ) ) {
                            $modified_value = implode( $separator, $value[0] );

                            if ( $modified_value ) {
                                $html .= '<li>';

                                if ( 'no' === $hide_label ) {
                                    $html .= '<label>' . $attr['label'] . ':</label>';
                                }

                                $html .= sprintf( ' %s</li>', make_clickable( $modified_value ) );
                            }
                        }
                    } else {
                        $new = implode( ', ', $value );

                        if ( $new ) {
                            $html .= '<li>';

                            if ( 'no' === $hide_label ) {
                                $html .= '<label>' . $attr['label'] . ':</label>';
                            }

                            $html .= sprintf( ' %s</li>', make_clickable( $new ) );
                        }
                    }

                    break;
            }
        }
    }

    $html .= '</ul>';

    return $content . $html;
}

add_filter( 'the_content', 'wpuf_show_custom_fields', 10 );

/**
 * Map display shortcode
 *
 * @param string $meta_key
 * @param int    $post_id
 * @param array  $args
 */
function wpuf_shortcode_map( $location, $post_id = null, $args = [], $meta_key = '' ) {
    if ( ! wpuf()->is_pro() || ! $location ) {
        return;
    }

    global $post;

    // compatibility
    if ( $post_id ) {
        wpuf_shortcode_map_post( $location, $post_id, $args );

        return;
    }

    $default        = [
        'width' => 450,
        'height' => 250,
        'zoom' => 12,
    ];
    $args           = wp_parse_args( $args, $default );

    if ( is_array( $location ) ) {
        $def_address = isset( $location['address'] ) ? $location['address'] : '';
        $def_lat     = isset( $location['lat'] ) ? $location['lat'] : '';
        $def_long    = isset( $location['lng'] ) ? $location['lng'] : '';
        $location    = implode( ' || ', $location );
    } else {
        list( $def_lat, $def_long ) = explode( ',', $location );
        $def_lat                    = $def_lat ? $def_lat : 0;
        $def_long                   = $def_long ? $def_long : 0;
    }
    ?>

    <div class="google-map" style="margin: 10px 0; height: <?php echo esc_attr( $args['height'] ); ?>px; width: <?php echo esc_attr( $args['width'] ); ?>px;" id="wpuf-map-<?php echo esc_attr( $meta_key . $post->ID ); ?>"></div>

    <script type="text/javascript">
        jQuery(function($){
            var curpoint = new google.maps.LatLng(<?php echo esc_html( $def_lat ); ?>, <?php echo esc_html( $def_long ); ?>);

            var gmap = new google.maps.Map( $('#wpuf-map-<?php echo esc_attr( $meta_key . $post->ID ); ?>')[0], {
                center: curpoint,
                zoom: <?php echo esc_attr( $args['zoom'] ); ?>,
                mapTypeId: window.google.maps.MapTypeId.ROADMAP
            });

            var marker = new window.google.maps.Marker({
                position: curpoint,
                map: gmap,
                draggable: true
            });

        });
    </script>
    <?php
}

/**
 * Map shortcode for users
 *
 * @param string $meta_key
 * @param int    $user_id
 * @param array  $args
 */
function wpuf_shortcode_map_user( $meta_key, $user_id = null, $args = [] ) {
    $location = get_user_meta( $user_id, $meta_key, true );
    wpuf_shortcode_map( $location, null, $args, $meta_key );
}

/**
 * Map shortcode post posts
 *
 * @global object $post
 *
 * @param string $meta_key
 * @param int    $post_id
 * @param array  $args
 */
function wpuf_shortcode_map_post( $meta_key, $post_id = null, $args = [] ) {
    global $post;

    if ( ! $post_id ) {
        $post_id = $post->ID;
    }

    $location = get_post_meta( $post_id, $meta_key, true );
    wpuf_shortcode_map( $location, null, $args, $meta_key );
}

function wpuf_meta_shortcode( $atts ) {
    global $post;

    $attrs = shortcode_atts(
        [
            'name'   => '',
            'type'   => 'normal',
            'size'   => 'thumbnail',
            'height' => 250,
            'width'  => 450,
            'zoom'   => 12,
        ], $atts
    );

    $name   = $attrs['name'];
    $type   = $attrs['type'];
    $size   = $attrs['size'];
    $width  = $attrs['width'];
    $height = $attrs['height'];
    $zoom   = $attrs['zoom'];

    if ( empty( $name ) ) {
        return;
    }

    if ( 'image' === $type || 'file' === $type ) {
        $images = get_post_meta( $post->ID, $name, true );

        if ( ! is_array( $images ) ) {
            $images = (array) $images;
        }

        if ( $images ) {
            $html = '';

            foreach ( $images as $attachment_id ) {
                if ( 'image' === $type ) {
                    $thumb = wp_get_attachment_image( $attachment_id, $size );
                } else {
                    $thumb = get_post_field( 'post_title', $attachment_id );
                }

                $full_size = wp_get_attachment_url( $attachment_id );
                $html      .= sprintf( '<a href="%s">%s</a> ', $full_size, $thumb );
            }

            return $html;
        }
    } elseif ( 'map' === $type ) {
        ob_start();
        wpuf_shortcode_map(
            $name, $post->ID, [
                'width' => $width,
                'height' => $height,
                'zoom' => $zoom,
            ]
        );

        return ob_get_clean();
    } elseif ( 'repeat' === $type ) {
        return implode( '; ', get_post_meta( $post->ID, $name ) );
    } elseif ( 'normal' === $type ) {
        return implode( ', ', get_post_meta( $post->ID, $name ) );
    } else {
        return make_clickable( implode( ', ', get_post_meta( $post->ID, $name ) ) );
    }
}

add_shortcode( 'wpuf-meta', 'wpuf_meta_shortcode' );

/**
 * Get the value of a settings field
 *
 * @param string $option  settings field name
 * @param string $section the section name this field belongs to
 * @param string $default default text if it's not found
 *
 * @return mixed
 */
function wpuf_get_option( $option, $section, $default = '' ) {
    $options = get_option( $section );

    if ( isset( $options[ $option ] ) ) {
        return $options[ $option ];
    }

    return $default;
}

/**
 * Check the current post for the existence of a short code
 *
 * @see http://wp.tutsplus.com/articles/quick-tip-improving-shortcodes-with-the-has_shortcode-function/
 *
 * @param string $shortcode
 *
 * @return bool
 */
function wpuf_has_shortcode( $shortcode = '', $post_id = false ) {
    $post_to_check = ( false === $post_id ) ? get_post( get_the_ID() ) : get_post( $post_id );

    if ( ! $post_to_check ) {
        return false;
    }

    // false because we have to search through the post content first
    $found = false;

    // if no short code was provided, return false
    if ( ! $shortcode ) {
        return $found;
    }

    // check the post content for the short code
    if ( stripos( $post_to_check->post_content, '[' . $shortcode ) !== false ) {
        // we have found the short code
        $found = true;
    }

    return $found;
}

/**
 * Get attachment ID from a URL
 *
 * @since 2.1.8
 * @see http://philipnewcomer.net/2012/11/get-the-attachment-id-from-an-image-url-in-wordpress/ Original Implementation
 *
 * @global type $wpdb
 *
 * @param type $attachment_url
 *
 * @return type
 */
function wpuf_get_attachment_id_from_url( $attachment_url = '' ) {
    global $wpdb;

    $attachment_id = false;

    // If there is no url, return.
    if ( '' === $attachment_url ) {
        return;
    }

    // Get the upload directory paths
    $upload_dir_paths = wp_upload_dir();

    // Make sure the upload path base directory exists in the attachment URL, to verify that we're working with a media library image
    if ( false !== strpos( $attachment_url, $upload_dir_paths['baseurl'] ) ) {

        // If this is the URL of an auto-generated thumbnail, get the URL of the original image
        $attachment_url = preg_replace( '/-\d+x\d+(?=\.(jpg|jpeg|png|gif)$)/i', '', $attachment_url );

        // Remove the upload path base directory from the attachment URL
        $attachment_url = str_replace( $upload_dir_paths['baseurl'] . '/', '', $attachment_url );

        // Finally, run a custom database query to get the attachment ID from the modified attachment URL
        $attachment_id = $wpdb->get_var( $wpdb->prepare( "SELECT wposts.ID FROM $wpdb->posts wposts, $wpdb->postmeta wpostmeta WHERE wposts.ID = wpostmeta.post_id AND wpostmeta.meta_key = '_wp_attached_file' AND wpostmeta.meta_value = %s AND wposts.post_type = 'attachment'", $attachment_url ) );
    }

    return $attachment_id;
}

/**
 * Non logged in users tag autocomplete
 *
 * @since 2.1.9
 *
 * @global object $wpdb
 */
function wpufe_ajax_tag_search() {
    global $wpdb;

    $taxonomy = isset( $_GET['tax'] ) ? sanitize_text_field( wp_unslash( $_GET['tax'] ) ) : '';
    $term_ids = isset( $_GET['term_ids'] ) ? sanitize_text_field( wp_unslash( $_GET['term_ids'] ) ) : '';
    $tax      = get_taxonomy( $taxonomy );

    if ( ! $tax ) {
        wp_die( 0 );
    }

    $s = isset( $_GET['q'] ) ? sanitize_text_field( wp_unslash( $_GET['q'] ) ) : '';

    $comma = _x( ',', 'tag delimiter', 'wp-user-frontend' );

    if ( ',' !== $comma ) {
        $s = str_replace( $comma, ',', $s );
    }

    if ( false !== strpos( $s, ',' ) ) {
        $s = explode( ',', $s );
        $s = $s[ count( $s ) - 1 ];
    }

    $s = trim( $s );

    if ( strlen( $s ) < 2 ) {
        wp_die();
    } // require 2 chars for matching

    if ( ! empty( $term_ids ) ) {
        //phpcs:disable
        $results = $wpdb->get_col( $wpdb->prepare( "SELECT t.name FROM $wpdb->term_taxonomy AS tt INNER JOIN $wpdb->terms AS t ON tt.term_id = t.term_id WHERE tt.taxonomy = %s AND t.term_id IN ($term_ids) AND t.name LIKE (%s)", $taxonomy, '%' . $wpdb->esc_like( $s ) . '%' ) );
    } else {
        $results = $wpdb->get_col( $wpdb->prepare( "SELECT t.name FROM $wpdb->term_taxonomy AS tt INNER JOIN $wpdb->terms AS t ON tt.term_id = t.term_id WHERE tt.taxonomy = %s AND t.name LIKE (%s)", $taxonomy, '%' . $wpdb->esc_like( $s ) . '%' ) );
    }
    echo esc_html( join( $results, "\n" ) );
    wp_die();
}

add_action( 'wp_ajax_wpuf-ajax-tag-search', 'wpufe_ajax_tag_search' );
add_action( 'wp_ajax_nopriv_wpuf-ajax-tag-search', 'wpufe_ajax_tag_search' );

/**
 * Option dropdown helper
 *
 * @param array  $options
 * @param string $selected
 *
 * @return string
 */
function wpuf_dropdown_helper( $options, $selected = '' ) {
    $string = '';

    foreach ( $options as $key => $label ) {
        $string .= sprintf( '<option value="%s"%s>%s</option>', esc_attr( $key ), selected( $selected, $key, false ), $label );
    }

    return $string;
}

/**
 * Include a template file
 *
 * Looks up first on the theme directory, if not found
 * lods from plugins folder
 *
 * @since 2.2
 *
 * @param string $file file name or path to file
 */
function wpuf_load_template( $file, $args = [] ) {
    //phpcs:ignore
    if ( $args && is_array( $args ) ) {
        extract( $args );
    }

    $child_theme_dir  = get_stylesheet_directory() . '/wpuf/';
    $parent_theme_dir = get_template_directory() . '/wpuf/';
    $wpuf_dir         = WPUF_ROOT . '/templates/';

    if ( file_exists( $child_theme_dir . $file ) ) {
        include $child_theme_dir . $file;
    } elseif ( file_exists( $parent_theme_dir . $file ) ) {
        include $parent_theme_dir . $file;
    } else {
        include $wpuf_dir . $file;
    }
}

/**
 * Include a template file
 *
 * Looks up first on the theme directory, if not found
 * lods from pro plugin folder
 *
 * @since 3.1.11
 * @since WPUF_PRO function moved to pro
 *
 * @param string $file file name or path to file
 */
/*function wpuf_load_pro_template( $file, $args = [] ) {
    //phpcs:ignore
    if ( $args && is_array( $args ) ) {
        extract( $args );
    }

    if ( wpuf()->is_pro() ) {
        $child_theme_dir    = get_stylesheet_directory() . '/wpuf/';
        $parent_theme_dir   = get_template_directory() . '/wpuf/';
        $wpuf_pro_dir       = WPUF_PRO_INCLUDES . '/templates/';

        if ( file_exists( $child_theme_dir . $file ) ) {
            include $child_theme_dir . $file;
        } elseif ( file_exists( $parent_theme_dir . $file ) ) {
            include $parent_theme_dir . $file;
        } else {
            include $wpuf_pro_dir . $file;
        }
    }
}*/

/**
 * Helper function for formatting date field
 *
 * @since 0.1
 *
 * @param string $date
 * @param bool   $show_time
 *
 * @return string
 */
function wpuf_get_date( $date, $show_time = false, $format = false ) {
    if ( empty( $date ) ) {
        return $date;
    }

    $timestamp = strtotime( $date );

    if ( $format ) {
        $dateobj = DateTime::createFromFormat( $format, $date );

        if ( $dateobj ) {
            $timestamp = $dateobj->getTimestamp();
        }
    }

    $format = get_option( 'date_format' );

    if ( $show_time ) {
        $format = get_option( 'date_format' ) . ' ' . get_option( 'time_format' );
    }

    return date_i18n( $format, $timestamp );
}

/**
 * Helper function for converting a normal date string to unix date/time string
 *
 * @since 0.1
 *
 * @param string $date
 * @param int    $gmt
 *
 * @return string
 */
function wpuf_date2mysql( $date, $gmt = 0 ) {
    if ( empty( $date ) ) {
        return;
    }
    $time = strtotime( $date );

    return ( $gmt ) ? gmdate( 'Y-m-d H:i:s', $time ) : gmdate( 'Y-m-d H:i:s', ( $time + ( intval( get_option( 'timezone_string' ) ) * 3600 ) ) );
}

/**
 * Get form fields from a form
 *
 * @param int $form_id
 *
 * @return array
 */
function wpuf_get_form_fields( $form_id ) {
    $fields = get_children(
        [
            'post_parent' => $form_id,
            'post_status' => 'publish',
            'post_type'   => 'wpuf_input',
            'numberposts' => '-1',
            'orderby'     => 'menu_order',
            'order'       => 'ASC',
        ]
    );

    $form_fields = [];

    foreach ( $fields as $key => $content ) {
        $field = maybe_unserialize( $content->post_content );

        $field['id'] = $content->ID;

        // Add inline property for radio and checkbox fields
        $inline_supported_fields = [ 'radio', 'checkbox' ];

        if ( in_array( $field['input_type'], $inline_supported_fields, true ) ) {
            if ( ! isset( $field['inline'] ) ) {
                $field['inline'] = 'no';
            }
        }

        // Add 'selected' property
        $option_based_fields = [ 'select', 'multiselect', 'radio', 'checkbox' ];

        if ( in_array( $field['input_type'], $option_based_fields, true ) ) {
            if ( ! isset( $field['selected'] ) ) {
                if ( 'select' === $field['input_type'] || 'radio' === $field['input_type'] ) {
                    $field['selected'] = '';
                } else {
                    $field['selected'] = [];
                }
            }
        }

        // Add 'multiple' key for input_type:repeat
        if ( 'repeat' === $field['input_type'] && ! isset( $field['multiple'] ) ) {
            $field['multiple'] = '';
        }

        if ( 'recaptcha' === $field['input_type'] ) {
            $field['name']              = 'recaptcha';
            $field['enable_no_captcha'] = isset( $field['enable_no_captcha'] ) ? $field['enable_no_captcha'] : '';
        }

        $form_fields[] = apply_filters( 'wpuf-get-form-fields', $field );
    }

    return $form_fields;
}

add_action( 'wp_ajax_wpuf_get_child_cat', 'wpuf_get_child_cats' );
add_action( 'wp_ajax_nopriv_wpuf_get_child_cat', 'wpuf_get_child_cats' );

/**
 * Returns child category dropdown on ajax request
 */
function wpuf_get_child_cats() {
    $nonce = isset( $_REQUEST['nonce'] ) ? sanitize_key( wp_unslash( $_REQUEST['nonce'] ) ) : '';

    $parent_cat  = isset( $_POST['catID'] ) ? sanitize_text_field( wp_unslash( $_POST['catID'] ) ) : '';
    $field_attr = isset( $_POST['field_attr'] ) ? array_map( 'sanitize_text_field', wp_unslash( $_POST['field_attr'] ) ) : [];

    wp_verify_nonce( $nonce, 'wpuf_nonce' );

    $allowed_tags = wp_kses_allowed_html( 'post' );

    $taxonomy = $field_attr['name'];

    $terms  = null;
    $result = '';

    if ( $parent_cat < 1 ) {
        die( wp_kses( $result, $allowed_tags ) );
    }

    $terms = get_categories( 'taxonomy=' . $taxonomy . '&child_of=' . $parent_cat . '&hide_empty=0' );

    if ( $terms ) {
        $field_attr['parent_cat'] = $parent_cat;

        if ( is_array( $terms ) ) {
            foreach ( $terms as $key => $term ) {
                $terms[ $key ] = (array) $term;
            }
        }

        $field_attr['form_id'] = isset( $_POST['form_id'] ) ? absint( $_POST['form_id'] ) : 0;

        $result .= taxnomy_select( '', $field_attr );
    } else {
        die( '' );
    }
    die( wp_kses( $result, $allowed_tags ) );
}

function taxnomy_select( $terms, $attr ) {
    $selected           = $terms ? $terms : '';
    $taxonomy           = $attr['name'];
    $class              = ' wpuf_' . $attr['name'] . '_' . $attr['form_id'];
    $exclude_type       = isset( $attr['exclude_type'] ) ? $attr['exclude_type'] : 'exclude';
    $exclude            = isset( $attr['exclude'] ) ? $attr['exclude'] : '';

    $dataset = sprintf(
        'data-required="%s" data-type="select" data-form-id="%d"',
        $attr['required'],
        $attr['form_id']
    );

    if ( 'child_of' === $exclude_type && ! empty( $exclude ) ) {
        $exclude = $exclude[0];
    }

    $tax_args = [
        'show_option_none' => __( '&mdash; Select &mdash;', 'wp-user-frontend' ),
        'hierarchical'     => 1,
        'hide_empty'       => 0,
        'orderby'          => isset( $attr['orderby'] ) ? $attr['orderby'] : 'name',
        'order'            => isset( $attr['order'] ) ? $attr['order'] : 'ASC',
        'name'             => $taxonomy . '[]',
        'taxonomy'         => $taxonomy,
        'echo'             => 0,
        'title_li'         => '',
        'class'            => 'cat-ajax ' . $taxonomy . $class,
        $exclude_type      => $exclude,
        'selected'         => $selected,
        'depth'            => 1,
        'child_of'         => isset( $attr['parent_cat'] ) ? $attr['parent_cat'] : '',
    ];

    $tax_args = apply_filters( 'wpuf_taxonomy_checklist_args', $tax_args );

    $select = wp_dropdown_categories( $tax_args );

    echo str_replace( '<select', '<select ' . $dataset, $select ); // phpcs:ignore WordPress.XSS.EscapeOutput.OutputNotEscaped
    $attr = [
        'required'     => $attr['required'],
        'name'         => $attr['name'],
        'exclude_type' => $attr['exclude_type'],
        'exclude'      => isset( $attr['exclude'] ) ? $attr['exclude'] : '',
        'orderby'      => $attr['orderby'],
        'order'        => $attr['order'],
        //'last_term_id' => isset( $attr['parent_cat'] ) ? $attr['parent_cat'] : '',
        //'term_id'      => $selected
    ];
    $attr = apply_filters( 'wpuf_taxonomy_checklist_args', $attr );
    ?>
    <span data-taxonomy=<?php echo json_encode( $attr ); ?>></span>
    <?php
}

/**
 * Returns form setting value
 *
 * @param init   $form_id
 * @param boolen $status
 *
 * @return array
 */
function wpuf_get_form_settings( $form_id, $status = true ) {
    return get_post_meta( $form_id, 'wpuf_form_settings', $status );
}

/**
 * Get form notifications
 *
 * @since 2.5.2
 *
 * @param int $form_id
 *
 * @return array
 */
function wpuf_get_form_notifications( $form_id ) {
    $notifications = get_post_meta( $form_id, 'notifications', true );

    if ( ! $notifications ) {
        return [];
    }

    return $notifications;
}

/**
 * Get form integration settings
 *
 * @since 2.5.4
 *
 * @param int $form_id
 *
 * @return array
 */
function wpuf_get_form_integrations( $form_id ) {
    $integrations = get_post_meta( $form_id, 'integrations', true );

    if ( ! $integrations ) {
        return [];
    }

    return $integrations;
}

/**
 * Check if an integration is active
 *
 * @since 2.5.4
 *
 * @param int    $form_id
 * @param string $integration_id
 *
 * @return bool
 */
function wpuf_is_integration_active( $form_id, $integration_id ) {
    $integrations = wpuf_get_form_integrations( $form_id );

    if ( ! $integrations ) {
        return false;
    }

    foreach ( $integrations as $id => $integration ) {
        if ( $integration_id === $id && $integration->enabled === true ) {
            return $integration;
        }
    }

    return false;
}

/**
 * Get the subscription page url
 *
 * @return string
 */
function wpuf_get_subscription_page_url() {
    $page_id = wpuf_get_option( 'subscription_page', 'wpuf_payment' );

    return get_permalink( $page_id );
}

/**
 * Clear the buffer
 *
 * Prevents ajax breakage and endless loading icon. A LIFE SAVER!!!
 *
 * @return void
 */
function wpuf_clear_buffer() {
    ob_clean();
}

/**
 * Check if the license has been expired
 *
 * @since 2.3.13
 *
 * @return bool
 */
function wpuf_is_license_expired() {
    $remote_addr = isset( $_SERVER['REMOTE_ADDR'] ) ? sanitize_text_field( wp_unslash( $_SERVER['REMOTE_ADDR'] ) ) : '';

    if ( in_array( $remote_addr, [ '127.0.0.1', '::1' ], true ) ) {
        return false;
    }

    $license_status = get_option( 'wpuf_license_status' );

    // seems like this wasn't activated at all
    if ( ! isset( $license_status->update ) ) {
        return false;
    }

    // if license has expired more than 15 days ago
    $update    = strtotime( $license_status->update );
    $threshold = strtotime( '+15 days', $update );

    // printf( 'Validity: %s, Threshold: %s', date( 'd-m-Y', $update), date( 'd-m-Y', $threshold ) );

    if ( time() >= $threshold ) {
        return true;
    }

    return false;
}

/**
 * Get post form templates
 *
 * @since 2.4
 *
 * @return array
 */
function wpuf_get_post_form_templates() {
    require_once WPUF_ROOT . '/class/post-form-templates/post.php';

    $integrations                                 = [];
    $integrations['WPUF_Post_Form_Template_Post'] = new WPUF_Post_Form_Template_Post();

    return apply_filters( 'wpuf_get_post_form_templates', $integrations );
}

/**
 * Get countries
 *
 * @since 2.4.1
 *
 * @param string $type (optional)
 *
 * @return array|string
 */
function wpuf_get_countries( $type = 'array' ) {
    $countries = include __DIR__ . '/includes/countries-formated.php';

    if ( 'json' === $type ) {
        $countries = json_encode( $countries );
    }

    return $countries;
}

/**
 * Get account dashboard's sections
 *
 * @since 2.4.2
 *
 * @return array
 */
function wpuf_get_account_sections() {
    $sections = [
        'edit-profile'    => __( 'Edit Profile', 'wp-user-frontend' ),
        'subscription'    => __( 'Subscription', 'wp-user-frontend' ),
        'billing-address' => __( 'Billing Address', 'wp-user-frontend' ),
    ];

    $post_types   = wpuf_get_option( 'cp_on_acc_page', 'wpuf_my_account', [ 'post' ] );
    $cpt_sections = [];

    if ( is_array( $post_types ) && $post_types ) {
        foreach ( $post_types as $post_type ) {
            $post_type_object = get_post_type_object( $post_type );

            $cpt_sections[ $post_type ] = $post_type_object->label;
        }
    }

    $sections = array_merge(
    // dashboard should be the first item
        [ 'dashboard' => __( 'Dashboard', 'wp-user-frontend' ) ],
        $cpt_sections,
        $sections
    );

    return apply_filters( 'wpuf_account_sections', $sections );
}

/**
 * Get account dashboard's sections in a list array
 *
 * @since 2.4.2
 *
 * @return array
 */
function wpuf_get_account_sections_list( $post_type = 'page' ) {
    $sections = wpuf_get_account_sections();
    $array    = [ '' => __( '&mdash; Select &mdash;', 'wp-user-frontend' ) ];

    if ( $sections ) {
        foreach ( $sections as $section => $label ) {
            $array[ $section ] = esc_attr( $label );
        }
    }

    return $array;
}
/**
 * Get all transactions
 *
 * @since 2.4.2
 *
 * @return array
 */
function wpuf_get_transactions( $args = [] ) {
    global $wpdb;

    $defaults = [
        'number'  => 20,
        'offset'  => 0,
        'orderby' => 'id',
        'order'   => 'DESC',
        'count'   => false,
    ];

    $args = wp_parse_args( $args, $defaults );

    if ( $args['count'] ) {
        return $wpdb->get_var( "SELECT COUNT(*) FROM {$wpdb->prefix}wpuf_transaction" );
    }
    //phpcs:ignore
    $result = $wpdb->get_results( "SELECT * FROM {$wpdb->prefix}wpuf_transaction ORDER BY `{$args['orderby']}` {$args['order']} LIMIT {$args['offset']}, {$args['number']}", OBJECT );

    return $result;
}

/**
 * Get all pending transactions
 *
 * @since 2.4.2
 *
 * @return array
 */
function wpuf_get_pending_transactions( $args = [] ) {
    global $wpdb;

    $defaults = [
        'number'  => 20,
        'offset'  => 0,
        'orderby' => 'id',
        'order'   => 'DESC',
        'count'   => false,
    ];

    $args = wp_parse_args( $args, $defaults );

    $pending_args = [
        'post_type'      => 'wpuf_order',
        'post_status'    => [ 'publish', 'pending' ],
        'posts_per_page' => $args['number'],
        'offset'         => $args['offset'],
        'orderby'        => $args['orderby'],
        'order'          => $args['order'],
    ];

    $wpuf_order_query = new WP_Query( $pending_args );

    if ( $args['count'] ) {
        return $wpuf_order_query->found_posts;
    }

    $transactions = $wpuf_order_query->get_posts();

    $items = [];

    foreach ( $transactions as $transaction ) {
        $info = get_post_meta( $transaction->ID, '_data', true );

        $items[] = (object) [
            'id'               => $transaction->ID,
            'user_id'          => $info['user_info']['id'],
            'status'           => 'pending',
            'cost'             => $info['price'],
            'tax'              => isset( $info['tax'] ) ? $info['tax'] : 0,
            'post_id'          => ( $info['type'] === 'post' ) ? $info['item_number'] : 0,
            'pack_id'          => ( $info['type'] === 'pack' ) ? $info['item_number'] : 0,
            'payer_first_name' => $info['user_info']['first_name'],
            'payer_last_name'  => $info['user_info']['last_name'],
            'payer_email'      => $info['user_info']['email'],
            'payment_type'     => ( $info['post_data']['wpuf_payment_method'] === 'bank' ) ? 'Bank/Manual' : ucwords( $info['post_data']['wpuf_payment_method'] ),
            'transaction_id'   => 0,
            'created'          => $info['date'],
        ];
    }

    wp_reset_postdata();

    return $items;
}

/**
 * Get full list of currency codes.
 *
 * @since 2.4.2
 *
 * @return array
 */
function wpuf_get_currencies() {
    $currencies = [
        [
            'currency' => 'AED',
            'label' => __( 'United Arab Emirates Dirham', 'wp-user-frontend' ),
            'symbol' => 'د.إ',
        ],
        [
            'currency' => 'AUD',
            'label' => __( 'Australian Dollars', 'wp-user-frontend' ),
            'symbol' => '&#36;',
        ],
        [
            'currency' => 'AZD',
            'label' => __( 'Argentine Peso', 'wp-user-frontend' ),
            'symbol' => '&#36;',
        ],
        [
            'currency' => 'BDT',
            'label' => __( 'Bangladeshi Taka', 'wp-user-frontend' ),
            'symbol' => '&#2547;',
        ],
        [
            'currency' => 'BRL',
            'label' => __( 'Brazilian Real', 'wp-user-frontend' ),
            'symbol' => '&#82;&#36;',
        ],
        [
            'currency' => 'BGN',
            'label' => __( 'Bulgarian Lev', 'wp-user-frontend' ),
            'symbol' => '&#1083;&#1074;.',
        ],
        [
            'currency' => 'CAD',
            'label' => __( 'Canadian Dollars', 'wp-user-frontend' ),
            'symbol' => '&#36;',
        ],
        [
            'currency' => 'CLP',
            'label' => __( 'Chilean Peso', 'wp-user-frontend' ),
            'symbol' => '&#36;',
        ],
        [
            'currency' => 'CNY',
            'label' => __( 'Chinese Yuan', 'wp-user-frontend' ),
            'symbol' => '&yen;',
        ],
        [
            'currency' => 'COP',
            'label' => __( 'Colombian Peso', 'wp-user-frontend' ),
            'symbol' => '&#36;',
        ],
        [
            'currency' => 'CZK',
            'label' => __( 'Czech Koruna', 'wp-user-frontend' ),
            'symbol' => '&#75;&#269;',
        ],
        [
            'currency' => 'DKK',
            'label' => __( 'Danish Krone', 'wp-user-frontend' ),
            'symbol' => 'kr.',
        ],
        [
            'currency' => 'DOP',
            'label' => __( 'Dominican Peso', 'wp-user-frontend' ),
            'symbol' => 'RD&#36;',
        ],
        [
            'currency' => 'DZD',
            'label' => __( 'Algerian Dinar', 'wp-user-frontend' ),
            'symbol' => 'DA;',
        ],
        [
            'currency' => 'EUR',
            'label' => __( 'Euros', 'wp-user-frontend' ),
            'symbol' => '&euro;',
        ],
        [
            'currency' => 'HKD',
            'label' => __( 'Hong Kong Dollar', 'wp-user-frontend' ),
            'symbol' => '&#36;',
        ],
        [
            'currency' => 'HRK',
            'label' => __( 'Croatia kuna', 'wp-user-frontend' ),
            'symbol' => 'Kn',
        ],
        [
            'currency' => 'HUF',
            'label' => __( 'Hungarian Forint', 'wp-user-frontend' ),
            'symbol' => '&#70;&#116;',
        ],
        [
            'currency' => 'ISK',
            'label' => __( 'Icelandic krona', 'wp-user-frontend' ),
            'symbol' => 'Kr.',
        ],
        [
            'currency' => 'IDR',
            'label' => __( 'Indonesia Rupiah', 'wp-user-frontend' ),
            'symbol' => 'Rp',
        ],
        [
            'currency' => 'INR',
            'label' => __( 'Indian Rupee', 'wp-user-frontend' ),
            'symbol' => 'Rs',
        ],
        [
            'currency' => 'MUR',
            'label' => __( 'Mauritian Rupee', 'wp-user-frontend' ),
            'symbol' => '&#8377;',
        ],
        [
            'currency' => 'NPR',
            'label' => __( 'Nepali Rupee', 'wp-user-frontend' ),
            'symbol' => 'Rs.',
        ],
        [
            'currency' => 'ILS',
            'label' => __( 'Israeli Shekel', 'wp-user-frontend' ),
            'symbol' => '&#8362;',
        ],
        [
            'currency' => 'JPY',
            'label' => __( 'Japanese Yen', 'wp-user-frontend' ),
            'symbol' => '&yen;',
        ],
        [
            'currency' => 'KIP',
            'label' => __( 'Lao Kip', 'wp-user-frontend' ),
            'symbol' => '&#8365;',
        ],
        [
            'currency' => 'KRW',
            'label' => __( 'South Korean Won', 'wp-user-frontend' ),
            'symbol' => '&#8361;',
        ],
        [
            'currency' => 'MYR',
            'label' => __( 'Malaysian Ringgits', 'wp-user-frontend' ),
            'symbol' => '&#82;&#77;',
        ],
        [
            'currency' => 'MXN',
            'label' => __( 'Mexican Peso', 'wp-user-frontend' ),
            'symbol' => '&#36;',
        ],
        [
            'currency' => 'NGN',
            'label' => __( 'Nigerian Naira', 'wp-user-frontend' ),
            'symbol' => '&#8358;',
        ],
        [
            'currency' => 'NOK',
            'label' => __( 'Norwegian Krone', 'wp-user-frontend' ),
            'symbol' => '&#107;&#114;',
        ],
        [
            'currency' => 'NZD',
            'label' => __( 'New Zealand Dollar', 'wp-user-frontend' ),
            'symbol' => '&#36;',
        ],
        [
            'currency' => 'NAD',
            'label' => __( 'Namibian dollar', 'wp-user-frontend' ),
            'symbol' => 'N&#36;',
        ],
        [
            'currency' => 'OMR',
            'label' => __( 'Omani Rial', 'wp-user-frontend' ),
            'symbol' => 'ر.ع.',
        ],
        [
            'currency' => 'IRR',
            'label' => __( 'Iranian Rial', 'wp-user-frontend' ),
            'symbol' => '﷼',
        ],
        [
            'currency' => 'PKR',
            'label' => __( 'Pakistani Rupee', 'wp-user-frontend' ),
            'symbol' => 'Rs',
        ],
        [
            'currency' => 'PYG',
            'label' => __( 'Paraguayan Guaraní', 'wp-user-frontend' ),
            'symbol' => '&#8370;',
        ],
        [
            'currency' => 'PHP',
            'label' => __( 'Philippine Pesos', 'wp-user-frontend' ),
            'symbol' => '&#8369;',
        ],
        [
            'currency' => 'PLN',
            'label' => __( 'Polish Zloty', 'wp-user-frontend' ),
            'symbol' => '&#122;&#322;',
        ],
        [
            'currency' => 'GBP',
            'label' => __( 'Pounds Sterling', 'wp-user-frontend' ),
            'symbol' => '&pound;',
        ],
        [
            'currency' => 'RON',
            'label' => __( 'Romanian Leu', 'wp-user-frontend' ),
            'symbol' => 'lei',
        ],
        [
            'currency' => 'RUB',
            'label' => __( 'Russian Ruble', 'wp-user-frontend' ),
            'symbol' => '&#1088;&#1091;&#1073;.',
        ],
        [
            'currency' => 'SR',
            'label' => __( 'Saudi Riyal', 'wp-user-frontend' ),
            'symbol' => 'SR',
        ],
        [
            'currency' => 'SGD',
            'label' => __( 'Singapore Dollar', 'wp-user-frontend' ),
            'symbol' => '&#36;',
        ],
        [
            'currency' => 'ZAR',
            'label' => __( 'South African rand', 'wp-user-frontend' ),
            'symbol' => '&#82;',
        ],
        [
            'currency' => 'SEK',
            'label' => __( 'Swedish Krona', 'wp-user-frontend' ),
            'symbol' => '&#107;&#114;',
        ],
        [
            'currency' => 'CHF',
            'label' => __( 'Swiss Franc', 'wp-user-frontend' ),
            'symbol' => '&#67;&#72;&#70;',
        ],
        [
            'currency' => 'TWD',
            'label' => __( 'Taiwan New Dollars', 'wp-user-frontend' ),
            'symbol' => '&#78;&#84;&#36;',
        ],
        [
            'currency' => 'THB',
            'label' => __( 'Thai Baht', 'wp-user-frontend' ),
            'symbol' => '&#3647;',
        ],
        [
            'currency' => 'TRY',
            'label' => __( 'Turkish Lira', 'wp-user-frontend' ),
            'symbol' => '&#8378;',
        ],
        [
            'currency' => 'TTD',
            'label' => __( 'Trinidad and Tobago Dollar', 'wp-user-frontend' ),
            'symbol' => '&#84;&#84;&#36;',
        ],
        [
            'currency' => 'USD',
            'label' => __( 'US Dollar', 'wp-user-frontend' ),
            'symbol' => '&#36;',
        ],
        [
            'currency' => 'VND',
            'label' => __( 'Vietnamese Dong', 'wp-user-frontend' ),
            'symbol' => '&#8363;',
        ],
        [
            'currency' => 'EGP',
            'label' => __( 'Egyptian Pound', 'wp-user-frontend' ),
            'symbol' => 'EGP',
        ],
        [
            'currency' => 'JOD',
            'label' => __( 'Jordanian dinar', 'wp-user-frontend' ),
            'symbol' => 'د.أ',
        ],
    ];

    return apply_filters( 'wpuf_currencies', $currencies );
}

/**
 * Get global currency
 *
 * @since 2.4.2
 *
 * @param string $type
 *
 * @return mixed
 */
function wpuf_get_currency( $type = '' ) {
    $currency_code = wpuf_get_option( 'currency', 'wpuf_payment', 'USD' );

    if ( 'code' === $type ) {
        return $currency_code;
    }

    $currencies = wpuf_get_currencies();
    $index      = array_search( $currency_code, array_column( $currencies, 'currency' ), true );
    $currency   = $currencies[ $index ];

    if ( 'symbol' === $type ) {
        return $currency['symbol'];
    }

    return $currency;
}

/**
 * Get the price format depending on the currency position.
 *
 * @return string
 */
function get_wpuf_price_format() {
    $currency_pos = wpuf_get_option( 'currency_position', 'wpuf_payment', 'left' );
    $format       = '%1$s%2$s';

    switch ( $currency_pos ) {
        case 'left':
            $format = '%1$s%2$s';
            break;

        case 'right':
            $format = '%2$s%1$s';
            break;

        case 'left_space':
            $format = '%1$s&nbsp;%2$s';
            break;

        case 'right_space':
            $format = '%2$s&nbsp;%1$s';
            break;
    }

    return apply_filters( 'wpuf_price_format', $format, $currency_pos );
}

/**
 * Return the thousand separator for prices.
 *
 * @since  2.4.4
 *
 * @return string
 */
function wpuf_get_price_thousand_separator() {
    $separator = stripslashes( wpuf_get_option( 'wpuf_price_thousand_sep', 'wpuf_payment', ',' ) );

    return $separator;
}

/**
 * Return the decimal separator for prices.
 *
 * @since  2.4.4
 *
 * @return string
 */
function wpuf_get_price_decimal_separator() {
    $separator = stripslashes( wpuf_get_option( 'wpuf_price_decimal_sep', 'wpuf_payment', '.' ) );

    return $separator;
}

/**
 * Return the number of decimals after the decimal point.
 *
 * @since  2.4.4
 *
 * @return int
 */
function wpuf_get_price_decimals() {
    return absint( wpuf_get_option( 'wpuf_price_num_decimals', 'wpuf_payment', 2 ) );
}

/**
 * Trim trailing zeros off prices.
 *
 * @param mixed $price
 *
 * @return string
 */
function wpuf_trim_zeros( $price ) {
    return preg_replace( '/' . preg_quote( wc_get_price_decimal_separator(), '/' ) . '0++$/', '', $price );
}

/**
 * Format the pricing number
 *
 * @since 2.4.2
 *
 * @param number $number
 * @param  array
 *
 * @return mixed
 */
function wpuf_format_price( $price, $formated = true, $args = [] ) {

    $price_args = apply_filters(
        'wpuf_price_args', wp_parse_args(
            $args, [
                'currency'           => $formated ? wpuf_get_currency( 'symbol' ) : '',
                'decimal_separator'  => wpuf_get_price_decimal_separator(),
                'thousand_separator' => $formated ? wpuf_get_price_thousand_separator() : '',
                'decimals'           => wpuf_get_price_decimals(),
                'price_format'       => get_wpuf_price_format(),
            ]
        )
    );

    $currency = $price_args['currency'];
    $decimal_separator = $price_args['decimal_separator'];
    $thousand_separator = $price_args['thousand_separator'];
    $decimals = $price_args['decimals'];
    $price_format = $price_args['price_format'];
    $negative        = $price < 0;
    $price           = apply_filters( 'wpuf_raw_price', floatval( $negative ? $price * -1 : $price ) );
    $price           = apply_filters( 'wpuf_formatted_price', number_format( $price, $decimals, $decimal_separator, $thousand_separator ), $price, $decimals, $decimal_separator, $thousand_separator );

    if ( apply_filters( 'wpuf_price_trim_zeros', false ) && $decimals > 0 ) {
        $price = wpuf_trim_zeros( $price );
    }

    $formatted_price = ( $negative ? '-' : '' ) . sprintf( $price_format, $currency, $price );

    return apply_filters( 'wpuf_format_price', $formatted_price, $price, $args );
}

/*
 * Polyfill of array_column function
 *
 * @since 2.4.3
 */
if ( ! function_exists( 'array_column' ) ) {
    function array_column( $input, $column_key, $index_key = null ) {
        $result = [];

        foreach ( $input as $k => $v ) {
            $result[ $index_key ? $v[ $index_key ] : $k ] = $v[ $column_key ];
        }

        return $result;
    }
}

/**
 * API to duplicate a form
 *
 * @since 2.5
 *
 * @param int $post_id
 *
 * @return int New duplicated form id
 */
function wpuf_duplicate_form( $post_id ) {
    $post = get_post( $post_id );

    if ( ! $post ) {
        return;
    }

    $contents = wpuf_get_form_fields( $post_id );

    $new_form = [
        'post_title'  => $post->post_title,
        'post_type'   => $post->post_type,
        'post_status' => 'draft',
    ];

    $form_id = wp_insert_post( $new_form );

    foreach ( $contents as $content ) {
        wpuf_insert_form_field( $form_id, $content );
    }

    // update the post title to remove confusion
    wp_update_post(
        [
            'ID'         => $form_id,
            'post_title' => $post->post_title . ' (#' . $form_id . ')',
        ]
    );

    if ( $form_id ) {
        $form_settings = wpuf_get_form_settings( $post_id );
        $notifications = wpuf_get_form_notifications( $post_id );

        update_post_meta( $form_id, 'wpuf_form_settings', $form_settings );
        update_post_meta( $form_id, 'notifications', $notifications );

        return $form_id;
    }

    return 0;
}

/**
 * Save form fields
 *
 * @since 2.5
 *
 * @param int   $form_id
 * @param array $field
 * @param int   $field_id
 * @param int   $order
 *
 * @return int ID of updated or inserted post
 */
function wpuf_insert_form_field( $form_id, $field = [], $field_id = null, $order = 0 ) {
    $args = [
        'post_type'    => 'wpuf_input',
        'post_parent'  => $form_id,
        'post_status'  => 'publish',
        'post_content' => maybe_serialize( wp_unslash( $field ) ),
        'menu_order'   => $order,
    ];

    if ( $field_id ) {
        $args['ID'] = $field_id;
    }

    if ( $field_id ) {
        return wp_update_post( $args );
    } else {
        return wp_insert_post( $args );
    }
}

/**
 * Create a sample / base form
 *
 * @since  2.5
 *
 * @param string $post_title (optional)
 * @param string $post_type  (optional)
 * @param bool   $blank      (optional)
 *
 * @return int
 */
function wpuf_create_sample_form( $post_title = 'Sample Form', $post_type = 'wpuf_forms', $blank = false ) {
    $form_id = wp_insert_post(
        [
            'post_title'     => $post_title,
            'post_type'      => $post_type,
            'post_status'    => 'publish',
            'comment_status' => 'closed',
            'post_content'   => '',
        ]
    );

    if ( ! $form_id ) {
        return false;
    }

    $form_fields = [];
    $settings    = [];

    // Post form
    if ( 'wpuf_forms' === $post_type ) {
        $form_fields = [
            [
                'input_type'  => 'text',
                'template'    => 'post_title',
                'required'    => 'yes',
                'label'       => 'Post Title',
                'name'        => 'post_title',
                'is_meta'     => 'no',
                'help'        => '',
                'css'         => '',
                'placeholder' => '',
                'default'     => '',
                'size'        => '40',
                'wpuf_cond'   => [],
            ],
            [
                'input_type'   => 'textarea',
                'template'     => 'post_content',
                'required'     => 'yes',
                'label'        => 'Post Content',
                'name'         => 'post_content',
                'is_meta'      => 'no',
                'help'         => '',
                'css'          => '',
                'rows'         => '5',
                'cols'         => '25',
                'placeholder'  => '',
                'default'      => '',
                'rich'         => 'teeny',
                'insert_image' => 'yes',
                'wpuf_cond'    => [],
            ],
        ];

        $settings = [
            'post_type'           => 'post',
            'post_status'         => 'publish',
            'post_format'         => '0',
            'default_cat'         => '-1',
            'guest_post'          => 'false',
            'guest_details'       => 'true',
            'name_label'          => 'Name',
            'email_label'         => 'Email',
            'message_restrict'    => 'This page is restricted. Please %login% / %register% to view this page.',
            'redirect_to'         => 'post',
            'message'             => 'Post saved',
            'page_id'             => '',
            'url'                 => '',
            'comment_status'      => 'open',
            'submit_text'         => 'Submit',
            'submit_button_cond'  => [
                'condition_status' => 'no',
                'cond_logic'       => 'any',
                'conditions'       => [
                    [
                        'name'             => '',
                        'operator'         => '=',
                        'option'           => '',
                    ],
                ],
            ],
            'draft_post'       => 'false',
            'edit_post_status' => 'publish',
            'edit_redirect_to' => 'same',
            'update_message'   => 'Post updated successfully',
            'edit_page_id'     => '',
            'edit_url'         => '',
            'subscription'     => '- Select -',
            'update_text'      => 'Update',
            'notification'     => [
                'new'          => 'on',
                'new_to'       => get_option( 'admin_email' ),
                'new_subject'  => 'New post created',
                'new_body'     => "Hi Admin, \r\n\r\nA new post has been created in your site %sitename% (%siteurl%). \r\n\r\nHere is the details: \r\nPost Title: %post_title% \r\nContent: %post_content% \r\nAuthor: %author% \r\nPost URL: %permalink% \r\nEdit URL: %editlink%",
                'edit'         => 'off',
                'edit_to'      => get_option( 'admin_email' ),
                'edit_subject' => 'A post has been edited',
                'edit_body'    => "Hi Admin, \r\n\r\nThe post \"%post_title%\" has been updated. \r\n\r\nHere is the details: \r\nPost Title: %post_title% \r\nContent: %post_content% \r\nAuthor: %author% \r\nPost URL: %permalink% \r\nEdit URL: %editlink%",
            ],
        ];
    }

    // Profile form
    if ( 'wpuf_profile' === $post_type ) {
        $form_fields = [
            [
                'input_type'  => 'email',
                'template'    => 'user_email',
                'required'    => 'yes',
                'label'       => 'Email',
                'name'        => 'user_email',
                'is_meta'     => 'no',
                'help'        => '',
                'css'         => '',
                'placeholder' => '',
                'default'     => '',
                'size'        => '40',
                'wpuf_cond'   => null,
            ],
            [
                'input_type'    => 'password',
                'template'      => 'password',
                'required'      => 'yes',
                'label'         => 'Password',
                'name'          => 'password',
                'is_meta'       => 'no',
                'help'          => '',
                'css'           => '',
                'placeholder'   => '',
                'default'       => '',
                'size'          => '40',
                'min_length'    => '5',
                'repeat_pass'   => 'yes',
                're_pass_label' => 'Confirm Password',
                'pass_strength' => 'yes',
                'wpuf_cond'     => null,
            ],
        ];

        $settings = [
            'role'             => 'subscriber',
            'reg_redirect_to'  => 'same',
            'message'          => 'Registration successful',
            'update_message'   => 'Profile updated successfully',
            'reg_page_id'      => '0',
            'registration_url' => '',
            'profile_url'      => '',
            'submit_text'      => 'Register',
            'update_text'      => 'Update Profile',
        ];
    }

    if ( ! empty( $form_fields ) && ! $blank ) {
        foreach ( $form_fields as $order => $field ) {
            wpuf_insert_form_field( $form_id, $field, false, $order );
        }
    }

    if ( ! empty( $settings ) ) {
        update_post_meta( $form_id, 'wpuf_form_settings', $settings );
    }

    //set form Version
    update_post_meta( $form_id, 'wpuf_form_version', WPUF_VERSION );

    return $form_id;
}

/**
 * Get the client IP address
 *
 * @since 2.5.2
 *
 * @return string
 */
function wpuf_get_client_ip() {
    $ipaddress = '';

    if ( isset( $_SERVER['HTTP_CLIENT_IP'] ) ) {
        $ipaddress = sanitize_text_field( wp_unslash( $_SERVER['HTTP_CLIENT_IP'] ) );
    } elseif ( isset( $_SERVER['HTTP_X_FORWARDED_FOR'] ) ) {
        $ipaddress = sanitize_text_field( wp_unslash( $_SERVER['HTTP_X_FORWARDED_FOR'] ) );
    } elseif ( isset( $_SERVER['HTTP_X_FORWARDED'] ) ) {
        $ipaddress = sanitize_text_field( wp_unslash( $_SERVER['HTTP_X_FORWARDED'] ) );
    } elseif ( isset( $_SERVER['HTTP_FORWARDED_FOR'] ) ) {
        $ipaddress = sanitize_text_field( wp_unslash( $_SERVER['HTTP_FORWARDED_FOR'] ) );
    } elseif ( isset( $_SERVER['HTTP_FORWARDED'] ) ) {
        $ipaddress = sanitize_text_field( wp_unslash( $_SERVER['HTTP_FORWARDED'] ) );
    } elseif ( isset( $_SERVER['REMOTE_ADDR'] ) ) {
        $ipaddress = sanitize_text_field( wp_unslash( $_SERVER['REMOTE_ADDR'] ) );
    } else {
        $ipaddress = 'UNKNOWN';
    }

    return $ipaddress;
}

/**
 * Delete a form with it's field and meta
 *
 * @since 2.5.2
 *
 * @param int  $form_id
 * @param bool $force
 *
 * @return void
 */
function wpuf_delete_form( $form_id, $force = true ) {
    global $wpdb;

    wp_delete_post( $form_id, $force );

    // delete form inputs as WP doesn't know the relationship
    $wpdb->delete(
        $wpdb->posts,
        [
            'post_parent' => $form_id,
            'post_type'   => 'wpuf_input',
        ]
    );
}

/**
 * Check save draft post status based on subscription
 *
 * @since 2.5.2
 *
 * @param array $form_settings
 *
 * @return string $post_status
 */
function wpuf_get_draft_post_status( $form_settings ) {
    $noce = isset( $_REQUEST['_wpnonce'] ) ? sanitize_key( wp_unslash( $_REQUEST['_wpnonce'] ) ) : '';

    if ( isset( $nonce ) && ! wp_verify_nonce( $noce, 'wpuf_form_add' ) ) {
        return;
    }

    $post_status                 = 'draft';
    $current_user                = wpuf_get_user();
    $charging_enabled            = $current_user->subscription()->current_pack_id();
    $user_wpuf_subscription_pack = get_user_meta( get_current_user_id(), '_wpuf_subscription_pack', true );

    if ( $charging_enabled && ! isset( $_POST['post_id'] ) ) {
        if ( ! empty( $user_wpuf_subscription_pack ) ) {
            if ( $current_user->subscription()->expired() ) {
                $post_status = 'pending';
            }
        }
    }

    return $post_status;
}

/**
 * Show helper texts to understand the type of page in admin page listing
 *
 * @since 2.6.0
 *
 * @param array    $state
 * @param \WP_Post $post
 *
 * @return array
 */
function wpuf_admin_page_states( $state, $post ) {
    if ( 'page' !== $post->post_type ) {
        return $state;
    }

    $pattern = '/\[(wpuf[\w\-\_]+).+\]/';

    preg_match_all( $pattern, $post->post_content, $matches );
    $matches = array_unique( $matches[0] );

    if ( ! empty( $matches ) ) {
        $page      = '';
        $shortcode = $matches[0];

        if ( '[wpuf_account]' === $shortcode ) {
            $page = 'WPUF Account Page';
        } elseif ( '[wpuf_edit]' === $shortcode ) {
            $page = 'WPUF Post Edit Page';
        } elseif ( '[wpuf-login]' === $shortcode ) {
            $page = 'WPUF Login Page';
        } elseif ( '[wpuf_sub_pack]' === $shortcode ) {
            $page = 'WPUF Subscription Page';
        } elseif ( '[wpuf_editprofile]' === $shortcode ) {
            $page = 'WPUF Profile Edit Page';
        } elseif ( stristr( $shortcode, '[wpuf_dashboard' ) ) {
            $page = 'WPUF Dashboard Page';
        } elseif ( stristr( $shortcode, '[wpuf_profile type="registration"' ) ) {
            $page = 'WPUF Registration Page';
        } elseif ( stristr( $shortcode, '[wpuf_profile type="profile"' ) ) {
            $page = 'WPUF Profile Edit Page';
        } elseif ( stristr( $shortcode, '[wpuf_form' ) ) {
            $page = 'WPUF Form Page';
        }

        if ( ! empty( $page ) ) {
            $state['wpuf'] = $page;
        }
    }

    return $state;
}

add_filter( 'display_post_states', 'wpuf_admin_page_states', 10, 2 );

/**
 * Encryption function for various usage
 *
 * @since 2.5.8
 *
 * @param string $id
 *
 * @return string $encoded_id
 */
function wpuf_encryption( $id ) {
    $secret_key     = AUTH_KEY;
    $secret_iv      = AUTH_SALT;

    $encrypt_method = 'AES-256-CBC';
    $key            = hash( 'sha256', $secret_key );
    $iv             = substr( hash( 'sha256', $secret_iv ), 0, 16 );
    $encoded_id     = base64_encode( openssl_encrypt( $id, $encrypt_method, $key, 0, $iv ) );

    return $encoded_id;
}

/**
 * Decryption function for various usage
 *
 * @since 2.5.8
 *
 * @param string $id
 *
 * @return string $encoded_id
 */
function wpuf_decryption( $id ) {
    $secret_key     = AUTH_KEY;
    $secret_iv      = AUTH_SALT;

    $encrypt_method = 'AES-256-CBC';
    $key            = hash( 'sha256', $secret_key );
    $iv             = substr( hash( 'sha256', $secret_iv ), 0, 16 );
    $decoded_id     = openssl_decrypt( base64_decode( $id ), $encrypt_method, $key, 0, $iv );

    return $decoded_id;
}

/**
 * Send guest verification mail
 *
 * @since 2.5.8
 *
 * @param string $post_id_encoded, $form_id_encoded, $charging_enabled, $flag
 *
 * @return void
 */
function wpuf_send_mail_to_guest( $post_id_encoded, $form_id_encoded, $charging_enabled, $flag ) {
    if ( 'on' !== wpuf_get_option( 'enable_guest_email_notification', 'wpuf_mails', 'on' ) ) {
        return;
    }

    $noce = isset( $_REQUEST['_wpnonce'] ) ? sanitize_key( wp_unslash( $_REQUEST['_wpnonce'] ) ) : '';

    if ( isset( $nonce ) && ! wp_verify_nonce( $noce, 'wpuf_edit' ) ) {
        return;
    }

    if ( $charging_enabled ) {
        $encoded_guest_url = add_query_arg(
            [
                'p_id'     => $post_id_encoded,
                'f_id'     => $form_id_encoded,
                'post_msg' => 'verified',
                'f'        => 2,
            ], get_home_url()
        );
    } else {
        $encoded_guest_url = add_query_arg(
            [
                'p_id'     => $post_id_encoded,
                'f_id'     => $form_id_encoded,
                'post_msg' => 'verified',
                'f'        => 1,
            ], get_home_url()
        );
    }

    $default_body     = 'Hey There, <br> <br> We just received your guest post and now we want you to confirm your email so that we can verify the content and move on to the publishing process. <br> <br> Please click the link below to verify: <br> <br> <a href="' . $encoded_guest_url . '">Publish Post</a> <br> <br> Regards, <br> <br>' . bloginfo( 'name' );
    $to               = isset( $_POST['guest_email'] ) ? sanitize_email( wp_unslash( $_POST['guest_email'] ) ) : '';
    $guest_email_sub  = wpuf_get_option( 'guest_email_subject', 'wpuf_mails', 'Please Confirm Your Email to Get the Post Published!' );
    $subject          = $guest_email_sub;
    $guest_email_body = wpuf_get_option( 'guest_email_body', 'wpuf_mails', $default_body );

    if ( ! empty( $guest_email_body ) ) {
        $blogname     = wp_specialchars_decode( get_option( 'blogname' ), ENT_QUOTES );
        $field_search = [ '{activation_link}', '{sitename}' ];

        $field_replace = [
            '<a href="' . $encoded_guest_url . '">Publish Post</a>',
            $blogname,
        ];

        $body = str_replace( $field_search, $field_replace, $guest_email_body );
    } else {
        $body = $default_body;
    }

    $body = get_formatted_mail_body( $body, $subject );

    wp_mail( $to, $subject, $body );
}

/**
 * Check if it's post form builder
 *
 * @since 2.6
 *
 * @return bool
 */
function is_wpuf_post_form_builder() {
    $page = isset( $_GET['page'] ) ? sanitize_text_field( wp_unslash( $_GET['page'] ) ) : '';

    return 'wpuf-post-forms' === $page ? true : false;
}

/**
 * Check if it's profile form builder
 *
 * @since 2.6
 *
 * @return bool
 */
function is_wpuf_profile_form_builder() {
    $page = isset( $_GET['page'] ) ? sanitize_text_field( wp_unslash( $_GET['page'] ) ) : '';

    return 'wpuf-profile-forms' === $page ? true : false;
}

/**
 * Get a WP User
 *
 * @since 2.6.0
 *
 * @param int|WP_User $user_id
 *
 * @return \WPUF_User
 */
function wpuf_get_user( $user = null ) {
    if ( ! $user ) {
        $user = wp_get_current_user();
    }

    return new WPUF_User( $user );
}

/**
 * Add all terms as allowed terms
 *
 * @since 2.7.0
 *
 * @return void
 */
function wpuf_set_all_terms_as_allowed() {
    if ( class_exists( 'WP_User_Frontend_Pro' ) ) {
        $subscriptions  = WPUF_Subscription::init()->get_subscriptions();
        $allowed_term   = [];

        foreach ( $subscriptions as $pack ) {
            if ( ! metadata_exists( 'post', $pack->ID, '_sub_allowed_term_ids' ) ) {
                $cts = get_taxonomies( [ '_builtin' => true ], 'objects' );
                ?>
                <?php
                foreach ( $cts as $ct ) {
                    if ( is_taxonomy_hierarchical( $ct->name ) ) {
                        $tax_terms = get_terms(
                            [
                                'taxonomy'   => $ct->name,
                                'hide_empty' => false,
                            ]
                        );

                        foreach ( $tax_terms as $tax_term ) {
                            $allowed_term[] = $tax_term->term_id;
                        }
                    }
                }

                $cts = get_taxonomies( [ '_builtin' => false ], 'objects' );
                ?>
                <?php
                foreach ( $cts as $ct ) {
                    if ( is_taxonomy_hierarchical( $ct->name ) ) {
                        $tax_terms = get_terms(
                            [
                                'taxonomy'   => $ct->name,
                                'hide_empty' => false,
                            ]
                        );

                        foreach ( $tax_terms as $tax_term ) {
                            $allowed_term[] = $tax_term->term_id;
                        }
                    }
                }

                update_post_meta( $pack->ID, '_sub_allowed_term_ids', $allowed_term );
            }
        }
    }
}

/**
 * Post submitted by form
 *
 * @since 2.8
 *
 * @param int $form_id
 *
 * @return List of WP_Post objects
 */
function wpuf_posts_submitted_by( $form_id ) {
    $settings = wpuf_get_form_settings( $form_id );
    $settings['post_type'];
    $args = [
        'meta_key'         => '_wpuf_form_id',
        'meta_value'       => $form_id,
        'post_type'        => $settings['post_type'],
        'post_status'      => 'publish',
    ];
    $posts_array = get_posts( $args );

    return $posts_array;
}

/**
 * Count post submitted by form
 *
 * @since 2.8
 *
 * @param int $form_id
 *
 * @return int
 */
function wpuf_form_posts_count( $form_id ) {
    return count( wpuf_posts_submitted_by( $form_id ) );
}

/**
 * Get formatted email body
 *
 * @since  2.9
 *
 * @param string $message
 *
 * @return string
 */
function get_formatted_mail_body( $message, $subject ) {
    if ( wpuf()->is_pro() && wpuf_pro_is_module_active( 'email-templates/email-templates.php' ) ) {
        $css    = '';
        $header = apply_filters( 'wpuf_email_header', '', $subject );
        $footer = apply_filters( 'wpuf_email_footer', '' );

        if ( empty( $header ) ) {
            ob_start();

            wpuf_load_pro_template(
                'email/header.php',
                [ 'subject' => $subject ]
            );

            $header = ob_get_clean();
        }

        if ( empty( $footer ) ) {
            ob_start();

            wpuf_load_pro_template(
                'email/footer.php',
                []
            );

            $footer = ob_get_clean();
        }

        ob_start();

        wpuf_load_pro_template(
            'email/style.php',
            []
        );

        $css = apply_filters( 'wpuf_email_style', ob_get_clean() );

        $content = $header . '<pre>' . $message . '</pre>' . $footer;

        if ( ! class_exists( 'Emogrifier' ) ) {
            require_once WPUF_PRO_INCLUDES . '/libs/Emogrifier.php';
        }

        try {

            // apply CSS styles inline for picky email clients
            $emogrifier = new Emogrifier( $content, $css );
            $content    = $emogrifier->emogrify();
        } catch ( Exception $e ) {
            echo esc_html( $e->getMessage() );
        }

        return $content;
    }

    return $message;
}

/**
 * Renders an HTML Dropdown
 *
 * @param array $args
 *
 * @return string
 */
function wpuf_select( $args = [] ) {
    $defaults = [
        'options'          => [],
        'name'             => null,
        'class'            => '',
        'id'               => '',
        'selected'         => [],
        'chosen'           => false,
        'placeholder'      => null,
        'multiple'         => false,
        'show_option_all'  => __( 'All', 'wp-user-frontend' ),
        'show_option_none' => __( 'None', 'wp-user-frontend' ),
        'data'             => [],
        'readonly'         => false,
        'disabled'         => false,
    ];

    $args = wp_parse_args( $args, $defaults );

    $data_elements = '';
    $selected      = '';

    foreach ( $args['data'] as $key => $value ) {
        $data_elements .= ' data-' . esc_attr( $key ) . '="' . esc_attr( $value ) . '"';
    }

    if ( $args['multiple'] ) {
        $multiple = ' MULTIPLE';
    } else {
        $multiple = '';
    }

    if ( $args['chosen'] ) {
        $args['class'] .= ' wpuf-select-chosen';

        if ( is_rtl() ) {
            $args['class'] .= ' chosen-rtl';
        }
    }

    if ( $args['placeholder'] ) {
        $placeholder = $args['placeholder'];
    } else {
        $placeholder = '';
    }

    if ( isset( $args['readonly'] ) && $args['readonly'] ) {
        $readonly = ' readonly="readonly"';
    } else {
        $readonly = '';
    }

    if ( isset( $args['disabled'] ) && $args['disabled'] ) {
        $disabled = ' disabled="disabled"';
    } else {
        $disabled = '';
    }

    $class  = implode( ' ', array_map( 'sanitize_html_class', explode( ' ', $args['class'] ) ) );
    $output = '<select' . $disabled . $readonly . ' name="' . esc_attr( $args['name'] ) . '" id="' . esc_attr( str_replace( '-', '_', $args['id'] ) ) . '" class="wpuf-select ' . $class . '"' . $multiple . ' data-placeholder="' . $placeholder . '"' . $data_elements . '>';

    if ( ! isset( $args['selected'] ) || ( is_array( $args['selected'] ) && empty( $args['selected'] ) ) || ! $args['selected'] ) {
        $selected = '';
    }

    if ( $args['show_option_all'] ) {
        if ( $args['multiple'] && ! empty( $args['selected'] ) ) {
            $selected = selected( true, in_array( 0, $args['selected'], true ), false );
        } else {
            $selected = selected( $args['selected'], 0, false );
        }
        $output .= '<option value="all"' . $selected . '>' . esc_html( $args['show_option_all'] ) . '</option>';
    }

    if ( ! empty( $args['options'] ) ) {
        if ( $args['show_option_none'] ) {
            if ( $args['multiple'] ) {
                $selected = selected( true, in_array( -1, $args['selected'], true ), false );
            } elseif ( isset( $args['selected'] ) && ! is_array( $args['selected'] ) && ! empty( $args['selected'] ) ) {
                $selected = selected( $args['selected'], -1, false );
            }
            $output .= '<option value="-1"' . $selected . '>' . esc_html( $args['show_option_none'] ) . '</option>';
        }

        foreach ( $args['options'] as $key => $option ) {
            if ( $args['multiple'] && is_array( $args['selected'] ) ) {
                $selected = selected( true, in_array( (string) $key, $args['selected'], true ), false );
            } elseif ( isset( $args['selected'] ) && ! is_array( $args['selected'] ) ) {
                $selected = selected( $args['selected'], $key, false );
            }

            $output .= '<option value="' . esc_attr( $key ) . '"' . $selected . '>' . esc_html( $option ) . '</option>';
        }
    }

    $output .= '</select>';

    return $output;
}

/**
 * Renders a Text field in settings field
 *
 * @param array $args Arguments for the text field
 *
 * @return string Text field
 */
function wpuf_text( $args = [] ) {
    $defaults = [
        'id'           => '',
        'name'         => isset( $name ) ? $name : 'text',
        'value'        => isset( $value ) ? $value : null,
        'label'        => isset( $label ) ? $label : null,
        'desc'         => isset( $desc ) ? $desc : null,
        'placeholder'  => '',
        'class'        => 'regular-text',
        'disabled'     => false,
        'autocomplete' => '',
        'data'         => false,
    ];

    $args = wp_parse_args( $args, $defaults );

    $class    = implode( ' ', array_map( 'sanitize_html_class', explode( ' ', $args['class'] ) ) );
    $disabled = '';

    if ( $args['disabled'] ) {
        $disabled = ' disabled="disabled"';
    }

    $data = '';

    if ( ! empty( $args['data'] ) ) {
        foreach ( $args['data'] as $key => $value ) {
            $data .= 'data-' . $key . '="' . esc_attr( $value ) . '" ';
        }
    }

    $output = '<span id="wpuf-' . $args['name'] . '-wrap">';

    if ( ! empty( $args['label'] ) ) {
        $output .= '<label class="wpuf-label" for="' . $args['id'] . '">' . esc_html( $args['label'] ) . '</label>';
    }

    if ( ! empty( $args['desc'] ) ) {
        $output .= '<span class="wpuf-description">' . wp_kses_post( $args['desc'] ) . '</span>';
    }

    $output .= '<input type="text" name="' . esc_attr( $args['name'] ) . '" id="' . esc_attr( $args['id'] ) . '" autocomplete="' . esc_attr( $args['autocomplete'] ) . '" value="' . esc_attr( $args['value'] ) . '" placeholder="' . esc_attr( $args['placeholder'] ) . '" class="' . $class . '" ' . $data . '' . $disabled . '/>';

    $output .= '</span>';

    return $output;
}

/**
 * Descriptive text callback
 *
 * @param array $args Arguments passed by the setting
 *
 * @return void
 */
function wpuf_descriptive_text( $args ) {
    echo wp_kses_post( $args['desc'] );
}

/**
 * Update the value of a settings field
 *
 * @param string $option  settings field name
 * @param string $section the section name this field belongs to
 * @param string $value   the value to be set
 *
 * @return mixed
 */
function wpuf_update_option( $option, $section, $value ) {
    $options = get_option( $section );

    if ( ! is_array( $options ) ) {
        $options = array();
    }

    $options[ $option ] = $value;

    update_option( $section, $options );
}

/**
 * Get terms of related taxonomy
 *
 * @since  2.8.5
 *
 * @param string $taxonomy
 *
 * @return array
 */
function wpuf_get_terms( $taxonomy = 'category' ) {
    $items = [];

    $terms = get_terms(
        [
            'taxonomy'   => $taxonomy,
            'hide_empty' => false,
        ]
    );

    foreach ( $terms as $key => $term ) {
        $items[ $term->term_id ] = $term->name;
    }

    return $items;
}

/**
 * Retrieve a states drop down
 *
 * @return void
 */
function wpuf_ajax_get_states_field() {
    check_ajax_referer( 'wpuf-ajax-address' );

    $country = isset( $_POST['country'] ) ? sanitize_text_field( wp_unslash( $_POST['country'] ) ) : '';
    $cs        = new CountryState();
    $countries = $cs->countries();
    $states    = $cs->getStates( $countries[ $country ] );

    if ( ! empty( $states ) ) {
        $args = [
            'name'             => isset( $_POST['field_name'] ) ? sanitize_text_field( wp_unslash( $_POST['field_name'] ) ) : '',
            'id'               => isset( $_POST['field_name'] ) ? sanitize_text_field( wp_unslash( $_POST['field_name'] ) ) : '',
            'class'            => isset( $_POST['field_name'] ) ? sanitize_text_field( wp_unslash( $_POST['field_name'] ) ) : '',
            'options'          => $states,
            'show_option_all'  => false,
            'show_option_none' => false,
            'data'             => [ 'required' => 'yes', 'type' => 'select' ],
        ];

        $allowed_html = [
            'select' => [
                'class'            => [],
                'name'             => [],
                'id'               => [],
                'data-placeholder' => [],
                'data-required'    => [],
                'data-type'        => [],
            ],
            'option' => [
                'value'    => [],
                'class'    => [],
                'id'       => [],
                'selected' => []
            ],
        ];

        $response = wp_kses( wpuf_select( $args ), $allowed_html );
    } else {
        $response = 'nostates';
    }

    wp_send_json( $response ); // phpcs:ignore WordPress.XSS.EscapeOutput.OutputNotEscaped
}
add_action( 'wp_ajax_wpuf-ajax-address', 'wpuf_ajax_get_states_field' );
add_action( 'wp_ajax_nopriv_wpuf-ajax-address', 'wpuf_ajax_get_states_field' );

/**
 * Performs tax calculations and updates billing address
 *
 * @return void
 */
function wpuf_update_billing_address() {
    check_ajax_referer( 'wpuf-ajax-address' );

    ob_start();

    $user_id        = get_current_user_id();
    $add_line_1 = isset( $_POST['billing_add_line1'] ) ? sanitize_text_field( wp_unslash( $_POST['billing_add_line1'] ) ) : '';
    $add_line_2 = isset( $_POST['billing_add_line2'] ) ? sanitize_text_field( wp_unslash( $_POST['billing_add_line2'] ) ) : '';
    $city       = isset( $_POST['billing_city'] ) ? sanitize_text_field( wp_unslash( $_POST['billing_city'] ) ) : '';
    $state      = isset( $_POST['billing_state'] ) ? sanitize_text_field( wp_unslash( $_POST['billing_state'] ) ) : '';
    $zip        = isset( $_POST['billing_zip'] ) ? sanitize_text_field( wp_unslash( $_POST['billing_zip'] ) ) : '';
    $country    = isset( $_POST['billing_country'] ) ? sanitize_text_field( wp_unslash( $_POST['billing_country'] ) ) : '';
    $type       = isset( $_POST['type'] ) ? sanitize_text_field( wp_unslash( $_POST['type'] ) ) : '';
    $id         = isset( $_POST['id'] ) ? sanitize_text_field( wp_unslash( $_POST['id'] ) ) : '';

    $address_fields = [
        'add_line_1'    => $add_line_1,
        'add_line_2'    => $add_line_2,
        'city'          => $city,
        'state'         => $state,
        'zip_code'      => $zip,
        'country'       => $country,
    ];

    update_user_meta( $user_id, 'wpuf_address_fields', $address_fields );

    $post_data['type']            = $type;
    $post_data['id']              = $id;
    $post_data['billing_country'] = $country;
    $post_data['billing_state']   = $state;

    $is_pro = wpuf()->is_pro();

    if ( $is_pro ) {
        do_action( 'wpuf_calculate_tax', $post_data );
    } else {
        die();
    }
}
add_action( 'wp_ajax_wpuf_update_billing_address', 'wpuf_update_billing_address' );
add_action( 'wp_ajax_nopriv_wpuf_update_billing_address', 'wpuf_update_billing_address' );

/**
 * Retrieve user address
 *
 * @return mixed
 */
function wpuf_get_user_address( $user_id = 0 ) {
    $user_id        = $user_id ? $user_id : get_current_user_id();
    $address_fields = [];

    if ( metadata_exists( 'user', $user_id, 'wpuf_address_fields' ) ) {
        $address_fields = get_user_meta( $user_id, 'wpuf_address_fields', true );
    } else {
        $address_fields = array_fill_keys( [ 'add_line_1', 'add_line_2', 'city', 'state', 'zip_code', 'country' ], '' );

        if ( class_exists( 'WooCommerce' ) ) {
            $customer_id = get_current_user_id();
            $woo_address = [];
            $customer    = new WC_Customer( $customer_id );

            $woo_address = $customer->get_billing();
            unset( $woo_address['email'], $woo_address['tel'], $woo_address['phone'], $woo_address['company'] );

            $countries_obj        = new WC_Countries();
            $countries_array      = $countries_obj->get_countries();
            $country_states_array = $countries_obj->get_states();
            $woo_address['state'] = isset( $country_states_array[ $woo_address['country'] ][ $woo_address['state'] ] ) ? $country_states_array[ $woo_address['country'] ][ $woo_address['state'] ] : '';
            $woo_address['state'] = strtolower( str_replace( ' ', '', $woo_address['state'] ) );

            if ( ! empty( $woo_address ) ) {
                $address_fields = [
                    'add_line_1'    => $woo_address['address_1'],
                    'add_line_2'    => $woo_address['address_2'],
                    'city'          => $woo_address['city'],
                    'state'         => $woo_address['state'],
                    'zip_code'      => $woo_address['postcode'],
                    'country'       => $woo_address['country'],
                ];
            }
        }
    }

    return $address_fields;
}

/**
 * Displays a multi select dropdown for a settings field
 *
 * @param array $args settings field args
 */
function wpuf_settings_multiselect( $args ) {
    $settings = new WeDevs_Settings_API();
    $value    = $settings->get_option( $args['id'], $args['section'], $args['std'] );
    $value    = is_array( $value ) ? (array) $value : [];
    $size     = isset( $args['size'] ) && ! is_null( $args['size'] ) ? $args['size'] : 'regular';
    $html     = sprintf( '<select multiple="multiple" class="%1$s" name="%2$s[%3$s][]" id="%2$s[%3$s]">', $size, $args['section'], $args['id'] );

    foreach ( $args['options'] as $key => $label ) {
        $checked = in_array( $key, $value, true ) ? $key : '0';
        $html .= sprintf( '<option value="%s"%s>%s</option>', $key, selected( $checked, $key, false ), $label );
    }

    $html .= sprintf( '</select>' );
    $html .= $settings->get_field_description( $args );

    echo wp_kses(
        $html, [
            'p' => [],
            'select' => [
                'multiple' => [],
                'class'    => [],
                'name'     => [],
                'id'       => [],
            ],
            'option' => [
                'value' => [],
                'selected' => [],
            ],
        ]
    );
}

/**
 * Displays Form Schedule Messages
 *
 * @since 2.8.10
 *
 * @param int $form_id
 */
function wpuf_show_form_schedule_message( $form_id ) {
    $form_settings   = wpuf_get_form_settings( $form_id );
    $is_scheduled    = ( isset( $form_settings['schedule_form'] ) && $form_settings['schedule_form'] === 'true' ) ? true : false;

    if ( $is_scheduled ) {
        $start_time   = ! empty( $form_settings['schedule_start'] ) ? strtotime( $form_settings['schedule_start'] ) : 0;
        $end_time     = ! empty( $form_settings['schedule_end'] ) ? strtotime( $form_settings['schedule_end'] ) : 0;
        $current_time = current_time( 'timestamp' );

        if ( $current_time >= $start_time && $current_time <= $end_time ) {
            return;
        }

        // too early?
        if ( $current_time < $start_time ) {
            echo wp_kses_post( '<div class="wpuf-message">' . $form_settings['form_pending_message'] . '</div>' );
        } elseif ( $current_time > $end_time ) {
            echo wp_kses_post( '<div class="wpuf-message">' . $form_settings['form_expired_message'] . '</div>' );
        }
        ?>
        <script>
            jQuery( function($) {
                $(".wpuf-submit-button").attr("disabled", "disabled");
            });
        </script>
        <?php
        return;
    }
}
add_action( 'wpuf_before_form_render', 'wpuf_show_form_schedule_message' );

/**
 * Displays Form Limit Messages
 *
 * @since 2.8.10
 *
 * @param int $form_id
 */
function wpuf_show_form_limit_message( $form_id ) {
    $form_settings  = wpuf_get_form_settings( $form_id );
    $has_limit      = ( isset( $form_settings['limit_entries'] ) && $form_settings['limit_entries'] === 'true' ) ? true : false;
    $post_to_check  = get_post( get_the_ID() );
    $is_edit_page   = false;

    if ( stripos( $post_to_check->post_content, '[wpuf_edit' ) !== false ) {
        $is_edit_page = true;
    }

    if ( $has_limit && ! $is_edit_page ) {
        $limit        = (int) ! empty( $form_settings['limit_number'] ) ? $form_settings['limit_number'] : 0;
        $form_entries = wpuf_form_posts_count( $form_id );

        if ( $limit && $limit <= $form_entries ) {
            $info = $form_settings['limit_message'];
            echo wp_kses_post( '<div class="wpuf-info">' . $info . '</div>' );
            ?>
            <script>
                jQuery( function($) {
                    $(".wpuf-submit-button").attr("disabled", "disabled");
                });
            </script>
            <?php
        }

        return;
    }
}
add_action( 'wpuf_before_form_render', 'wpuf_show_form_limit_message' );

/**
 * Save frontend post revision
 *
 * @param int   $post_id
 * @param array $form_settings
 *
 * @return void
 */
function wpuf_frontend_post_revision( $post_id, $form_settings ) {
    $post = get_post( $post_id );

    if ( post_type_supports( $form_settings['post_type'], 'revisions' ) ) {
        $revisions = wp_get_post_revisions(
            $post_id, [
                'order' => 'ASC',
                'posts_per_page' => 1,
            ]
        );
        $revision  = current( $revisions );

        _wp_upgrade_revisions_of_post( $post, wp_get_post_revisions( $post_id ) );
    }
}

function wpuf_clean( $var ) {
    if ( is_array( $var ) ) {
        return array_map( 'wpuf_clean', $var );
    } else {
        return is_scalar( $var ) ? sanitize_text_field( wp_unslash( $var ) ) : $var;
    }
}

/**
 * Calculate ini directives in bytes
 *
 * @since 3.3.0
 *
 * @param string|int $val
 *
 * @return int
 */
function wpuf_ini_get_byte( $val ) {
    $byte = absint( $val );
    $char = strtolower( str_replace( $byte, '', $val ) );

    switch ( $char ) {
        case 'g':
            $byte *= GB_IN_BYTES;
            break;

        case 'm':
            $byte *= MB_IN_BYTES;
            break;

        case 'k':
            $byte *= KB_IN_BYTES;
            break;
    }

    return $byte;
}

/**
 * The maximum file size allowed to upload
 *
 * To upload large files, `post_max_size` value must be larger than `upload_max_filesize`
 *
 * @see https://www.php.net/manual/en/ini.core.php#ini.post-max-size
 *
 * @since 3.3.0
 *
 * @return string|int
 */
function wpuf_max_upload_size() {
    $post_max_size       = ini_get( 'post_max_size' );
    $upload_max_filesize = ini_get( 'upload_max_filesize' );

    if ( wpuf_ini_get_byte( $upload_max_filesize ) > wpuf_ini_get_byte( $post_max_size ) ) {
        return $post_max_size;
    }

    return $upload_max_filesize;
}

/**
 * Validate a boolean variable
 *
 * @since 3.3.0
 *
 * @param mixed $var
 *
 * @return bool
 */
function wpuf_validate_boolean( $var ) {
    return filter_var( $var, FILTER_VALIDATE_BOOLEAN );
}

/**
 * Check user has certain roles
 *
 * @since 3.4.0
 *
 * @param  array  $roles   Permitted user roles to submit a post
 * @param  int    $user_id User id will submit post
 *
 * @return bool
 */
function wpuf_user_has_roles( $roles, $user_id = 0 ) {
    if ( empty( $roles ) ) {
        return false;
    }

    $user = $user_id ? get_userdata( $user_id ) : wp_get_current_user();

    if ( ! empty( array_intersect( $user->roles, $roles ) ) ) {
        return true;
    }

    return false;
}

/**
 * Create a private page for form preview
 *
 * @return bool|false|string|WP_Error
 */
function get_wpuf_preview_page() {
    $page_url        = '';
    $post_status     = '';
    $preview_page_id = get_option( 'wpuf_preview_page', false );

    if ( $preview_page_id ){
        $page_url    = get_permalink( $preview_page_id );
    }

    if ( $page_url ){
        $post_status = get_post_status( $preview_page_id );
    }

    if ( $page_url && $post_status === 'private' ) {
        return $page_url;
    }

    if ( $post_status && $post_status !== 'private' ) {
        wp_update_post(
            [
                'ID' => $preview_page_id,
                'post_status' => 'private',
            ]
        );
        $page_url = get_permalink( $preview_page_id );
    }


    if ( $page_url ) {
        return $page_url;
    }

    $post_id = wp_insert_post(
        [
            'post_title'  => 'wpuf-preview',
            'post_type'   => 'page',
            'post_status' => 'private',
        ]
    );
    update_option( 'wpuf_preview_page', $post_id );

    return get_permalink( get_option( 'wpuf_preview_page' ) );
}

/**
 * Sanitize nested text field
 *
 * @param $arr
 *
 * @return array
 */
function wpuf_recursive_sanitize_text_field($arr){
    foreach ($arr as $key => &$value) {
        if (is_array($value)) {
            $value = wpuf_recursive_sanitize_text_field($value);
        } else {
            $value = sanitize_text_field($value);
        }
    }

    return $arr;
}

/**
 * Determine page after payment success
 *
 * @since WPUF_PRO
 *
 * @param $data
 *
 * @return bool|false|string|WP_Error
 */
function wpuf_payment_success_page( $data ){
    $gateway          = ! empty( $data['wpuf_payment_method'] ) ? $data['wpuf_payment_method'] : '';
    $success_query    = "wpuf_${gateway}_success";
    $redirect_page    = '';
    $redirect_page_id = wpuf_get_option( 'payment_success', 'wpuf_payment' );
    if ( 'post' === $data['type'] ){
        $post_id           = array_key_exists( 'item_number', $data ) && ! empty( $data['item_number'] ) ? $data['item_number'] : $_GET['post_id'];
        $form_id           = get_post_meta( $post_id, '_wpuf_form_id', true );
        $form_settings     = wpuf_get_form_settings( $form_id );
        $ppp_success_page  = ! empty( $form_settings['ppp_payment_success_page'] ) ? $form_settings['ppp_payment_success_page'] : '';
        $redirect_page_id  = $ppp_success_page ? $ppp_success_page : $redirect_page_id;
    }

    $redirect_page = $redirect_page_id ? add_query_arg( 'action', $success_query,  untrailingslashit( get_permalink( $redirect_page_id ) ) ) : add_query_arg( 'action', $success_query, untrailingslashit( get_permalink( wpuf_get_option( 'subscription_page', 'wpuf_payment' ) ) ) );
    //for bank
    $redirect_page =  ! empty( $data['wpuf_payment_method'] ) && 'bank' === $data['wpuf_payment_method'] ? get_permalink( wpuf_get_option( 'bank_success', 'wpuf_payment' ) ) : $redirect_page;

    return $redirect_page;
}

/**
<<<<<<< HEAD
 * Function current_datetime() compatibility for wp version < 5.3
 *
 * @since WPUF
 *
 * @return DateTimeImmutable
 */
function wpuf_current_datetime() {
    if ( function_exists( 'current_datetime' ) ) {
        return current_datetime();
    }

    return new DateTimeImmutable( 'now', wpuf_wp_timezone() );
}

/**
 * Function wp_timezone() compatibility for wp version < 5.3
 *
 * @since WPUF
 *
 * @return DateTimeZone
 */
function wpuf_wp_timezone() {
    if ( function_exists( 'wp_timezone' ) ) {
        return wp_timezone();
    }

    return new DateTimeZone( wpuf_wp_timezone_string() );
}

/**
 * Function wp_timezone_string() compatibility for wp version < 5.3
 *
 * @since WPUF
 *
 * @return string
 */
function wpuf_timezone_string() {
    if ( function_exists( 'wp_timezone_string' ) ) {
        return wp_timezone_string();
    }

    $timezone_string = get_option( 'timezone_string' );

    if ( $timezone_string ) {
        return $timezone_string;
    }

    $offset  = (float) get_option( 'gmt_offset' );
    $hours   = (int) $offset;
    $minutes = ( $offset - $hours );

    $sign      = ( $offset < 0 ) ? '-' : '+';
    $abs_hour  = abs( $hours );
    $abs_mins  = abs( $minutes * 60 );
    $tz_offset = sprintf( '%s%02d:%02d', $sign, $abs_hour, $abs_mins );

    return $tz_offset;
=======
 * Retrieves paginated links for queried pages
 * uses WordPress paginate_links() function for the final output
 *
 * @since WPUF_PRO
 *
 * @param int $total_items
 * @param int $per_page
 *
 * @return void
 */
function wpuf_pagination( $total_items, $per_page ) {
    $pagenum = isset( $_GET['pagenum'] ) ? absint( $_GET['pagenum'] ) : 1;
    $num_of_pages = ceil( $total_items / $per_page );
    $page_links = paginate_links(
        [
            'base'      => add_query_arg( 'pagenum', '%#%' ),
            'format'    => '',
            'prev_text' => '<svg width="10" height="16" viewBox="0 0 10 16" fill="none" xmlns="http://www.w3.org/2000/svg">
                <path fill-rule="evenodd" clip-rule="evenodd" d="M0.248874 7.05115L7.19193 0.244361C7.35252 0.086801 7.56688 0 7.79545 0C8.02403 0 8.23839 0.086801 8.39898 0.244361L8.91029 0.745519C9.243 1.07208 9.243 1.60283 8.91029 1.9289L3.08003 7.64483L8.91675 13.3671C9.07734 13.5247 9.166 13.7347 9.166 13.9587C9.166 14.1829 9.07734 14.3929 8.91675 14.5506L8.40545 15.0517C8.24474 15.2092 8.0305 15.296 7.80192 15.296C7.57335 15.296 7.35898 15.2092 7.1984 15.0517L0.248874 8.23864C0.0879093 8.08058 -0.000500916 7.86955 2.13498e-06 7.64521C-0.000500916 7.42 0.0879093 7.20909 0.248874 7.05115Z" fill="#545D7A"/>
            </svg>',
            'next_text' => '<svg width="10" height="16" viewBox="0 0 10 16" fill="none" xmlns="http://www.w3.org/2000/svg">
                <path fill-rule="evenodd" clip-rule="evenodd" d="M8.97963 7.05115L2.03657 0.244361C1.87599 0.086801 1.66162 0 1.43305 0C1.20448 0 0.99011 0.086801 0.829525 0.244361L0.318217 0.745519C-0.0144943 1.07208 -0.0144943 1.60283 0.318217 1.9289L6.14847 7.64483L0.311748 13.3671C0.151164 13.5247 0.0625 13.7347 0.0625 13.9587C0.0625 14.1829 0.151164 14.3929 0.311748 14.5506L0.823056 15.0517C0.983767 15.2092 1.19801 15.296 1.42658 15.296C1.65515 15.296 1.86952 15.2092 2.0301 15.0517L8.97963 8.23864C9.14059 8.08058 9.229 7.86955 9.2285 7.64521C9.229 7.42 9.14059 7.20909 8.97963 7.05115Z" fill="#545D7A"/>
            </svg>',
            'total'     => $num_of_pages,
            'current'   => $pagenum,
        ]
    );

    if ( $page_links ) {
        return '<div class="wpuf-pagination">' . $page_links . '</div>';
    }
>>>>>>> c8b71d05
}<|MERGE_RESOLUTION|>--- conflicted
+++ resolved
@@ -4056,7 +4056,6 @@
 }
 
 /**
-<<<<<<< HEAD
  * Function current_datetime() compatibility for wp version < 5.3
  *
  * @since WPUF
@@ -4114,7 +4113,9 @@
     $tz_offset = sprintf( '%s%02d:%02d', $sign, $abs_hour, $abs_mins );
 
     return $tz_offset;
-=======
+}
+
+/*
  * Retrieves paginated links for queried pages
  * uses WordPress paginate_links() function for the final output
  *
@@ -4146,5 +4147,4 @@
     if ( $page_links ) {
         return '<div class="wpuf-pagination">' . $page_links . '</div>';
     }
->>>>>>> c8b71d05
 }