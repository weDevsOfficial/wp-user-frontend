<?php

namespace WeDevs\Wpuf\Lib\Gateway;

use WeDevs\Wpuf\Frontend\Payment;
use WeDevs\Wpuf\Traits\TaxableTrait;

/**
 * WP User Frontend PayPal gateway
 *
 * @since 0.8
 * @updated 4.1.5
 */
class Paypal {
    use TaxableTrait;

    private $gateway_url;
    private $test_mode;
    private $webhook_id;
    private $api_version = '2.0';
    private $settings_url;
    private $setup_guide_url;
    private $paypal_icon_url;

    public function __construct() {
        $this->gateway_url = 'https://www.paypal.com/webscr/?';
        $this->test_mode = 'test' === wpuf_get_option( 'paypal_test_mode', 'wpuf_payment' );
        $this->webhook_id = wpuf_get_option( 'paypal_webhook_id', 'wpuf_payment' );

        // Initialize URL properties
        $this->settings_url = admin_url( 'admin.php?page=wpuf-settings&tab=wpuf_payment' );
        $this->setup_guide_url = 'https://wedevs.com/docs/wp-user-frontend-pro/settings/paypal-payement-gateway/';
        $this->paypal_icon_url = WPUF_ASSET_URI . '/images/wpuf_paypal.png';

        // Initialize hooks
        add_action( 'wpuf_gateway_paypal', [ $this, 'prepare_to_send' ] );
        add_filter( 'wpuf_options_payment', [ $this, 'payment_options' ] );
        add_action( 'init', [ $this, 'check_paypal_return' ], 20 );
        add_action( 'wpuf_cancel_payment_paypal', [ $this, 'cancel_subscription' ] );
        add_action( 'wpuf_cancel_subscription_paypal', [ $this, 'cancel_subscription' ] );
        add_action( 'init', [ $this, 'handle_pending_payment' ] );
        add_action( 'wpuf_paypal_webhook', [ $this, 'process_webhook' ] );
        // Add webhook endpoint handler
        add_action( 'init', [ $this, 'register_webhook_endpoint' ] );
        add_action( 'template_redirect', [ $this, 'handle_webhook_request' ] );

        // Add admin notice for PayPal settings update
        add_action( 'admin_notices', [ $this, 'paypal_settings_update_notice' ] );
        add_action( 'wp_ajax_wpuf_dismiss_paypal_notice', [ $this, 'dismiss_paypal_notice' ] );

        // Add CSS for webhook configuration section
        add_action( 'admin_head', [ $this, 'inject_webhook_css' ] );
    }

    /**
     * Inject CSS for webhook configuration
     */
    public function inject_webhook_css() {
        // Only inject on WPUF settings page
        $screen = get_current_screen();
        if ( ! $screen || false === strpos( $screen->base, 'wpuf' ) ) {
            return;
        }
        ?>
        <style>
        .wpuf-paypal-webhook-container {
            padding: 10px 15px 15px 15px !important;
            border: 1px solid #ddd !important;
            background-color: #f9f9f9 !important;
            border-radius: 4px !important;
            box-sizing: border-box !important;
        }
        </style>
        <?php
    }

    /**
     * Display admin notice for PayPal settings update
     */
    public function paypal_settings_update_notice() {
        // Only show to administrators
        if ( ! current_user_can( 'manage_options' ) ) {
            return;
        }

        // Check if notice has been dismissed
        if ( get_option( 'wpuf_paypal_settings_notice_dismissed' ) ) {
            return;
        }

        // Only show in admin area
        if ( ! is_admin() ) {
            return;
        }

        ?>
        <div class="notice notice-info is-dismissible wpuf-paypal-notice" id="wpuf-paypal-settings-notice">
            <div class="wpuf-notice-content" style="display: flex; align-items: center; padding: 10px 0;">
                <div class="wpuf-notice-icon" style="margin-right: 15px;">
                    <img src="<?php echo esc_url( $this->paypal_icon_url ); ?>" alt="PayPal" style="width: 45px; height: 45px;">
                </div>
                <div class="wpuf-notice-message" style="flex: 1;">
                    <h3 style="margin: 0 0 5px 0;"><?php esc_html_e( 'WPUF PayPal Integration Enhanced', 'wp-user-frontend' ); ?></h3>
                    <p style="margin: 0;">
                        <?php
                        echo wp_kses_post(
                            sprintf(
                                /* translators: %s: PayPal setup guide URL */
                                __( "We've enhanced <strong>WPUF's PayPal integration</strong> to be more secure and reliable with webhook support. If you're using PayPal, please follow our %s to update your settings and ensure uninterrupted payments.", 'wp-user-frontend' ),
                                '<a href="' . esc_url( $this->setup_guide_url ) . '" target="_blank" rel="noopener noreferrer">' . esc_html__( 'PayPal setup guide', 'wp-user-frontend' ) . '</a>'
                            )
                        );
                        ?>
                    </p>
                </div>
                <div class="wpuf-notice-action" style="margin-left: 15px;">
                    <a href="<?php echo esc_url( $this->settings_url ); ?>" class="button button-primary">
                        <?php esc_html_e( 'Update PayPal Settings', 'wp-user-frontend' ); ?>
                    </a>
                </div>
            </div>
        </div>

        <script type="text/javascript">
        jQuery(document).ready(function($) {
            $(document).on('click', '.wpuf-paypal-notice .notice-dismiss', function() {
                $.ajax({
                    url: ajaxurl,
                    type: 'POST',
                    data: {
                        action: 'wpuf_dismiss_paypal_notice',
                        nonce: '<?php echo wp_create_nonce( 'wpuf_dismiss_paypal_notice' ); ?>'
                    },
                    success: function(response) {
                        // Handle success if needed
                    },
                    error: function(xhr, status, error) {
                    console.error('Failed to dismiss notice:', error);
                    }
                });
            });
        });
        </script>

        <style>
        .wpuf-paypal-notice {
            border-left-color: #0073aa;
        }
        .wpuf-paypal-notice .wpuf-notice-content {
            padding: 10px 0;
        }
        .wpuf-paypal-notice h3 {
            color: #23282d;
            font-size: 14px;
            font-weight: 600;
        }
        .wpuf-paypal-notice p {
            color: #666;
            font-size: 13px;
            line-height: 1.5;
        }
        .wpuf-paypal-notice a {
            color: #0073aa;
            text-decoration: none;
        }
        .wpuf-paypal-notice a:hover {
            text-decoration: underline;
        }
        .wpuf-paypal-notice strong {
            font-weight: 600;
            color: #23282d;
        }
        </style>
        <?php
    }

    /**
     * Handle dismissal of PayPal settings notice
     */
    public function dismiss_paypal_notice() {
        // Verify nonce
        if ( ! isset( $_POST['nonce'] ) || ! wp_verify_nonce( sanitize_text_field( wp_unslash( $_POST['nonce'] ) ), 'wpuf_dismiss_paypal_notice' ) ) {
            wp_die( 'Security check failed' );
        }

        // Check user capabilities
        if ( ! current_user_can( 'manage_options' ) ) {
            wp_die( 'Insufficient permissions' );
        }

        // Mark notice as dismissed
        update_option( 'wpuf_paypal_settings_notice_dismissed', true );

        wp_die();
    }

    /**
     * Main webhook processor
     */
    public function process_webhook( $raw_input ) {
        try {
            // Set headers for webhook acknowledgment
            header( 'HTTP/1.1 200 OK' );
            header( 'Content-Type: application/json' );

            // Verify webhook signature
            if ( ! $this->verify_webhook_signature_from_input( $raw_input ) ) {
                http_response_code( 401 );
                echo wp_json_encode(
                    [
						'status' => 'error',
						'message' => 'Unauthorized',
					]
                );
                exit;
            }

            // Decode the webhook data
            $event = json_decode( $raw_input, true );
            if ( JSON_ERROR_NONE !== json_last_error() ) {
                throw new \Exception( 'Invalid JSON in webhook data' );
            }

            \WP_User_Frontend::log( 'PayPal: Processing webhook event: ' . $event['event_type'] );

            switch ( $event['event_type'] ) {
                case 'BILLING.SUBSCRIPTION.CANCELLED':
                    if ( isset( $event['resource'] ) ) {
                        $this->handle_subscription_cancelled( $event['resource'] );
                    }
                    break;

                case 'BILLING.SUBSCRIPTION.CREATED':
                    if ( isset( $event['resource'] ) ) {
                        $this->handle_subscription_created( $event['resource'] );
                    }
                    break;

                case 'BILLING.SUBSCRIPTION.ACTIVATED':
                    if ( isset( $event['resource'] ) ) {
                        // Handle when a subscription becomes active (after trial)
                        $this->handle_subscription_activated( $event['resource'] );
                    }
                    break;

                case 'PAYMENT.SALE.COMPLETED':
                    if ( isset( $event['resource'] ) ) {
                        $payment = $event['resource'];
                        if ( isset( $payment['billing_agreement_id'] ) ) {
                            $this->process_subscription_payment( $payment );
                        }
                    }
                    break;

                case 'PAYMENT.CAPTURE.COMPLETED':
                    if ( isset( $event['resource'] ) ) {
                        $this->process_payment_capture( $event['resource'] );
                    }
                    break;
            }

            echo wp_json_encode(
                [
					'status' => 'success',
					'message' => 'Webhook processed successfully',
				]
            );
        } catch ( \Exception $e ) {
            \WP_User_Frontend::log( 'PayPal: Webhook processing failed: ' . $e->getMessage() );
            echo wp_json_encode(
                [
					'status' => 'error',
					'message' => $e->getMessage(),
				]
            );
        }
    }

    /**
     * Process payment capture
     */
    private function process_payment_capture( $payment ) {
        global $wpdb;

        try {
            // Get custom data from custom_id
            if ( ! isset( $payment['custom_id'] ) ) {
                throw new \Exception( 'Missing custom_id in payment' );
            }

            $custom_data = json_decode( $payment['custom_id'], true );
            if ( ! $custom_data ) {
                throw new \Exception( 'Invalid custom data' );
            }

            // Verify payment amount
            $payment_amount = number_format( $payment['amount']['value'], 2, '.', '' );
            $expected_amount = number_format( $custom_data['subtotal'], 2, '.', '' );

            if ( $payment['amount']['value'] < 0 ) {
                throw new \Exception( 'Invalid payment amount: negative value' );
            }

            if ( $payment_amount !== $expected_amount ) {
                throw new \Exception( 'Payment amount mismatch' );
            }

            // Check if transaction already exists
            $existing = $wpdb->get_var(
                $wpdb->prepare(
                    "SELECT id FROM {$wpdb->prefix}wpuf_transaction
                WHERE transaction_id = %s",
                    $payment['id']
                )
            );

            if ( $existing ) {
                return; // Exit if transaction already processed
            }

            // Get user
            $user = get_user_by( 'id', $custom_data['user_id'] );
            if ( ! $user ) {
                throw new \Exception( 'Invalid user' );
            }

            // Calculate tax
            $tax_amount = 0;
            if ( $this->wpuf_tax_enabled() ) {
                $tax_rate = $this->wpuf_current_tax_rate();
                $payment_amount = $payment['amount']['value'];
                // Calculate tax from total amount
                $tax_amount = ( $payment_amount * $tax_rate ) / ( 100 + $tax_rate );
                $subtotal = $payment_amount - $tax_amount;
            } else {
                $subtotal = $payment['amount']['value'];
            }

            // Create payment record
            $data = [
                'user_id' => $custom_data['user_id'],
                'status' => 'completed',
                'subtotal' => $subtotal,
                'tax' => $tax_amount,
                'cost' => $payment['amount']['value'],
                'post_id' => ( 'post' === $custom_data['type'] ) ? $custom_data['item_number'] : 0,
                'pack_id' => ( 'pack' === $custom_data['type'] ) ? $custom_data['item_number'] : 0,
                'payer_first_name' => $user->first_name,
                'payer_last_name' => $user->last_name,
                'payer_email' => $user->user_email,
                'payment_type' => 'paypal',
                'transaction_id' => $payment['id'],
                'created' => gmdate( 'Y-m-d H:i:s' ),
            ];

            // Insert payment record
            Payment::insert_payment( $data, $payment['id'], false );

            // Handle coupon if present
            if ( ! empty( $custom_data['coupon_id'] ) ) {
                $this->update_coupon_usage( $custom_data['coupon_id'] );
            }
        } catch ( \Exception $e ) {
            \WP_User_Frontend::log( 'PayPal: Payment capture processing failed: ' . $e->getMessage() );
            throw $e;
        }
    }

    /**
     * Get payer information
     */
    private function get_payer_info( $payment, $user ) {
        $payer_info = [
            'first_name' => $user->first_name,
            'last_name' => $user->last_name,
            'email' => $user->user_email,
        ];

        if ( isset( $payment['payer'] ) ) {
            if ( isset( $payment['payer']['name'] ) ) {
                $name_parts = explode( ' ', $payment['payer']['name'] );
                $payer_info['first_name'] = $name_parts[0];
                $payer_info['last_name'] = count( $name_parts ) > 1 ? implode( ' ', array_slice( $name_parts, 1 ) ) : '';
            }
            if ( isset( $payment['payer']['email_address'] ) ) {
                $payer_info['email'] = $payment['payer']['email_address'];
            }
        }

        return $payer_info;
    }

    /**
     * Handle additional payment features
     */
    private function handle_payment_features( $custom_data, $payment ) {
        // Handle coupon
        if ( ! empty( $custom_data['coupon_id'] ) ) {
            $this->update_coupon_usage( $custom_data['coupon_id'] );
        }

        // Verify payment amount
        if ( $payment['amount']['value'] !== number_format( $custom_data['subtotal'], 2, '.', '' ) ) {
            throw new \Exception( 'Payment amount mismatch' );
        }
    }


    /**
     * Register webhook endpoint
     */
    public function register_webhook_endpoint() {
        // Add rewrite rule for webhook endpoint
        add_rewrite_rule(
            '^webhook_triggered/?$',
            'index.php?action=webhook_triggered=1',
            'top'
        );

        // Add query var filter
        add_filter(
            'query_vars', function ( $vars ) {
				$vars[] = 'action';
				return $vars;
			}
        );

        // Flush rewrite rules only once
        if ( ! get_option( 'wpuf_paypal_webhook_flushed' ) ) {
            flush_rewrite_rules();
            update_option( 'wpuf_paypal_webhook_flushed', true );
            \WP_User_Frontend::log( 'PayPal: Webhook endpoint registered and rewrite rules flushed' );
        }

        // Verify webhook configuration
        if ( empty( $this->webhook_id ) ) {
            \WP_User_Frontend::log( 'PayPal: Warning - Webhook ID is not configured' );
        } else {
            \WP_User_Frontend::log( 'PayPal: Webhook endpoint registered at: ' . home_url( '/?action=webhook_triggered' ) );
        }
    }

    /**
     * Handle webhook request
     */
    public function handle_webhook_request() {
        if ( 'action' === get_query_var( 'action' ) &&
            isset( $_SERVER['REQUEST_METHOD'] ) && 'POST' === $_SERVER['REQUEST_METHOD'] &&
            isset( $_SERVER['HTTP_PAYPAL_TRANSMISSION_ID'] ) ) {
            $raw_input = file_get_contents( 'php://input' );
            $acknowledged = false;

            try {
                // Log and basic checks
                \WP_User_Frontend::log( 'PayPal: Webhook received' );
                if ( empty( $raw_input ) ) {
                    throw new \Exception( 'Empty webhook payload' );
                }

                // Verify signature
                if ( ! $this->verify_webhook_signature_from_input( $raw_input ) ) {
                    throw new \Exception( 'Invalid webhook signature' );
                }

                // Decode and validate
                $webhook_data = json_decode( $raw_input, true );
                if ( JSON_ERROR_NONE !== json_last_error() ) {
                    throw new \Exception( 'Invalid JSON' );
                }
                if ( ! isset( $webhook_data['event_type'] ) ) {
                    throw new \Exception( 'Missing event type' );
                }

                // Log the event type
                \WP_User_Frontend::log( 'PayPal: Received webhook event: ' . $webhook_data['event_type'] );

                // Process the webhook
                $this->process_webhook( $raw_input );

                $acknowledged = true;
            } catch ( \Exception $e ) {
                \WP_User_Frontend::log( 'PayPal: Webhook error: ' . $e->getMessage() );
                // Optionally, save the failed payload for manual review
            }

            // Always acknowledge to PayPal
            http_response_code( 200 );
            echo wp_json_encode( [ 'status' => $acknowledged ? 'ok' : 'error' ] );
            exit;
        }
    }

    /**
     * Verify webhook signature from raw input
     */
    private function verify_webhook_signature_from_input( $raw_input ) {
        try {
            // Get all headers, lowercased
            $headers = function_exists( 'getallheaders' ) ?
                array_change_key_case( getallheaders(), CASE_LOWER ) :
                array_change_key_case( $_SERVER, CASE_LOWER );

            // Required PayPal webhook headers
            $required_headers = [
                'paypal-transmission-id',
                'paypal-transmission-time',
                'paypal-transmission-sig',
                'paypal-cert-url',
                'paypal-auth-algo',
            ];

            foreach ( $required_headers as $header ) {
                if ( empty( $headers[ $header ] ) ) {
                    return false;
                }
            }

            $access_token = $this->get_access_token();
            if ( ! $access_token ) {
                \WP_User_Frontend::log( 'PayPal: Failed to get access token' );
                return false;
            }

            $verification_url = $this->test_mode ?
                'https://api.sandbox.paypal.com/v1/notifications/verify-webhook-signature' :
                'https://api.paypal.com/v1/notifications/verify-webhook-signature';

            $verification_data = [
                'transmission_id'    => $headers['paypal-transmission-id'],
                'transmission_time'  => $headers['paypal-transmission-time'],
                'cert_url'           => $headers['paypal-cert-url'],
                'webhook_id'         => $this->webhook_id,
                'webhook_event'      => json_decode( $raw_input, false ),
                'transmission_sig'   => $headers['paypal-transmission-sig'],
                'auth_algo'          => $headers['paypal-auth-algo'],
            ];

            $response = wp_remote_post(
                $verification_url, [
					'headers' => [
						'Content-Type'  => 'application/json',
						'Authorization' => 'Bearer ' . $access_token,
					],
					'body'    => wp_json_encode( $verification_data ),
					'timeout' => 30,
				]
            );

            if ( is_wp_error( $response ) ) {
                \WP_User_Frontend::log( 'PayPal: Verification request failed: ' . $response->get_error_message() );
                return false;
            }

            $body = json_decode( wp_remote_retrieve_body( $response ), true );

            $is_verified = isset( $body['verification_status'] ) && $body['verification_status'] === 'SUCCESS';

            \WP_User_Frontend::log( 'PayPal: Webhook verification ' . ( $is_verified ? 'successful' : 'failed' ) );
            \WP_User_Frontend::log( 'PayPal: ===== Webhook Verification End =====' );

            return $is_verified;
        } catch ( \Exception $e ) {
            \WP_User_Frontend::log( 'PayPal: Webhook verification error: ' . $e->getMessage() );
            \WP_User_Frontend::log( 'PayPal: Stack trace: ' . $e->getTraceAsString() );
            return false;
        }
    }

    /**
     * Get PayPal access token
     */
    private function get_access_token() {
        $client_id = wpuf_get_option( 'paypal_client_id', 'wpuf_payment' );
        $client_secret = wpuf_get_option( 'paypal_client_secret', 'wpuf_payment' );

        $token_url = $this->test_mode ?
            'https://api-m.sandbox.paypal.com/v1/oauth2/token' :
            'https://api-m.paypal.com/v1/oauth2/token';

        $response = wp_remote_post(
            $token_url, [
				'headers' => [
					'Authorization' => 'Basic ' . base64_encode( $client_id . ':' . $client_secret ),
					'Content-Type' => 'application/x-www-form-urlencoded',
				],
				'body' => 'grant_type=client_credentials',
			]
        );

        if ( is_wp_error( $response ) ) {
            throw new \Exception( 'Failed to get access token: ' . esc_html( $response->get_error_message() ) );
        }

        $body = json_decode( wp_remote_retrieve_body( $response ), true );

        return $body['access_token'];
    }

    /**
     * Handle subscription creation
     */
    private function handle_subscription_created( $subscription ) {
        try {
            \WP_User_Frontend::log( 'PayPal: Processing subscription creation: ' . print_r( $subscription, true ) );

            // Extract custom data
            $custom_data = [];
            if ( isset( $subscription['custom_id'] ) ) {
                $custom_data = json_decode( $subscription['custom_id'], true );
            }

            if ( ! $custom_data || ! isset( $custom_data['user_id'] ) ) {
                throw new \Exception( 'Invalid custom data in subscription' );
            }

            $user_id = $custom_data['user_id'];
            $subscription_id = $subscription['id']; // This is the PayPal subscription ID
            $trial_period_days = isset( $custom_data['trial_period_days'] ) ? $custom_data['trial_period_days'] : 0;
            $is_trial = $trial_period_days > 0;

            // Check if we're in a trial period
            $is_in_trial = false;
            if ( isset( $subscription['billing_info']['cycle_executions'] ) ) {
                foreach ( $subscription['billing_info']['cycle_executions'] as $cycle ) {
                    if ( 'TRIAL' === $cycle['tenure_type'] && $cycle['cycles_completed'] < $cycle['cycles_remaining'] ) {
                        $is_in_trial = true;
                        break;
                    }
                }
            }

            // Get the pack details
            $pack = get_post( $custom_data['item_number'] );
            $pack_meta = array_map(
                function ( $value ) {
					return maybe_unserialize( $value[0] );
				}, get_post_meta( $pack->ID )
            );

            // Get subscription period and interval from pack meta
            $period = isset( $pack_meta['_cycle_period'] ) ? $pack_meta['_cycle_period'] : 'month';
            $interval = isset( $pack_meta['_billing_cycle_number'] ) ? intval( $pack_meta['_billing_cycle_number'] ) : 1;

            // Get tax rate if enabled
            $tax_rate = 0;
            if ( $this->wpuf_tax_enabled() ) {
                $tax_rate = $this->wpuf_current_tax_rate();
            }

            // Create subscription data structure with all necessary meta
            $subscription_data = [
                'pack_id' => $custom_data['item_number'],
                'posts' => isset( $pack_meta['_post_types'] ) ? $pack_meta['_post_types'] : [],
                'total_feature_item' => isset( $pack_meta['_total_feature_item'] ) ? $pack_meta['_total_feature_item'] : '-1',
                'remove_feature_item' => isset( $pack_meta['_remove_feature_item'] ) ? $pack_meta['_remove_feature_item'] : '-1',
                'status' => 'completed',
                'expire' => isset( $pack_meta['expire'] ) ? $pack_meta['expire'] : '',
                'profile_id' => $subscription_id,
                'recurring' => 'yes',
                'cycle_period' => $period,
                'cycle_number' => $interval,
                'postnum_rollback_on_delete' => isset( $pack_meta['_postnum_rollback_on_delete'] ) ? $pack_meta['_postnum_rollback_on_delete'] : '',
                '_enable_post_expiration' => isset( $pack_meta['_enable_post_expiration'] ) ? $pack_meta['_enable_post_expiration'] : 'no',
                '_post_expiration_time' => isset( $pack_meta['_post_expiration_time'] ) ? $pack_meta['_post_expiration_time'] : '',
                '_expired_post_status' => isset( $pack_meta['_expired_post_status'] ) ? $pack_meta['_expired_post_status'] : 'publish',
                '_enable_mail_after_expired' => isset( $pack_meta['_enable_mail_after_expired'] ) ? $pack_meta['_enable_mail_after_expired'] : 'no',
                '_post_expiration_message' => isset( $pack_meta['_post_expiration_message'] ) ? $pack_meta['_post_expiration_message'] : '',
                'subscription_id' => $subscription_id,
                'trial' => $is_trial ? 'yes' : 'no',
                'created' => gmdate( 'Y-m-d H:i:s' ),
            ];

            // If posts meta is empty, set default values
            if ( empty( $subscription_data['posts'] ) ) {
                $subscription_data['posts'] = [
                    'post' => '-1',
                    'page' => '-1',
                    'user_request' => '-1',
                    'wp_block' => '-1',
                    'wp_template' => '-1',
                    'wp_template_part' => '-1',
                    'wp_global_styles' => '-1',
                    'wp_navigation' => '-1',
                    'wp_font_family' => '-1',
                    'wp_font_face' => '-1',
                ];
            }

            \WP_User_Frontend::log( 'PayPal: Current pack: ' . print_r( $subscription_data, true ) );

            // Update user meta with complete subscription data
            update_user_meta( $user_id, '_wpuf_subscription_pack', $subscription_data );

            // Create a trial payment record if this is a trial
            if ( $is_in_trial ) {
                $this->create_trial_payment_record( $user_id, $custom_data['item_number'], $subscription_id );
            }
        } catch ( \Exception $e ) {
            \WP_User_Frontend::log( 'PayPal: Subscription creation handling failed: ' . $e->getMessage() );
            throw $e;
        }
    }

    /**
     * Create a trial payment record with zero cost
     */
    private function create_trial_payment_record( $user_id, $pack_id, $subscription_id ) {
        $user = get_user_by( 'id', $user_id );

        if ( ! $user ) {
            \WP_User_Frontend::log( 'PayPal: Invalid user ID for trial payment: ' . $user_id );
            return;
        }

        // Create payment data with zero cost for trial
        $payment_data = [
            'user_id' => $user_id,
            'status' => 'completed',
            'subtotal' => 0,
            'tax' => 0,
            'cost' => 0,
            'post_id' => 0,
            'pack_id' => $pack_id,
            'payer_first_name' => $user->first_name,
            'payer_last_name' => $user->last_name,
            'payer_email' => $user->user_email,
            'payment_type' => 'PayPal',
            'transaction_id' => $subscription_id . '_trial',
            'created' => gmdate( 'Y-m-d H:i:s' ),
        ];

        Payment::insert_payment( $payment_data, $subscription_id . '_trial', true );
        \WP_User_Frontend::log( 'PayPal: Trial payment record created for user: ' . $user_id );
    }

    /**
     * Handle subscription cancellation
     */
    public function cancel_subscription( $data ) {
        \WP_User_Frontend::log( 'PayPal: ===== Subscription Cancellation Debug Start =====' );
        \WP_User_Frontend::log( 'PayPal: Raw input data: ' . print_r( $data, true ) );

        try {
            global $wpdb;
            // Extract user_id from the input
            $user_id = null;

            // Get user ID from form data or current user
            if ( isset( $data['user_id'] ) ) {
                $user_id = $data['user_id'];
            } else {
                $user_id = get_current_user_id();
            }

            if ( ! $user_id || ! is_numeric( $user_id ) ) {
                \WP_User_Frontend::log( 'PayPal: Invalid user ID provided for cancellation: ' . print_r( $data, true ) );
                throw new \Exception( 'Invalid user ID provided for cancellation' );
            }

            $subscription = get_user_meta( $user_id, '_wpuf_subscription_pack', true );
            $subscription_id = get_user_meta( $user_id, '_wpuf_paypal_subscription_id', true );

            // If we have a profile ID and subscription is recurring
            if ( ! empty( $subscription_id ) && $subscription['recurring'] === 'yes' ) {
                try {
                    // Get access token
                    $access_token = $this->get_access_token();

                    $plan_id_url = ( $this->test_mode ?
                        'https://api-m.sandbox.paypal.com' :
                        'https://api-m.paypal.com' ) . '/v1/billing/subscriptions/' . $subscription_id;
                    $plan_id_response = wp_remote_get(
                        $plan_id_url, [
							'headers' => [
								'Authorization' => 'Bearer ' . $access_token,
							],
						]
                    );
                    if ( is_wp_error( $plan_id_response ) ) {
                        \WP_User_Frontend::log( 'PayPal: API Error: ' . $plan_id_response->get_error_message() );
                        throw new \Exception( 'Failed to get plan ID from PayPal: ' . $plan_id_response->get_error_message() );
                    }

                    $plan_response_body = json_decode( wp_remote_retrieve_body( $plan_id_response ), true );
                    if ( ! $plan_response_body || ! isset( $plan_response_body['plan_id'] ) ) {
                        \WP_User_Frontend::log( 'PayPal: Invalid plan response: ' . wp_remote_retrieve_body( $plan_id_response ) );
                        throw new \Exception( 'Invalid plan response from PayPal' );
                    }

                    $plan_id = $plan_response_body['plan_id'];

                    if ( empty( $plan_id ) ) {
                        \WP_User_Frontend::log( 'PayPal: Plan ID not found for subscription: ' . $subscription_id );
                        throw new \Exception( 'Plan ID not found for subscription: ' . $subscription_id );
                    }

                    // Cancel the subscription in PayPal
                    $cancel_url = ( $this->test_mode ?
                        'https://api-m.sandbox.paypal.com' :
                        'https://api-m.paypal.com' ) . '/v1/billing/plans/' . $plan_id . '/deactivate';

                    \WP_User_Frontend::log( 'PayPal: Attempting to cancel subscription in PayPal with URL: ' . $cancel_url );

                    $response = wp_remote_post(
                        $cancel_url, [
							'headers' => [
								'Authorization' => 'Bearer ' . $access_token,
								'Content-Type' => 'application/json',
								'Prefer' => 'return=representation',
							],
							'body' => wp_json_encode(
                                [
									'reason' => 'Customer requested cancellation',
                                ]
                            ),
						]
                    );

                    if ( is_wp_error( $response ) ) {
                        \WP_User_Frontend::log( 'PayPal: API Error: ' . $response->get_error_message() );
                        throw new \Exception( 'Failed to cancel subscription in PayPal: ' . $response->get_error_message() );
                    }

                    $response_code = wp_remote_retrieve_response_code( $response );
                    $response_body = wp_remote_retrieve_body( $response );

                    if ( $response_code !== 204 ) {
                        throw new \Exception( 'Unexpected response from PayPal: ' . $response_body );
                    }
                } catch ( \Exception $e ) {
                    \WP_User_Frontend::log( 'PayPal: PayPal API error: ' . $e->getMessage() );
                    // Continue with local cancellation even if PayPal fails
                }
            }

            // Update local subscription status regardless of PayPal API result
            $updated_subscription = [
                'profile_id' => $subscription_id,
                'status' => 'cancel',
                'updated' => gmdate( 'Y-m-d H:i:s' ),
            ];

            update_user_meta( $user_id, '_wpuf_subscription_pack', $updated_subscription );
            update_user_meta( $user_id, '_wpuf_paypal_subscription_status', 'cancel' );
            \WP_User_Frontend::log( 'PayPal: Updated subscription meta: ' . print_r( $updated_subscription, true ) );

            // Update subscriber table
            $update_result = $wpdb->update(
                $wpdb->prefix . 'wpuf_subscribers',
                [
                    'subscribtion_status' => 'cancel',
                    'expire' => gmdate( 'd-m-Y' ),
                ],
                [
                    'user_id' => $user_id,
                    'gateway' => 'paypal',
                ],
                [ '%s', '%s' ],
                [ '%d', '%s' ]
            );

            if ( $update_result === false ) {
                \WP_User_Frontend::log( 'PayPal: Database error updating subscribers table: ' . $wpdb->last_error );
            } else {
                \WP_User_Frontend::log( 'PayPal: Updated subscribers table. Rows affected: ' . $update_result );
            }

            \WP_User_Frontend::log( 'PayPal: Subscription cancel successfully for user: ' . $user_id );
            \WP_User_Frontend::log( 'PayPal: ===== Subscription Cancellation Debug End =====' );
            return true;
        } catch ( \Exception $e ) {
            \WP_User_Frontend::log( 'PayPal: Subscription cancellation failed: ' . $e->getMessage() );
            \WP_User_Frontend::log( 'PayPal: Stack trace: ' . $e->getTraceAsString() );
            throw $e;
        }
    }

    /**
     * Handle subscription payment
     */
    private function process_subscription_payment( $payment ) {
        global $wpdb;

        try {
            // Get transaction ID - could be in different locations based on event type
            $transaction_id = isset( $payment['id'] ) ? $payment['id'] : '';

            // Get subscription ID
            $subscription_id = isset( $payment['billing_agreement_id'] ) ? $payment['billing_agreement_id'] : '';

            // If no subscription ID or transaction ID, exit
            if ( empty( $subscription_id ) || empty( $transaction_id ) ) {
                \WP_User_Frontend::log( 'PayPal: Missing subscription ID or transaction ID in payment data' );
                return;
            }

            // Check if transaction already exists
            $existing = $wpdb->get_var(
                $wpdb->prepare(
                    "SELECT id FROM {$wpdb->prefix}wpuf_transaction
                WHERE transaction_id = %s",
                    $transaction_id
                )
            );

            if ( $existing ) {
                \WP_User_Frontend::log( 'PayPal: Transaction already processed: ' . $transaction_id );
                // Even if transaction exists, clean up any transients
                $this->clean_up_transients( $subscription_id );
                return; // Exit if transaction already processed
            }

            // Get payment amount
            $amount = 0;
            if ( isset( $payment['amount']['total'] ) ) {
                $amount = $payment['amount']['total'];
            } elseif ( isset( $payment['amount']['value'] ) ) {
                $amount = $payment['amount']['value'];
            }

            // Get currency
            $currency = '';
            if ( isset( $payment['amount']['currency'] ) ) {
                $currency = $payment['amount']['currency'];
            } elseif ( isset( $payment['amount']['currency_code'] ) ) {
                $currency = $payment['amount']['currency_code'];
            }

            // Initialize custom data
            $custom_data = [];

            // Get custom data
            if ( isset( $payment['custom'] ) ) {
                $custom_data = json_decode( $payment['custom'], true );
            } elseif ( isset( $payment['custom_id'] ) ) {
                $custom_data = json_decode( $payment['custom_id'], true );
            }

            // If JSON decode failed, initialize as empty array
            if ( ! is_array( $custom_data ) ) {
                $custom_data = [];
            }

            // Check for pending subscription in transient
            $pending_subscription = get_transient( 'wpuf_paypal_pending_' . $subscription_id );
            $user_id = null;
            $pack_id = 0;

            // If we have pending subscription data, use it
            if ( $pending_subscription && isset( $pending_subscription['user_id'] ) ) {
                $user_id = $pending_subscription['user_id'];

                if ( isset( $pending_subscription['pack_id'] ) ) {
                    $pack_id = $pending_subscription['pack_id'];
                }
            } else {
                // Get user ID from subscription if not found in transient
                $user_id = $this->get_user_id_by_subscription( $subscription_id );
            }

            // Try to get user ID from custom data if still not found
            if ( ! $user_id && isset( $custom_data['user_id'] ) ) {
                $user_id = $custom_data['user_id'];
            }

            if ( ! $user_id ) {
                \WP_User_Frontend::log( 'PayPal: User not found for subscription: ' . $subscription_id );
                // Clean up any transients even if user not found
                $this->clean_up_transients( $subscription_id );
                return;
            }

            // Get user data
            $user = get_user_by( 'id', $user_id );
            if ( ! $user ) {
                \WP_User_Frontend::log( 'PayPal: Invalid user ID: ' . $user_id );
                // Clean up any transients even if user invalid
                $this->clean_up_transients( $subscription_id );
                return;
            }

            // If pack ID not found in transient, try to get it from custom data or meta
            if ( 0 === $pack_id ) {
                if ( isset( $custom_data['item_number'] ) && isset( $custom_data['type'] ) && $custom_data['type'] === 'pack' ) {
                    $pack_id = $custom_data['item_number'];
                } else {
                    // Try to get pack ID from user meta
                    $pack_id = $this->get_pack_id_by_subscription( $user_id, $subscription_id );
                }
            }

            // Check if a subscriber record already exists for this subscription
            $existing_subscriber = $wpdb->get_var(
                $wpdb->prepare(
                    "SELECT id FROM {$wpdb->prefix}wpuf_subscribers
                WHERE user_id = %d AND transaction_id = %s",
                    $user_id, $subscription_id
                )
            );

            // If no subscriber record exists yet and we have all the data, create one
            if ( ! $existing_subscriber && $pack_id > 0 ) {
                // Update user subscription status in WordPress - this should be the only record
                wpuf_get_user( $user_id )->subscription()->add_pack( $pack_id, $subscription_id, true, 'recurring' );
                update_user_meta( $user_id, '_wpuf_paypal_subscription_status', 'completed' );
                // Log subscription creation
                \WP_User_Frontend::log( 'PayPal: User subscription pack added for user: ' . $user_id . ', pack: ' . $pack_id );
            }

            // Prepare payment data
            $data = [
                'user_id'           => $user_id,
                'status'            => 'completed',
                'subtotal'          => $amount,
                'tax'               => 0,
                'cost'              => $amount,
                'post_id'           => 0,
                'pack_id'           => $pack_id,
                'payer_first_name'  => $user->first_name,
                'payer_last_name'   => $user->last_name,
                'payer_email'       => $user->user_email,
                'payment_type'      => 'paypal',
                'transaction_id'    => $transaction_id,
                'created'           => gmdate( 'Y-m-d H:i:s' ),
            ];

            // Add custom meta information if available
            if ( isset( $payment['time'] ) ) {
                $data['created'] = gmdate( 'Y-m-d H:i:s', strtotime( $payment['time'] ) );
            }

            // Insert payment record
            Payment::insert_payment( $data, $transaction_id, true );

            // Final cleanup of any transients after successful processing
            $this->clean_up_transients( $subscription_id );
        } catch ( \Exception $e ) {
            \WP_User_Frontend::log( 'PayPal: Subscription payment processing failed: ' . $e->getMessage() );

            // Even in case of error, try to clean up transients
            if ( isset( $subscription_id ) ) {
                $this->clean_up_transients( $subscription_id );
            }
        }
    }

    /**
     * Clean up all transients related to a subscription
     */
    private function clean_up_transients( $subscription_id ) {
        // Delete the specific transient
        delete_transient( 'wpuf_paypal_pending_' . $subscription_id );

        // Log cleanup
        \WP_User_Frontend::log( 'PayPal: Cleaned up transients for subscription: ' . $subscription_id );
    }

    /**
     * Get pack ID by subscription ID
     */
    private function get_pack_id_by_subscription( $user_id, $subscription_id ) {
        global $wpdb;

        // First try to get from subscribers table
        $pack_id = $wpdb->get_var(
            $wpdb->prepare(
                "SELECT subscribtion_id FROM {$wpdb->prefix}wpuf_subscribers
            WHERE user_id = %d AND transaction_id = %s",
                $user_id, $subscription_id
            )
        );

        if ( $pack_id ) {
            return $pack_id;
        }

        // Then try to get from user meta
        $subscription = get_user_meta( $user_id, '_wpuf_subscription_pack', true );
        if ( $subscription && isset( $subscription['pack_id'] ) ) {
            return $subscription['pack_id'];
        }

        return 0;
    }

    /**
     * Update payment options
     */
    public function payment_options( $options ) {
        // Existing options
        $options[] = [
            'name'  => 'paypal_email',
            'label' => __( 'PayPal Email', 'wp-user-frontend' ),
        ];

        $options[] = [
            'name'    => 'gate_instruct_paypal',
            'label'   => __( 'PayPal Instruction', 'wp-user-frontend' ),
            'type'    => 'wysiwyg',
            'default' => "Pay via PayPal; you can pay with your credit card if you don't have a PayPal account",
        ];

        // New REST API options
        $options[] = [
            'name' => 'paypal_client_id',
            'label' => __( 'PayPal Client ID', 'wp-user-frontend' ),
            'desc' => __( 'Enter your PayPal Client ID from your PayPal developer dashboard.', 'wp-user-frontend' ),
        ];

        $options[] = [
            'name' => 'paypal_client_secret',
            'label' => __( 'PayPal Client Secret', 'wp-user-frontend' ),
            'desc' => __( 'Enter your PayPal Client Secret from your PayPal developer dashboard.', 'wp-user-frontend' ),
        ];

        // Webhook URL field (read-only, auto-generated)
        $webhook_url = home_url( '/?action=webhook_triggered' );
        $options[] = [
            'name' => 'paypal_webhook_url',
            'label' => __( 'PayPal Webhook URL', 'wp-user-frontend' ),
            'type' => 'text',
            'default' => $webhook_url,
            'attr' => 'disabled',
            'readonly' => true,
            'desc' => sprintf(
                /* translators: %s: webhook URL */
                __( 'Copy this URL and add it to your PayPal webhook configuration in your PayPal developer dashboard. This URL is: <code>%s</code>', 'wp-user-frontend' ),
                esc_html( $webhook_url )
            ),
            'css' => 'background-color: #f9f9f9; color: #666;',
        ];

        $options[] = [
            'name' => 'paypal_webhook_id',
            'label' => __( 'PayPal Webhook ID', 'wp-user-frontend' ),
            'desc' => sprintf(
                /* translators: %1$s: live dashboard link, %2$s: sandbox dashboard link */
                __( 'Enter the Webhook ID provided by PayPal after creating the webhook. This is required for webhook verification. Find your webhook ID in your <a href="%1$s" target="_blank" rel="noopener noreferrer">PayPal dashboard</a>', 'wp-user-frontend' ),
                'https://developer.paypal.com/'
            ),
        ];

        // Legacy API options (keep for backward compatibility)
        $options[] = [
            'name'  => 'paypal_api_username',
            'label' => __( 'PayPal API username', 'wp-user-frontend' ),
            'desc' => sprintf(
                /* translators: %1$s: live dashboard link, %2$s: sandbox dashboard link */
                __( '(Legacy) <a href="%1$s" target="_blank" rel="noopener noreferrer">PayPal API username</a> for older integrations.', 'wp-user-frontend' ),
                'https://developer.paypal.com/'
            ),
        ];
        $options[] = [
            'name'  => 'paypal_api_password',
            'label' => __( 'PayPal API password', 'wp-user-frontend' ),
            'desc' => __( '(Legacy) PayPal API password for older integrations.', 'wp-user-frontend' ),
        ];
        $options[] = [
            'name'  => 'paypal_api_signature',
            'label' => __( 'PayPal API signature', 'wp-user-frontend' ),
            'desc' => __( '(Legacy) PayPal API signature for older integrations.', 'wp-user-frontend' ),
        ];

        // Replace sandbox mode checkbox with test mode radio button
        $options[] = [
            'name' => 'paypal_test_mode',
            'label' => __( 'PayPal Mode', 'wp-user-frontend' ),
            'type' => 'radio',
            'default' => 'live',
            'options' => [
                'live' => __( 'Live Mode', 'wp-user-frontend' ),
                'test' => __( 'Test Mode (Sandbox)', 'wp-user-frontend' ),
            ],
            'desc' => __( 'Choose whether to process real payments or test payments. Test mode uses PayPal Sandbox environment. Make sure to configure separate webhook URLs for each environment.', 'wp-user-frontend' ),
        ];

        // Add error page setting
        $options[] = [
            'name' => 'paypal_error_page',
            'label' => __( 'Payment Error Page', 'wp-user-frontend' ),
            'type' => 'select',
            'options' => $this->get_pages_dropdown(),
            'desc' => __( 'Select the page where users will be redirected when payment errors occur. If not set, users will be redirected to home page with error message.', 'wp-user-frontend' ),
        ];

        // Add webhook events information
        $options[] = [
            'name' => 'paypal_webhook_events_info',
            'label' => '', // Empty label since we have both headings in the description
            'type' => 'html',
            'desc' => $this->get_webhook_events_notice(),
        ];

        return $options;
    }

    /**
     * Get pages dropdown for settings
     */
    private function get_pages_dropdown() {
        $pages = get_pages();
        $options = [ '' => __( 'Select a page', 'wp-user-frontend' ) ];
        
        foreach ( $pages as $page ) {
            $options[ $page->ID ] = $page->post_title;
        }
        
        return $options;
    }

    /**
     * Get error page URL
     */
    private function get_error_page_url( $error_message = '' ) {
        $error_page_id = wpuf_get_option( 'paypal_error_page', 'wpuf_payment' );
        
        if ( ! empty( $error_page_id ) && is_numeric( $error_page_id ) ) {
            $error_url = get_permalink( $error_page_id );
            if ( ! empty( $error_message ) ) {
                $error_url = add_query_arg( 'wpuf_paypal_error', rawurlencode( $error_message ), $error_url );
            }
            return $error_url;
        }
        
        // Fallback to home URL with error parameter
        if ( ! empty( $error_message ) ) {
            return home_url( '/?wpuf_paypal_error=' . rawurlencode( $error_message ) );
        }
        
        return home_url();
    }

    /**
     * Get webhook events notice HTML
     */
    private function get_webhook_events_notice() {
        ob_start();
        ?>
        <div class="wpuf-paypal-webhook-container">
            <p><?php esc_html_e( 'Setup Guide:', 'wp-user-frontend' ); ?>
            <a href="<?php echo esc_url( $this->setup_guide_url ); ?>" target="_blank" rel="noopener noreferrer">
                <?php esc_html_e( 'Follow our PayPal integration guide', 'wp-user-frontend' ); ?>
            </a>
            <?php esc_html_e( 'for step-by-step webhook configuration instructions.', 'wp-user-frontend' ); ?></p>
        </div>

        <?php
        return ob_get_clean();
    }

    public function subscription_cancel( $user_id ) {
        try {
            $this->cancel_subscription( [ 'user_id' => $user_id ] );
        } catch ( \Exception $e ) {
            \WP_User_Frontend::log( 'PayPal: Failed to cancel subscription for user ' . $user_id . ': ' . $e->getMessage() );
            // Update local meta even if PayPal API call fails
            $sub_meta = 'cancel';
            wpuf_get_user( $user_id )->subscription()->update_meta( $sub_meta );
        }
    }

    /**
     * Get PayPal allowed redirect hosts
     *
     * @return array Array of PayPal domains
     */
    private function get_paypal_allowed_hosts() {
        return [
            'www.paypal.com',
            'paypal.com',
            'www.sandbox.paypal.com',
            'sandbox.paypal.com',
        ];
    }

    /**
     * Update coupon usage count
     *
     * @param int $coupon_id
     */
    private function update_coupon_usage( $coupon_id ) {
        if ( empty( $coupon_id ) ) {
            return;
        }

        $pre_usage = get_post_meta( $coupon_id, '_coupon_used', true );
        $pre_usage = empty( $pre_usage ) ? 0 : $pre_usage;
        $new_use = $pre_usage + 1;

        update_post_meta( $coupon_id, '_coupon_used', $new_use );
    }


    /**
     * Prepare and send payment to PayPal
     *
     * @param array $data Payment data
     */
    public function prepare_to_send( $data ) {
        try {
            $user_id = $data['user_info']['id'];
            $return_url = add_query_arg(
                [
					'action' => 'wpuf_paypal_success',
					'type' => $data['type'],
					'item_number' => $data['item_number'],
					'wpuf_payment_method' => 'paypal',
					'_wpnonce' => wp_create_nonce( 'wpuf_paypal_return' ),
                ], wpuf_payment_success_page(
                    [
						'type' => isset( $_GET['type'] ) ? sanitize_text_field( wp_unslash( $_GET['type'] ) ) : 'pack',
						'item_number' => isset( $_GET['item_number'] ) ? sanitize_text_field( wp_unslash( $_GET['item_number'] ) ) : '',
						'wpuf_payment_method' => 'paypal',
					]
                )
            );

            $cancel_url = $return_url;

            $billing_amount = empty( $data['price'] ) ? 0 : $data['price'];
            $tax_amount = 0;

            // Handle tax if enabled
            if ( $this->wpuf_tax_enabled() ) {
                $tax_rate = $this->wpuf_current_tax_rate();
                $tax_amount = $billing_amount * ( $tax_rate / 100 );
                $billing_amount = $billing_amount + $tax_amount;
            }

            // Handle coupon if present
            if ( isset( $_POST['coupon_id'] ) && ! empty( $_POST['coupon_id'] ) &&
                isset( $_POST['_wpnonce'] ) && wp_verify_nonce( sanitize_text_field( wp_unslash( $_POST['_wpnonce'] ) ), 'wpuf_payment_coupon' ) &&
                is_numeric( sanitize_text_field( wp_unslash( $_POST['coupon_id'] ) ) ) ) {
                $coupon_id = absint( sanitize_text_field( wp_unslash( $_POST['coupon_id'] ) ) );
                $billing_amount = wpuf_pro()->coupon->discount( $billing_amount, $coupon_id, $data['item_number'] );
            } else {
                $coupon_id = '';
            }

            $data['subtotal'] = $billing_amount - $tax_amount;
            $data['tax'] = $tax_amount;
            $billing_amount = apply_filters( 'wpuf_payment_amount', $billing_amount );

            // Handle free payments
            if ( $billing_amount == 0 ) {
                wpuf_get_user( $user_id )->subscription()->add_pack( $data['item_number'], null, false, 'Free' );
                wp_safe_redirect( $return_url );
                exit();
            }

            // Get access token
            $access_token = $this->get_access_token();

            // Check if this is a recurring payment
            if ( 'pack' === $data['type'] && isset( $data['custom']['recurring_pay'] ) && wpuf_is_checkbox_or_toggle_on( $data['custom']['recurring_pay'] ) ) {
                error_log( 'WPUF PayPal: Setting up recurring payment subscription' );

                // Get subscription details from pack
                $pack = get_post( $data['item_number'] );

                $flattened_subscription_meta = array_map(
                    function ( $value ) {
						return maybe_unserialize( $value[0] );
					}, get_post_meta( $pack->ID )
                );

                if ( empty( $flattened_subscription_meta ) ) {
                    throw new \Exception( 'Invalid subscription pack' );
                }

                // Get subscription period and interval
                $period = isset( $flattened_subscription_meta['_cycle_period'] ) ? $flattened_subscription_meta['_cycle_period'] : 'month';
                $interval = isset( $flattened_subscription_meta['_billing_cycle_number'] ) ? intval( $flattened_subscription_meta['_billing_cycle_number'] ) : 1;

                // Handle trial period
                $trial_period_days = 0;

                if ( isset( $data['custom']['trial_status'] ) && wpuf_is_checkbox_or_toggle_on( $data['custom']['trial_status'] ) ) {
                    $trial_duration_type = $data['custom']['trial_duration_type'];
                    $trial_duration = absint( $data['custom']['trial_duration'] );

                    switch ( $trial_duration_type ) {
                        case 'week':
                            $trial_period_days = $trial_duration * 7;
                            break;
                        case 'month':
                            $trial_period_days = $trial_duration * 30;
                            break;
                        case 'year':
                            $trial_period_days = $trial_duration * 365;
                            break;
                        case 'day':
                        default:
                            $trial_period_days = $trial_duration;
                            break;
                    }

                    // Set trial meta for once per user
                    if ( ! get_user_meta( $user_id, '_wpuf_used_trial', true ) ) {
                        update_user_meta( $user_id, '_wpuf_used_trial', 'yes' );
                    }
                }

                // Create a plan if not exists
                $plan_id = $this->get_or_create_plan( $pack, $billing_amount, $period, $interval, $trial_period_days );

                if ( ! $plan_id ) {
                    throw new \Exception( 'Failed to create or get subscription plan' );
                }

                // Get tax rate if enabled
                $tax_rate = 0;
                if ( $this->wpuf_tax_enabled() ) {
                    $tax_rate = $this->wpuf_current_tax_rate();
                }

                // Prepare subscription data
                $subscription_data = [
                    'plan_id' => $plan_id,
                    'application_context' => [
                        'brand_name' => get_bloginfo( 'name' ),
                        'locale' => 'en-US',
                        'shipping_preference' => 'NO_SHIPPING',
                        'user_action' => 'SUBSCRIBE_NOW',
                        'return_url' => $return_url,
                        'cancel_url' => $cancel_url,
                    ],
                    'custom_id' => wp_json_encode(
                        [
							'type' => $data['type'],
							'user_id' => $user_id,
							'item_number' => $data['item_number'],
							'subtotal' => $data['subtotal'],
							'tax_rate' => $tax_rate,
							'tax' => $data['tax'],
							'coupon_id' => $coupon_id,
							'trial_period_days' => $trial_period_days,
						]
                    ),
                ];

                // Create subscription
                $response = wp_remote_post(
                    ( $this->test_mode ? 'https://api-m.sandbox.paypal.com' : 'https://api-m.paypal.com' ) . '/v1/billing/subscriptions',
                    [
                        'headers' => [
                            'Authorization' => 'Bearer ' . $access_token,
                            'Content-Type' => 'application/json',
                            'Prefer' => 'return=representation',
                        ],
                        'body' => wp_json_encode( $subscription_data ),
                    ]
                );

                if ( is_wp_error( $response ) ) {
                    throw new \Exception( 'Failed to create PayPal subscription: ' . $response->get_error_message() );
                }

                $body = json_decode( wp_remote_retrieve_body( $response ), true );
                \WP_User_Frontend::log( 'PayPal: Subscription response: ' . print_r( $body, true ) );

                if ( ! isset( $body['id'] ) ) {
                    throw new \Exception( 'Invalid response from PayPal - no subscription ID' );
                }

                // Store subscription details in transient instead of creating initial record
                set_transient(
                    'wpuf_paypal_pending_' . $body['id'],
                    [
                        'user_id' => $user_id,
                        'pack_id' => $data['item_number'],
                        'subscription_id' => $body['id'],
                        'status' => 'pending',
                        'created' => gmdate( 'Y-m-d H:i:s' ),
                        'trial_period_days' => $trial_period_days,
                    ],
                    HOUR_IN_SECONDS * 24 // Expire after 24 hours
                );

                // Find approval URL
                $approval_url = '';
                foreach ( $body['links'] as $link ) {
                    if ( 'approve' === $link['rel'] ) {
                        $approval_url = $link['href'];
                        break;
                    }
                }

                if ( empty( $approval_url ) ) {
                    throw new \Exception( 'Approval URL not found in PayPal response' );
                }

                // Add PayPal to allowed hosts just before redirect
<<<<<<< HEAD
                add_filter( 'allowed_redirect_hosts', function( $hosts ) {
                    return array_merge( $hosts, $this->get_paypal_allowed_hosts() );
                }, 10, 1 );

                // Redirect to PayPal
                error_log( 'WPUF PayPal: Redirecting to PayPal subscription approval URL: ' . $approval_url );
=======
                add_filter(
                    'allowed_redirect_hosts',
                    function( $hosts ) {
                        return array_merge( $hosts, $this->get_paypal_allowed_hosts() );
                    },
                    10,
                    1
                );
                
                // Redirect to PayPal
                \WP_User_Frontend::log( 'PayPal: Redirecting to PayPal subscription approval URL: ' . $approval_url );
>>>>>>> 28c69ac2
                wp_safe_redirect( $approval_url );
                exit();
            } else {
                $payment_data = [
                    'intent' => 'CAPTURE',
                    'purchase_units' => [
						[
							'amount' => [
								'currency_code' => $data['currency'],
								'value' => number_format( $billing_amount, 2, '.', '' ),
							],
							'description' => isset( $data['custom']['post_title'] ) ? $data['custom']['post_title'] : $data['item_name'],
							'custom_id' => wp_json_encode(
                                [
									'type' => $data['type'],
									'user_id' => $user_id,
									'coupon_id' => $coupon_id,
									'subtotal' => $data['subtotal'],
									'tax' => $data['tax'],
									'item_number' => $data['item_number'],
									'first_name' => $data['user_info']['first_name'],
									'last_name' => $data['user_info']['last_name'],
									'email' => $data['user_info']['email'],
								]
                            ),
						],
					],
                    'application_context' => [
                        'return_url' => $return_url,
                        'cancel_url' => $cancel_url,
                        'brand_name' => get_bloginfo( 'name' ),
                        'landing_page' => 'LOGIN',
                        'user_action' => 'PAY_NOW',
                        'shipping_preference' => 'NO_SHIPPING',
                    ],
                ];

                // Add debug logging
                            // Create order
                $response = wp_remote_post(
                    $this->test_mode ? 'https://api-m.sandbox.paypal.com/v2/checkout/orders' : 'https://api-m.paypal.com/v2/checkout/orders',
                    [
                        'headers' => [
                            'Authorization' => 'Bearer ' . $access_token,
                            'Content-Type' => 'application/json',
                        ],
                        'body' => wp_json_encode( $payment_data ),
                    ]
                );

                if ( is_wp_error( $response ) ) {
                    throw new \Exception( 'Failed to create PayPal order: ' . $response->get_error_message() );
                }

                $body = json_decode( wp_remote_retrieve_body( $response ), true );
                \WP_User_Frontend::log( 'PayPal: PayPal response: ' . print_r( $body, true ) );

                if ( ! isset( $body['id'] ) ) {
                    throw new \Exception( 'Invalid response from PayPal - no order ID' );
                }

                // Find approval URL
                $approval_url = '';
                foreach ( $body['links'] as $link ) {
                    if ( 'approve' === $link['rel'] ) {
                        $approval_url = $link['href'];
                        break;
                    }
                }

                if ( empty( $approval_url ) ) {
                    throw new \Exception( 'Approval URL not found in PayPal response' );
                }
<<<<<<< HEAD
                error_log( 'WPUF PayPal: Redirecting to PayPal' );
                
                // Add PayPal to allowed hosts just before redirect
                add_filter( 'allowed_redirect_hosts', function( $hosts ) {
                    return array_merge( $hosts, $this->get_paypal_allowed_hosts() );
                }, 10, 1 );
=======
                
                \WP_User_Frontend::log( 'PayPal: Redirecting to PayPal for payment approval' );
                
                // Add PayPal to allowed hosts just before redirect
                add_filter(
                    'allowed_redirect_hosts',
                    function( $hosts ) {
                        return array_merge( $hosts, $this->get_paypal_allowed_hosts() );
                    },
                    10,
                    1
                );
>>>>>>> 28c69ac2
                
                wp_safe_redirect( $approval_url );
                exit();
            }
        } catch ( \Exception $e ) {
            \WP_User_Frontend::log( 'PayPal: Payment preparation failed: ' . $e->getMessage() );
            wp_die( $e->getMessage() );
        }
    }

    /**
     * Get or create a PayPal subscription plan
     */
    private function get_or_create_plan( $pack, $amount, $period, $interval, $trial_period_days = 0 ) {
        try {
            $access_token = $this->get_access_token();
            $plan_name = 'WPUF-' . $pack->post_title . '-' . uniqid();
            $plan_id = get_post_meta( $pack->ID, '_paypal_plan_id', true );

            // If plan exists and is active, return it
            if ( $plan_id ) {
                $plan_url = ( $this->test_mode ? 'https://api-m.sandbox.paypal.com' : 'https://api-m.paypal.com' ) .
                            '/v1/billing/plans/' . $plan_id;

                $response = wp_remote_get(
                    $plan_url, [
						'headers' => [
							'Authorization' => 'Bearer ' . $access_token,
							'Content-Type' => 'application/json',
						],
					]
                );

                if ( ! is_wp_error( $response ) ) {
                    $body = json_decode( wp_remote_retrieve_body( $response ), true );
                    if ( isset( $body['status'] ) && 'ACTIVE' === $body['status'] ) {
                        return $plan_id;
                    }
                }
            }

            // Create new plan
            $plan_data = [
                'product_id' => $this->get_or_create_product( $pack ),
                'name' => $plan_name,
                'description' => $pack->post_title,
                'status' => 'ACTIVE',
                'billing_cycles' => [
					[
						'frequency' => [
							'interval_unit' => strtoupper( $period ),
							'interval_count' => $interval,
						],
						'tenure_type' => 'REGULAR',
						'sequence' => 1,
						'total_cycles' => 0, // Unlimited
						'pricing_scheme' => [
							'fixed_price' => [
								'value' => number_format( $amount, 2, '.', '' ),
								'currency_code' => wpuf_get_option( 'currency', 'wpuf_payment', 'USD' ),
							],
						],
					],
				],
                'payment_preferences' => [
                    'auto_bill_outstanding' => true,
                    'setup_fee' => [
                        'value' => '0',
                        'currency_code' => wpuf_get_option( 'currency', 'wpuf_payment', 'USD' ),
                    ],
                    'setup_fee_failure_action' => 'CONTINUE',
                    'payment_failure_threshold' => 3,
                ],
            ];

            // Add trial period if specified
            if ( $trial_period_days > 0 ) {
                $plan_data['payment_preferences']['setup_fee_failure_action'] = 'CONTINUE';

                // Add trial period as a billing cycle before the regular one
                array_unshift(
                    $plan_data['billing_cycles'], [
						'frequency' => [
							'interval_unit' => 'DAY',
							'interval_count' => $trial_period_days,
						],
						'tenure_type' => 'TRIAL',
						'sequence' => 1,
						'total_cycles' => 1,
						'pricing_scheme' => [
							'fixed_price' => [
								'value' => '0',
								'currency_code' => wpuf_get_option( 'currency', 'wpuf_payment', 'USD' ),
							],
						],
					]
                );

                // Update the regular billing cycle sequence
                $plan_data['billing_cycles'][1]['sequence'] = 2;
            }

            $response = wp_remote_post(
                ( $this->test_mode ? 'https://api-m.sandbox.paypal.com' : 'https://api-m.paypal.com' ) . '/v1/billing/plans',
                [
                    'headers' => [
                        'Authorization' => 'Bearer ' . $access_token,
                        'Content-Type' => 'application/json',
                        'Prefer' => 'return=representation',
                    ],
                    'body' => wp_json_encode( $plan_data ),
                ]
            );

            if ( is_wp_error( $response ) ) {
                throw new \Exception( 'Failed to create PayPal plan: ' . $response->get_error_message() );
            }

            $body = json_decode( wp_remote_retrieve_body( $response ), true );

            if ( ! isset( $body['id'] ) ) {
                throw new \Exception( 'Invalid response from PayPal - no plan ID' );
            }

            // Store plan ID
            update_post_meta( $pack->ID, '_paypal_plan_id', $body['id'] );

            return $body['id'];
        } catch ( \Exception $e ) {
            \WP_User_Frontend::log( 'PayPal: Plan creation failed: ' . $e->getMessage() );
            return false;
        }
    }

    /**
     * Get or create a PayPal product
     */
    private function get_or_create_product( $pack ) {
        try {
            $access_token = $this->get_access_token();
            $product_id = get_post_meta( $pack->ID, '_paypal_product_id', true );

            // If product exists, return it
            if ( $product_id ) {
                return $product_id;
            }

            // Create new product
            $product_data = [
                'name' => $pack->post_title,
                'description' => $pack->post_excerpt ? $pack->post_excerpt : $pack->post_title,
                'type' => 'SERVICE',
                'category' => 'SERVICES',
            ];

            $response = wp_remote_post(
                ( $this->test_mode ? 'https://api-m.sandbox.paypal.com' : 'https://api-m.paypal.com' ) . '/v1/catalogs/products',
                [
                    'headers' => [
                        'Authorization' => 'Bearer ' . $access_token,
                        'Content-Type' => 'application/json',
                    ],
                    'body' => wp_json_encode( $product_data ),
                ]
            );

            if ( is_wp_error( $response ) ) {
                throw new \Exception( 'Failed to create PayPal product: ' . $response->get_error_message() );
            }

            $body = json_decode( wp_remote_retrieve_body( $response ), true );

            if ( ! isset( $body['id'] ) ) {
                throw new \Exception( 'Invalid response from PayPal - no product ID' );
            }

            // Store product ID
            update_post_meta( $pack->ID, '_paypal_product_id', $body['id'] );

            return $body['id'];
        } catch ( \Exception $e ) {
            \WP_User_Frontend::log( 'PayPal: Product creation failed: ' . $e->getMessage() );
            return false;
        }
    }

    /**
     * Get user ID by subscription ID
     */
    private function get_user_id_by_subscription( $subscription_id ) {
        global $wpdb;

        // First try from subscribers table
        $user_id = $wpdb->get_var(
            $wpdb->prepare(
                "SELECT user_id FROM {$wpdb->prefix}wpuf_subscribers
            WHERE transaction_id = %s",
                $subscription_id
            )
        );

        if ( $user_id ) {
            return $user_id;
        }

        // Then try from usermeta table
        $user_id = $wpdb->get_var(
            $wpdb->prepare(
                "SELECT user_id FROM {$wpdb->usermeta}
            WHERE meta_key = '_wpuf_subscription_pack'
            AND meta_value LIKE %s",
                '%' . $wpdb->esc_like( $subscription_id ) . '%'
            )
        );

        return $user_id;
    }

    /**
     * Handle subscription return from PayPal
     */
    public function handle_subscription_return() {
        try {
            $subscription_id = isset( $_GET['subscription_id'] ) ? sanitize_text_field( wp_unslash( $_GET['subscription_id'] ) ) : '';
            $ba_token = isset( $_GET['ba_token'] ) ? sanitize_text_field( wp_unslash( $_GET['ba_token'] ) ) : '';
            $token = isset( $_GET['token'] ) ? sanitize_text_field( wp_unslash( $_GET['token'] ) ) : '';
            
            // If we have a token but no subscription_id, the token might be the subscription ID
            if ( empty( $subscription_id ) && ! empty( $token ) ) {
                $subscription_id = $token;
            }
            
            // Log the subscription return
            \WP_User_Frontend::log( 'PayPal: Subscription return - subscription_id: ' . $subscription_id . ', ba_token: ' . $ba_token . ', token: ' . $token );
            
            // Redirect to success page for subscriptions without requiring nonce
            $success_url = add_query_arg(
                [
                    'action' => 'wpuf_paypal_success',
                    'type' => isset( $_GET['type'] ) ? sanitize_text_field( wp_unslash( $_GET['type'] ) ) : 'pack',
                    'item_number' => isset( $_GET['item_number'] ) ? sanitize_text_field( wp_unslash( $_GET['item_number'] ) ) : '',
                    'wpuf_payment_method' => 'paypal',
                    'payment_status' => 'subscription_created',
                    'subscription_id' => $subscription_id,
                    'skip_nonce_check' => '1', // Skip nonce check for subscription success page
                ], wpuf_payment_success_page(
                    [
                        'type' => isset( $_GET['type'] ) ? sanitize_text_field( wp_unslash( $_GET['type'] ) ) : 'pack',
                        'item_number' => isset( $_GET['item_number'] ) ? sanitize_text_field( wp_unslash( $_GET['item_number'] ) ) : '',
                        'wpuf_payment_method' => 'paypal',
                    ]
                )
            );

            wp_safe_redirect( $success_url );
            exit;
            
        } catch ( \Exception $e ) {
            \WP_User_Frontend::log( 'PayPal: Subscription return handling failed: ' . $e->getMessage() );
            wp_safe_redirect( $this->get_error_page_url( $e->getMessage() ) );
            exit;
        }
    }

    /**
     * Handle PayPal return
     */
    public function handle_paypal_return() {
        //nonce check
        if ( ! isset( $_GET['_wpnonce'] ) || ! wp_verify_nonce( sanitize_text_field( wp_unslash( $_GET['_wpnonce'] ) ), 'wpuf_paypal_return' ) ) {
            wp_safe_redirect( $this->get_error_page_url( 'Invalid nonce' ) );
            exit;
        }

        $token = isset( $_GET['token'] ) ? sanitize_text_field( wp_unslash( $_GET['token'] ) ) : '';
        $payer_id = isset( $_GET['PayerID'] ) ? sanitize_text_field( wp_unslash( $_GET['PayerID'] ) ) : '';

        if ( empty( $token ) || empty( $payer_id ) ) {
            if ( isset( $_GET['payment_status'] ) ) {
                return; // Just show success page
            }
            // Redirect to subscription page with error message
            $error_url = add_query_arg(
                [
					'action' => 'wpuf_paypal_success',
					'type' => isset( $_GET['type'] ) ? sanitize_text_field( wp_unslash( $_GET['type'] ) ) : 'pack',
					'item_number' => isset( $_GET['item_number'] ) ? sanitize_text_field( wp_unslash( $_GET['item_number'] ) ) : '',
					'wpuf_payment_method' => 'paypal',
					'payment_status' => 'failed',
					'error' => rawurlencode( 'Invalid payment session. Please try again.' ),
                ], wpuf_payment_success_page(
                    [
						'type' => isset( $_GET['type'] ) ? sanitize_text_field( wp_unslash( $_GET['type'] ) ) : 'pack',
						'item_number' => isset( $_GET['item_number'] ) ? sanitize_text_field( wp_unslash( $_GET['item_number'] ) ) : '',
						'wpuf_payment_method' => 'paypal',
					]
                )
            );

            wp_safe_redirect( $error_url );
            exit;
        }

        try {
            // Get access token and capture payment
            $access_token = $this->get_access_token();
            $capture_url = ( $this->test_mode ? 'https://api-m.sandbox.paypal.com' : 'https://api-m.paypal.com' ) .
                            '/v2/checkout/orders/' . $token . '/capture';

            $response = wp_remote_post(
                $capture_url, [
					'headers' => [
						'Authorization' => 'Bearer ' . $access_token,
						'Content-Type' => 'application/json',
					],
				]
            );

            if ( is_wp_error( $response ) ) {
                throw new \Exception( 'Failed to capture PayPal payment' );
            }

            $body = json_decode( wp_remote_retrieve_body( $response ), true );

            if ( ! isset( $body['status'] ) || $body['status'] !== 'COMPLETED' ) {
                throw new \Exception( 'Payment not completed' );
            }

            // Redirect to success page
            $success_url = add_query_arg(
                [
					'action' => 'wpuf_paypal_success',
					'type' => isset( $_GET['type'] ) ? sanitize_text_field( wp_unslash( $_GET['type'] ) ) : 'pack',
					'item_number' => isset( $_GET['item_number'] ) ? sanitize_text_field( wp_unslash( $_GET['item_number'] ) ) : '',
					'wpuf_payment_method' => 'paypal',
					'payment_status' => 'completed',
					'payment_completed' => '1',
					'_wpnonce' => wp_create_nonce( 'wpuf_paypal_return' ),
                ], wpuf_payment_success_page(
                    [
						'type' => isset( $_GET['type'] ) ? sanitize_text_field( wp_unslash( $_GET['type'] ) ) : 'pack',
						'item_number' => isset( $_GET['item_number'] ) ? sanitize_text_field( wp_unslash( $_GET['item_number'] ) ) : '',
						'wpuf_payment_method' => 'paypal',
					]
                )
            );

            wp_safe_redirect( $success_url );
            exit;
        } catch ( \Exception $e ) {
            \WP_User_Frontend::log( 'PayPal: Payment capture failed: ' . $e->getMessage() );
            wp_safe_redirect( $this->get_error_page_url( $e->getMessage() ) );
            exit;
        }
    }

    /**
     * Check PayPal return
     */
    public function check_paypal_return() {
        // Only check nonce if this is actually a PayPal return request
        if ( ! isset( $_GET['action'] ) || 'wpuf_paypal_success' !== sanitize_text_field( wp_unslash( $_GET['action'] ) ) ) {
            return;
        }

        // Check if we're already on the success page to prevent redirect loops
        if ( isset( $_GET['skip_nonce_check'] ) || isset( $_GET['payment_completed'] ) || isset( $_GET['payment_status'] ) ) {
            // We're already on the success page, don't process again
            return;
        }

        // Check if this is a subscription return (has subscription_id parameter or type is pack with recurring)
        $is_subscription_return = isset( $_GET['subscription_id'] ) || isset( $_GET['ba_token'] ) || 
                                 ( isset( $_GET['type'] ) && $_GET['type'] === 'pack' && 
                                   ( isset( $_GET['token'] ) && strpos( $_GET['token'], 'I-' ) === 0 ) );
        
        // For subscription returns, nonce verification might fail due to PayPal's redirect process
        // So we'll be more lenient with subscription returns
        if ( ! $is_subscription_return ) {
            // Only enforce strict nonce checking for regular payments
            if ( ! isset( $_GET['_wpnonce'] ) || ! wp_verify_nonce( sanitize_text_field( wp_unslash( $_GET['_wpnonce'] ) ), 'wpuf_paypal_return' ) ) {
                wp_safe_redirect( $this->get_error_page_url( 'Invalid nonce' ) );
                exit;
            }
        } else {
            // For subscription returns, just log that nonce verification was skipped
            \WP_User_Frontend::log( 'PayPal: Nonce verification skipped for subscription return' );
        }

        // Handle subscription return differently
        if ( $is_subscription_return ) {
            $this->handle_subscription_return();
        } else {
            $this->handle_paypal_return();
        }
    }

    /**
     * Add pending payment page handler
     */
    public function handle_pending_payment() {
        // Only check nonce if this is actually a PayPal pending request
        if ( ! isset( $_GET['action'] ) || 'wpuf_paypal_pending' !== sanitize_text_field( wp_unslash( $_GET['action'] ) ) ) {
            return;
        }

        // Now check nonce since we know this is a PayPal pending request
        if ( ! isset( $_GET['_wpnonce'] ) || ! wp_verify_nonce( sanitize_text_field( wp_unslash( $_GET['_wpnonce'] ) ), 'wpuf_paypal_return' ) ) {
            wp_safe_redirect( $this->get_error_page_url( 'Invalid nonce' ) );
            exit;
        }

        $capture_id = isset( $_GET['capture_id'] ) ? sanitize_text_field( wp_unslash( $_GET['capture_id'] ) ) : '';
        if ( empty( $capture_id ) ) {
            wp_safe_redirect( $this->get_error_page_url( 'Invalid capture ID' ) );
            exit;
        }

        // Show pending payment page
        include WPUF_ROOT . '/templates/payment-pending.php';
        exit;
    }

    /**
     * Handle subscription cancellation from webhook
     */
    private function handle_subscription_cancelled( $subscription ) {
        try {
            \WP_User_Frontend::log( 'PayPal: Processing subscription cancellation webhook: ' . print_r( $subscription, true ) );

            // Extract custom data
            $custom_data = [];
            if ( isset( $subscription['custom_id'] ) ) {
                $custom_data = json_decode( $subscription['custom_id'], true );
            }

            if ( ! $custom_data || ! isset( $custom_data['user_id'] ) ) {
                throw new \Exception( 'Invalid custom data in subscription' );
            }

            $user_id = $custom_data['user_id'];
            $subscription_id = $subscription['id'];

            // Update subscription status in user meta
            $subscription_data = [
                'profile_id' => $subscription_id,
                'status' => 'cancel',
                'updated' => gmdate( 'Y-m-d H:i:s' ),
            ];

            update_user_meta( $user_id, '_wpuf_subscription_pack', $subscription_data );

            // Update subscriber table
            global $wpdb;
            $wpdb->update(
                $wpdb->prefix . 'wpuf_subscribers',
                [
                    'subscribtion_status' => 'cancel',
                    'expire' => gmdate( 'd-m-Y' ),
                ],
                [
                    'user_id' => $user_id,
                    'transaction_id' => $subscription_id,
                    'gateway' => 'PayPal',
                ],
                [ '%s', '%s' ],
                [ '%d', '%s', '%s' ]
            );

            \WP_User_Frontend::log( 'PayPal: Subscription cancel via webhook for user: ' . $user_id );

            // Trigger action for other plugins
            do_action( 'wpuf_paypal_subscription_cancelled', $user_id, $subscription_id );
        } catch ( \Exception $e ) {
            \WP_User_Frontend::log( 'PayPal: Webhook subscription cancellation failed: ' . $e->getMessage() );
            throw $e;
        }
    }

    /**
     * Handle subscription activation (after trial period)
     */
    private function handle_subscription_activated( $subscription ) {
        try {
            \WP_User_Frontend::log( 'PayPal: Processing subscription activation: ' . print_r( $subscription, true ) );

            // Extract custom data
            $custom_data = [];
            if ( isset( $subscription['custom_id'] ) ) {
                $custom_data = json_decode( $subscription['custom_id'], true );
            }

            if ( ! $custom_data || ! isset( $custom_data['user_id'] ) ) {
                // Try to find the user based on subscription ID
                $subscription_id = $subscription['id'];
                $user_id = $this->get_user_id_by_subscription( $subscription_id );

                if ( ! $user_id ) {
                    throw new \Exception( 'Could not find user for subscription: ' . $subscription_id );
                }
            } else {
                $user_id = $custom_data['user_id'];
            }

            // Get the subscription pack
            $subscription_id = $subscription['id'];
            $user_pack = get_user_meta( $user_id, '_wpuf_subscription_pack', true );

            if ( ! $user_pack || ! isset( $user_pack['pack_id'] ) ) {
                throw new \Exception( 'No subscription pack found for user: ' . $user_id );
            }

            $pack_id = $user_pack['pack_id'];

            // Update subscription status if needed
            if ( isset( $user_pack['status'] ) && 'completed' !== $user_pack['status'] ) {
                $user_pack['status'] = 'completed';
                update_user_meta( $user_id, '_wpuf_subscription_pack', $user_pack );
                update_user_meta( $user_id, '_wpuf_paypal_subscription_id', $subscription_id );
            }

            // If this is the first payment after a trial, create a payment record
            if ( isset( $user_pack['trial'] ) && 'yes' === $user_pack['trial'] ) {
                // Get subscription details from PayPal
                $access_token = $this->get_access_token();
                $subscription_url = ( $this->test_mode ? 'https://api-m.sandbox.paypal.com' : 'https://api-m.paypal.com' ) .
                                    '/v1/billing/subscriptions/' . $subscription_id;

                $response = wp_remote_get(
                    $subscription_url, [
						'headers' => [
							'Authorization' => 'Bearer ' . $access_token,
							'Content-Type' => 'application/json',
						],
					]
                );

                if ( is_wp_error( $response ) ) {
                    throw new \Exception( 'Failed to fetch subscription details: ' . $response->get_error_message() );
                }

                $subscription_details = json_decode( wp_remote_retrieve_body( $response ), true );

                // Create payment record for the first real payment
                if ( isset( $subscription_details['billing_info']['last_payment'] ) ) {
                    $payment = $subscription_details['billing_info']['last_payment'];

                    $payment_data = [
                        'user_id' => $user_id,
                        'status' => 'completed',
                        'subtotal' => $payment['amount']['value'],
                        'tax' => 0, // You may need to calculate tax
                        'cost' => $payment['amount']['value'],
                        'post_id' => 0,
                        'pack_id' => $pack_id,
                        'payer_first_name' => get_user_meta( $user_id, 'first_name', true ),
                        'payer_last_name' => get_user_meta( $user_id, 'last_name', true ),
                        'payer_email' => get_user_by( 'id', $user_id )->user_email,
                        'payment_type' => 'PayPal',
                        'transaction_id' => $payment['id'],
                        'created' => gmdate( 'Y-m-d H:i:s' ),
                    ];

                    Payment::insert_payment( $payment_data, $payment['id'], true );
                    \WP_User_Frontend::log( 'PayPal: First payment after trial created for user: ' . $user_id );
                }
            }

            \WP_User_Frontend::log( 'PayPal: Subscription activated successfully for user: ' . $user_id );
        } catch ( \Exception $e ) {
            \WP_User_Frontend::log( 'PayPal: Subscription activation handling failed: ' . $e->getMessage() );
        }
    }
}

// Register webhook endpoint
add_action(
    'init', function () {
		add_rewrite_rule(
            '^webhook_triggered/?$',
            'index.php?action=webhook_triggered=1',
            'top'
		);
	}
);

// Add query var
add_filter(
    'query_vars', function ( $vars ) {
		$vars[] = 'action';
		return $vars;
	}
);

// Handle webhook request
add_action(
    'template_redirect', function () {
		if ( get_query_var( 'action' ) === 'webhook_triggered' ) {
			$paypal = new \WeDevs\Wpuf\Lib\Gateway\Paypal();
			$raw_input = file_get_contents( 'php://input' );
			$paypal->process_webhook( $raw_input );
			exit;
		}
	}
);<|MERGE_RESOLUTION|>--- conflicted
+++ resolved
@@ -1491,14 +1491,7 @@
                 }
 
                 // Add PayPal to allowed hosts just before redirect
-<<<<<<< HEAD
-                add_filter( 'allowed_redirect_hosts', function( $hosts ) {
-                    return array_merge( $hosts, $this->get_paypal_allowed_hosts() );
-                }, 10, 1 );
-
-                // Redirect to PayPal
-                error_log( 'WPUF PayPal: Redirecting to PayPal subscription approval URL: ' . $approval_url );
-=======
+
                 add_filter(
                     'allowed_redirect_hosts',
                     function( $hosts ) {
@@ -1510,7 +1503,7 @@
                 
                 // Redirect to PayPal
                 \WP_User_Frontend::log( 'PayPal: Redirecting to PayPal subscription approval URL: ' . $approval_url );
->>>>>>> 28c69ac2
+
                 wp_safe_redirect( $approval_url );
                 exit();
             } else {
@@ -1584,14 +1577,6 @@
                 if ( empty( $approval_url ) ) {
                     throw new \Exception( 'Approval URL not found in PayPal response' );
                 }
-<<<<<<< HEAD
-                error_log( 'WPUF PayPal: Redirecting to PayPal' );
-                
-                // Add PayPal to allowed hosts just before redirect
-                add_filter( 'allowed_redirect_hosts', function( $hosts ) {
-                    return array_merge( $hosts, $this->get_paypal_allowed_hosts() );
-                }, 10, 1 );
-=======
                 
                 \WP_User_Frontend::log( 'PayPal: Redirecting to PayPal for payment approval' );
                 
@@ -1604,7 +1589,6 @@
                     10,
                     1
                 );
->>>>>>> 28c69ac2
                 
                 wp_safe_redirect( $approval_url );
                 exit();
