<script type="text/x-template" id="tmpl-wpuf-builder-stage">
<div id="form-preview-stage" class="wpuf-style">
    <h4 v-if="!form_fields.length" class="text-center">
        <?php esc_html_e( 'Add fields by dragging the fields from the right sidebar to this area.', 'wp-user-frontend' ); ?>
    </h4>

    <ul :class="['wpuf-form', 'sortable-list', 'form-label-' + label_type]">
        <li
            v-for="(field, index) in form_fields"
            :key="field.id"
            :class="[
                'field-items', 'wpuf-el', field.name, field.css, 'form-field-' + field.template,
                field.width ? 'field-size-' + field.width : '',
                ('custom_hidden_field' === field.template) ? 'hidden-field' : '',
                parseInt(editing_form_id) === parseInt(field.id) ? 'current-editing' : ''
            ]"
            :data-index="index"
            data-source="stage"
        >
            <div v-if="!is_full_width(field.template)" class="wpuf-label">
                <label v-if="!is_invisible(field)" :for="'wpuf-' + field.name ? field.name : 'cls'">
                    {{ field.label }} <span v-if="field.required && 'yes' === field.required" class="required">*</span><span v-if="field.template === 'twitter_url' && field.show_icon === 'yes'" class="wpuf-social-label-icon wpuf-inline-flex wpuf-items-center wpuf-ml-1">
                        <svg class="wpuf-twitter-svg" width="16" height="16" viewBox="0 0 22 22" fill="none" xmlns="http://www.w3.org/2000/svg" aria-label="X (Twitter)" role="img">
                            <path d="M6 16L10.1936 11.8065M10.1936 11.8065L6 6H8.77778L11.8065 10.1935M10.1936 11.8065L13.2222 16H16L11.8065 10.1935M16 6L11.8065 10.1935M1.5 11C1.5 6.52166 1.5 4.28249 2.89124 2.89124C4.28249 1.5 6.52166 1.5 11 1.5C15.4784 1.5 17.7175 1.5 19.1088 2.89124C20.5 4.28249 20.5 6.52166 20.5 11C20.5 15.4783 20.5 17.7175 19.1088 19.1088C17.7175 20.5 15.4784 20.5 11 20.5C6.52166 20.5 4.28249 20.5 2.89124 19.1088C1.5 17.7175 1.5 15.4783 1.5 11Z" stroke="#079669" stroke-width="1.5" stroke-linecap="round" stroke-linejoin="round"/>
                        </svg>
                    </span>
                </label>
            </div>

            <component v-if="is_template_available(field)" :is="'form-' + field.template" :field="field"></component>

            <div v-if="is_pro_feature(field.template)" class="stage-pro-alert">
                <label class="wpuf-pro-text-alert">
                    <a :href="pro_link" target="_blank"><strong>{{ get_field_name(field.template) }}</strong> <?php esc_html_e( 'is available in Pro Version', 'wp-user-frontend' ); ?></a>
                </label>
            </div>

            <div class="control-buttons">
                <p>
                    <template v-if="!is_failed_to_validate(field.template)">
                        <i class="fa fa-arrows move"></i>
                        <i class="fa fa-pencil" @click="open_field_settings(field.id)"></i>
                        <i class="fa fa-clone" @click="clone_field(field.id, index)"></i>
                    </template>
                    <template v-else>
                        <i class="fa fa-arrows control-button-disabled"></i>
                        <i class="fa fa-pencil control-button-disabled"></i>
                        <i class="fa fa-clone control-button-disabled"></i>
                    </template>
                    <i class="fa fa-trash-o" @click="delete_field(index)"></i>
                </p>
            </div>
        </li>

        <li v-if="!form_fields.length" class="field-items empty-list-item"></li>

        <li class="wpuf-submit">
            <div class="wpuf-label">&nbsp;</div>

            <?php do_action( 'wpuf_form_builder_template_builder_stage_submit_area' ); ?>
        </li>
    </ul><!-- .wpuf-form -->

    <div v-if="hidden_fields.length" class="hidden-field-list">
        <h4><?php esc_html_e( 'Hidden Fields', 'wp-user-frontend' ); ?></h4>

        <ul class="wpuf-form">
            <li
                v-for="(field, index) in hidden_fields"
                :class="['field-items', parseInt(editing_form_id) === parseInt(field.id) ? 'current-editing' : '']"
            >
                <strong><?php esc_html_e( 'key', 'wp-user-frontend' ); ?></strong>: {{ field.name }} | <strong><?php esc_html_e( 'value', 'wp-user-frontend' ); ?></strong>: {{ field.meta_value }}

                <div class="control-buttons">
                    <p>
                        <i class="fa fa-pencil" @click="open_field_settings(field.id)"></i>
                        <i class="fa fa-clone" @click="clone_field(field.id, index)"></i>
                        <i class="fa fa-trash-o" @click="delete_hidden_field(field.id)"></i>
                    </p>
                </div>
            </li>
        </ul>
    </div>

    <?php do_action( 'wpuf_form_builder_template_builder_stage_bottom_area' ); ?>
</div><!-- #form-preview-stage -->
</script>

<script type="text/x-template" id="tmpl-wpuf-builder-stage-v4-1">
<div id="form-preview-stage" class="wpuf-h-[70vh]">
    <div v-if="!form_fields.length" class="wpuf-flex wpuf-flex-col wpuf-items-center wpuf-justify-center wpuf-h-[80vh]">
        <img src="<?php echo WPUF_ASSET_URI . '/images/form-blank-state.svg'; ?>" alt="">
        <h2 class="wpuf-text-lg wpuf-text-gray-800 wpuf-mt-8 wpuf-mb-2"><?php esc_html_e( 'Add fields and build your desired form', 'wp-user-frontend' ); ?></h2>

        <p class="wpuf-text-sm wpuf-text-gray-500"><?php esc_html_e( 'Add the necessary field and build your form.', 'wp-user-frontend' ); ?></p>
    </div>

    <ul
        :class="['form-label-' + label_type]"
        class="wpuf-form sortable-list wpuf-py-8">
        <li
            v-for="(field, index) in form_fields"
            :key="field.id"
            :data-index="index"
            data-source="stage"
            :class="[
                        'field-items', 'wpuf-el', field.name, field.css, 'form-field-' + field.template,
                        field.width ? 'field-size-' + field.width : '',
                        ('custom_hidden_field' === field.template) ? 'hidden-field' : ''
                    ]"
            class="wpuf-group wpuf-rounded-lg hover:!wpuf-bg-green-50 wpuf-transition wpuf-duration-150 wpuf-ease-out !wpuf-m-0 !wpuf-p-0">
            <div
                v-if="field.input_type !== 'column_field'"
                :class="parseInt(editing_form_id) === parseInt(field.id) ? 'wpuf-bg-green-50 wpuf-border-green-400' : 'wpuf-border-transparent'"
                class="wpuf-flex wpuf-justify-between wpuf-p-6 wpuf-rounded-t-md wpuf-border-t wpuf-border-r wpuf-border-l wpuf-border-dashed group-hover:wpuf-border-green-400 group-hover:wpuf-cursor-pointer !wpuf-pb-3">
                <div v-if="!(is_full_width(field.template) || is_pro_preview(field.template))" class="wpuf-w-1/4 wpuf-flex wpuf-items-center">
                    <label
                        v-if="!is_invisible(field)"
                        :for="'wpuf-' + field.name ? field.name : 'cls'"
                        class="wpuf-block wpuf-text-sm wpuf-font-medium wpuf-leading-6 wpuf-text-gray-900">
                        {{ field.label }} <span v-if="field.required && 'yes' === field.required"
                                                class="required">*</span><span v-if="field.template === 'twitter_url' && field.show_icon === 'yes'" class="wpuf-social-label-icon wpuf-inline-flex wpuf-items-center wpuf-ml-1">
                            <svg class="wpuf-twitter-svg" width="20" height="25" viewBox="0 0 22 22" fill="none" xmlns="http://www.w3.org/2000/svg" aria-label="X (Twitter)" role="img">
                                <path d="M6 16L10.1936 11.8065M10.1936 11.8065L6 6H8.77778L11.8065 10.1935M10.1936 11.8065L13.2222 16H16L11.8065 10.1935M16 6L11.8065 10.1935M1.5 11C1.5 6.52166 1.5 4.28249 2.89124 2.89124C4.28249 1.5 6.52166 1.5 11 1.5C15.4784 1.5 17.7175 1.5 19.1088 2.89124C20.5 4.28249 20.5 6.52166 20.5 11C20.5 15.4783 20.5 17.7175 19.1088 19.1088C17.7175 20.5 15.4784 20.5 11 20.5C6.52166 20.5 4.28249 20.5 2.89124 19.1088C1.5 17.7175 1.5 15.4783 1.5 11Z" stroke="#079669" stroke-width="1.5" stroke-linecap="round" stroke-linejoin="round"/>
                            </svg>
                        </span>
                    </label>
                </div>
                <div
                    :class="(is_full_width(field.template) || is_pro_preview(field.template)) ? 'wpuf-w-full' : 'wpuf-w-3/4'"
                    class="wpuf-relative"
                >
                    <div class="wpuf-absolute wpuf-w-full wpuf-h-full wpuf-z-10"></div>
                    <component
                        v-if="is_template_available(field)"
                        :is="'form-' + field.template"
                        :field="field"></component>
                    <div v-if="is_pro_preview(field.template)" class="stage-pro-alert wpuf-text-center">
                        <label class="wpuf-pro-text-alert">
                            <a :href="pro_link" target="_blank"
                               class="wpuf-text-gray-700 wpuf-text-base"><strong>{{ get_field_name( field.template )
                                    }}</strong> <?php _e( 'is available in Pro Version', 'wp-user-frontend' ); ?></a>
                        </label>
                    </div>
                </div>
            </div>
            <component
                v-if="is_template_available(field) && field.input_type === 'column_field'"
                :is="'form-' + field.template"
                :field="field">
            </component>
            <div
                :class="parseInt(editing_form_id) === parseInt(field.id) ? 'wpuf-opacity-100' : 'wpuf-opacity-0'"
                class="field-buttons group-hover:wpuf-opacity-100 wpuf-rounded-b-lg !wpuf-bg-green-600 wpuf-items-center wpuf-transition wpuf-duration-150 wpuf-ease-out wpuf-flex wpuf-justify-around">
                <div class="wpuf-flex wpuf-justify-around wpuf-text-green-200">
                    <template v-if="!is_failed_to_validate(field.template)">
                        <span class="!wpuf-mt-2.5">
                            <i class="fa fa-arrows move wpuf-pr-2 wpuf-rounded-l-md hover:!wpuf-cursor-move wpuf-border-r wpuf-border-green-200 wpuf-text-[17px]"></i>
                        </span>
                        <span
                            :class="action_button_classes"
                            @click="open_field_settings(field.id)">
                            <svg class="wpuf-mr-2" width="20" height="20" viewBox="0 0 20 20" fill="none" xmlns="http://www.w3.org/2000/svg">
<path d="M5.43306 13.9163L6.69485 10.7618C6.89603 10.2589 7.19728 9.802 7.58033 9.41896L14.4995 2.50023C15.3279 1.6718 16.6711 1.6718 17.4995 2.50023C18.3279 3.32865 18.3279 4.6718 17.4995 5.50023L10.5803 12.419C10.1973 12.802 9.74042 13.1033 9.23746 13.3044L6.08299 14.5662C5.67484 14.7295 5.2698 14.3244 5.43306 13.9163Z" fill="#A7F3D0"/>
<path d="M3.5 5.74951C3.5 5.05916 4.05964 4.49951 4.75 4.49951H10C10.4142 4.49951 10.75 4.16373 10.75 3.74951C10.75 3.3353 10.4142 2.99951 10 2.99951H4.75C3.23122 2.99951 2 4.23073 2 5.74951V15.2495C2 16.7683 3.23122 17.9995 4.75 17.9995H14.25C15.7688 17.9995 17 16.7683 17 15.2495V9.99951C17 9.5853 16.6642 9.24951 16.25 9.24951C15.8358 9.24951 15.5 9.5853 15.5 9.99951V15.2495C15.5 15.9399 14.9404 16.4995 14.25 16.4995H4.75C4.05964 16.4995 3.5 15.9399 3.5 15.2495V5.74951Z" fill="#A7F3D0"/>
</svg> Edit
                        </span>
                        <span
                            :class="action_button_classes"
                            @click="clone_field(field.id, index)">
                            <svg class="wpuf-mr-2" width="20" height="20" viewBox="0 0 20 20" fill="none" xmlns="http://www.w3.org/2000/svg">
<path d="M13.75 6.875V5C13.75 3.96447 12.9105 3.125 11.875 3.125H5C3.96447 3.125 3.125 3.96447 3.125 5V11.875C3.125 12.9105 3.96447 13.75 5 13.75H6.875M13.75 6.875H15C16.0355 6.875 16.875 7.71447 16.875 8.75V15C16.875 16.0355 16.0355 16.875 15 16.875H8.75C7.71447 16.875 6.875 16.0355 6.875 15V13.75M13.75 6.875H8.75C7.71447 6.875 6.875 7.71447 6.875 8.75V13.75" stroke="#A7F3D0" stroke-width="1.5" stroke-linecap="round" stroke-linejoin="round"/>
</svg>
                                Copy
                            </span>
                    </template>
                    <template v-else>
                            <span :class="action_button_classes">
                            <i class="fa fa-arrows control-button-disabled wpuf--ml-1 wpuf-rounded-l-md"></i>
                                </span>
                        <span :class="action_button_classes">
                            <i class="fa fa-pencil control-button-disabled wpuf--ml-1"></i>
                                Edit
                                </span>
                        <span :class="action_button_classes">
                            <i
                                class="fa fa-clone control-button-disabled wpuf--ml-1"></i>
                                Copy
                            </span>
                    </template>
                    <span :class="action_button_classes" @click="delete_field(index)">
                            <svg class="wpuf-mr-2" width="20" height="20" viewBox="0 0 20 20" fill="none" xmlns="http://www.w3.org/2000/svg">
<path d="M12.2837 7.5L11.9952 15M8.00481 15L7.71635 7.5M16.023 4.82547C16.308 4.86851 16.592 4.91456 16.875 4.96358M16.023 4.82547L15.1332 16.3938C15.058 17.3707 14.2434 18.125 13.2637 18.125H6.73631C5.75655 18.125 4.94198 17.3707 4.86683 16.3938L3.97696 4.82547M16.023 4.82547C15.0677 4.6812 14.1013 4.57071 13.125 4.49527M3.125 4.96358C3.40798 4.91456 3.69198 4.86851 3.97696 4.82547M3.97696 4.82547C4.93231 4.6812 5.89874 4.57071 6.875 4.49527M13.125 4.49527V3.73182C13.125 2.74902 12.3661 1.92853 11.3838 1.8971C10.9244 1.8824 10.463 1.875 10 1.875C9.53696 1.875 9.07565 1.8824 8.61618 1.8971C7.63388 1.92853 6.875 2.74902 6.875 3.73182V4.49527M13.125 4.49527C12.0938 4.41558 11.0516 4.375 10 4.375C8.94836 4.375 7.9062 4.41558 6.875 4.49527" stroke="#A7F3D0" stroke-width="1.5" stroke-linecap="round" stroke-linejoin="round"/>
</svg>
                                Remove
                        </span>
                    <span
                        v-if="is_pro_preview(field.template)"
                        :class="action_button_classes" class="hover:wpuf-bg-green-700">
                            <a
                                :href="pro_link"
                                target="_blank"
                                class="wpuf-rounded-r-md hover:wpuf-bg-slate-500 hover:wpuf-cursor-pointer wpuf-transition wpuf-duration-150 wpuf-ease-out hover:wpuf-transition-all">
                                <img src="<?php esc_attr_e( WPUF_ASSET_URI . '/images/pro-badge.svg' ); ?>" alt="">
                            </a>
                        </span>
                </div>
            </div>
        </li>
    </ul>
    <li class="wpuf-submit wpuf-list-none wpuf-hidden">
        <div class="wpuf-label">&nbsp;</div>
        <?php do_action( 'wpuf_form_builder_template_builder_stage_submit_area' ); ?>
    </li>
    <div v-if="hidden_fields.length" class="wpuf-border-t wpuf-border-dashed wpuf-border-gray-300 wpuf-mt-2">
        <h4><?php esc_html_e( 'Hidden Fields', 'wp-user-frontend' ); ?></h4>
        <ul class="wpuf-form">
            <li
                v-for="(field, index) in hidden_fields"
                class="field-items wpuf-group/hidden-fields !wpuf-m-0 !wpuf-p-0 hover:wpuf-cursor-pointer"
            >
                <div
                    :class="parseInt(editing_form_id) === parseInt(field.id) ? 'wpuf-bg-green-50 wpuf-border-green-400' : 'wpuf-border-transparent'"
                    class="wpuf-flex wpuf-rounded-t-lg wpuf-border-t wpuf-border-r wpuf-border-l wpuf-border-dashed group-hover/hidden-fields:wpuf-border-green-400 group-hover/hidden-fields:wpuf-bg-green-50">
                    <div class="wpuf-bg-primary wpuf-m-4 wpuf-py-2 wpuf-px-4 wpuf-w-full wpuf-rounded-lg">
                        <strong><?php esc_html_e( 'key', 'wp-user-frontend' ); ?></strong>: {{ field.name }} |
                        <strong><?php esc_html_e( 'value', 'wp-user-frontend' ); ?></strong>: {{ field.meta_value }}
                    </div>
                </div>
                <div
                    :class="parseInt(editing_form_id) === parseInt(field.id) ? 'wpuf-opacity-100' : 'wpuf-opacity-0'"
                    class="field-buttons wpuf-opacity-0 group-hover/hidden-fields:wpuf-opacity-100 wpuf-bg-green-600 wpuf-rounded-b-lg wpuf-transition wpuf-duration-150 wpuf-ease-out wpuf-flex wpuf-items-center wpuf-justify-around">
                    <div class="wpuf-flex wpuf-justify-around wpuf-text-green-200">
                        <template v-if="!is_failed_to_validate(field.template)">
                            <span
                                class="!wpuf-mt-2.5"
                                @click="open_field_settings(field.id)">
                            <i
                                class="fa fa-pencil"></i>
                                Edit
                            </span>
                            <span
                                :class="action_button_classes"
                                @click="clone_field(field.id, index)">
                            <i
                                class="fa fa-clone"></i>
                                Copy
                            </span>
                            <span :class="action_button_classes"  @click="delete_hidden_field(field.id)">
                                <svg class="wpuf-mr-2" width="20" height="20" viewBox="0 0 20 20" fill="none" xmlns="http://www.w3.org/2000/svg">
<path d="M12.2837 7.5L11.9952 15M8.00481 15L7.71635 7.5M16.023 4.82547C16.308 4.86851 16.592 4.91456 16.875 4.96358M16.023 4.82547L15.1332 16.3938C15.058 17.3707 14.2434 18.125 13.2637 18.125H6.73631C5.75655 18.125 4.94198 17.3707 4.86683 16.3938L3.97696 4.82547M16.023 4.82547C15.0677 4.6812 14.1013 4.57071 13.125 4.49527M3.125 4.96358C3.40798 4.91456 3.69198 4.86851 3.97696 4.82547M3.97696 4.82547C4.93231 4.6812 5.89874 4.57071 6.875 4.49527M13.125 4.49527V3.73182C13.125 2.74902 12.3661 1.92853 11.3838 1.8971C10.9244 1.8824 10.463 1.875 10 1.875C9.53696 1.875 9.07565 1.8824 8.61618 1.8971C7.63388 1.92853 6.875 2.74902 6.875 3.73182V4.49527M13.125 4.49527C12.0938 4.41558 11.0516 4.375 10 4.375C8.94836 4.375 7.9062 4.41558 6.875 4.49527" stroke="#A7F3D0" stroke-width="1.5" stroke-linecap="round" stroke-linejoin="round"/>
</svg>
                                    Remove
                            </span>
                        </template>
                    </div>
                </div>
            </li>
        </ul>
    </div>
    <?php do_action( 'wpuf_form_builder_template_builder_stage_bottom_area' ); ?>
</div>
</script>

<script type="text/x-template" id="tmpl-wpuf-field-checkbox">
<div v-if="met_dependencies" class="panel-field-opt panel-field-opt-checkbox wpuf-mb-6">
    <div class="wpuf-flex">
        <label v-if="option_field.title" class="wpuf-option-field-title wpuf-font-sm wpuf-text-gray-700 wpuf-font-medium">
            {{ option_field.title }} <help-text v-if="option_field.help_text" :text="option_field.help_text"></help-text>
        </label>
    </div>
    <ul :class="[option_field.inline ? 'list-inline' : '']">
        <li v-for="(option, key) in option_field.options">
            <label class="wpuf-block text-sm/6 wpuf-font-medium wpuf-text-gray-900 !wpuf-mb-0">
                <input type="checkbox" :class="builder_class_names('checkbox')" class="!wpuf-mr-2" :value="key" v-model="value">
                {{ option }}
            </label>
        </li>
    </ul>
</div>
</script>

<script type="text/x-template" id="tmpl-wpuf-field-html_help_text">
<div class="panel-field-opt panel-field-html-help-text" v-html="option_field.text"></div>
</script>

<script type="text/x-template" id="tmpl-wpuf-field-multiselect">
<div v-if="met_dependencies" class="panel-field-opt panel-field-opt-select">
    <div class="wpuf-flex">
        <label v-if="option_field.title" class="!wpuf-mb-0">
            {{ option_field.title }} <help-text v-if="option_field.help_text" :text="option_field.help_text"></help-text>
        </label>
    </div>

    <select
        :class="['term-list-selector']"
        class="wpuf-w-full wpuf-mt-2 wpuf-border-primary wpuf-z-30"
        v-model="value"
        multiple
    >
        <option
            class="checked:wpuf-bg-primary"
            v-for="(option, key) in dynamic_options"
            :value="key">{{ option }}</option>
    </select>
</div>
</script>

<script type="text/x-template" id="tmpl-wpuf-field-option-data">
<<<<<<< HEAD
<div v-show="display" class="panel-field-opt panel-field-opt-text">
    <div>
        {{ option_field.title }} <help-text v-if="option_field.help_text" :text="option_field.help_text"></help-text>
        <ul class="pull-right list-inline field-option-actions">
            <li>
                <label>
                    <input
                        type="checkbox"
                        v-model="show_value"
                    /><?php esc_attr_e( 'Show values', 'wp-user-frontend' ); ?>
                </label>
            </li>
            <li>
                <label>
                    <input
                        type="checkbox"
                        v-model="sync_value"
                    /><?php esc_attr_e( 'Sync values', 'wp-user-frontend' ); ?>
                </label>
                <help-text placement="left" text="<?php esc_attr_e( 'When enabled, option values will update according to their labels.', 'wp-user-frontend' ); ?>" />
            </li>
        </ul>
    </div>

    <ul :class="['option-field-option-chooser', show_value ? 'show-value' : '']">
        <li class="clearfix margin-0 header">
            <div class="selector">&nbsp;</div>

            <div class="sort-handler">&nbsp;</div>

            <div class="label">
                <?php esc_attr_e( 'Label', 'wp-user-frontend' ); ?>
                <help-text placement="left" text="<?php esc_attr_e( 'Do not use & or other special character for option label', 'wp-user-frontend' ); ?>" />
            </div>

            <div v-if="show_value" class="value">
                <?php esc_attr_e( 'Value', 'wp-user-frontend' ); ?>
            </div>

            <div class="action-buttons">&nbsp;</div>
        </li>
    </ul>
    <ul :class="['option-field-option-chooser margin-0', show_value ? 'show-value' : '']">
        <li v-for="(option, index) in options" :key="option.id" :data-index="index" class="clearfix option-field-option">
            <div class="selector">
                <input
                    v-if="option_field.is_multiple"
                    type="checkbox"
                    :value="option.value"
                    v-model="selected"
                >
                <input
                    v-else
                    type="radio"
                    :value="option.value"
                    v-model="selected"
                    class="option-chooser-radio"
                >
            </div>

            <div class="sort-handler">
                <i class="fa fa-bars"></i>
            </div>

            <div class="label">
                <input type="text" v-model="option.label" @input="set_option_label(index, option.label)">
            </div>

            <div v-if="show_value" class="value">
                <input type="text" v-model="option.value">
            </div>

            <div class="action-buttons clearfix">
                <i class="fa fa-minus-circle" @click="delete_option(index)"></i>
            </div>
        </li>
        <li>
            <div class="plus-buttons clearfix" @click="add_option">
                <i class="fa fa-plus-circle"></i>
            </div>
        </li>
    </ul>
=======
<div class="panel-field-opt panel-field-opt-text">
    <div class="wpuf-flex">
        <label
            class="wpuf-font-sm wpuf-text-gray-700">{{ option_field.title }}
        <help-text v-if="option_field.help_text" :text="option_field.help_text"></help-text>
        </label>
    </div>
    <div class="wpuf-mt-2 wpuf-flex">
        <label class="wpuf-block text-sm/6 wpuf-font-medium wpuf-text-gray-700">
            <input
                type="checkbox"
                v-model="show_value"
                :class="builder_class_names('checkbox')"
                class="!wpuf-mr-2" />
            <?php esc_attr_e( 'Show values', 'wp-user-frontend' ); ?>
        </label>
        <label class="wpuf-block text-sm/6 wpuf-font-medium wpuf-text-gray-700 wpuf-ml-8">
            <input
                type="checkbox"
                v-model="sync_value"
                :class="builder_class_names('checkbox')"
                class="!wpuf-mr-2" />
            <?php esc_attr_e( 'Sync values', 'wp-user-frontend' ); ?>
        </label>
    </div>

    <div class="wpuf-mt-4">
        <span class="wpuf-text-[14px] wpuf-text-gray-700 wpuf-font-medium"><?php esc_attr_e( 'Label & Values', 'wp-user-frontend' ); ?></span>
        <table class="option-field-option-chooser">
            <tbody>
                <tr
                v-for="(option, index) in options"
                :key="option.id"
                :data-index="index"
                class="option-field-option wpuf-flex wpuf-justify-start wpuf-items-center">
                    <td class="wpuf-flex wpuf-items-center">
                        <input
                            v-if="option_field.is_multiple"
                            type="checkbox"
                            :value="option.value"
                            v-model="selected"
                            :class="builder_class_names('checkbox')"
                        >
                        <input
                            v-else
                            type="radio"
                            :value="option.value"
                            v-model="selected"
                            class="!wpuf-mt-0"
                            :class="builder_class_names('radio')"
                        >
                        <i class="fa fa-bars sort-handler hover:!wpuf-cursor-move wpuf-text-gray-400 wpuf-ml-1"></i>
                    </td>
                    <td>
                        <input
                            :class="[builder_class_names('text'), '!wpuf-w-full']"
                            type="text"
                            v-model="option.label"
                            @input="set_option_label(index, option.label)">
                    </td>
                    <td v-if="show_value">
                        <input
                            :class="[builder_class_names('text'), '!wpuf-w-full']"
                            type="text"
                            v-model="option.value">
                    </td>
                    <td>
                        <div class="wpuf-flex wpuf-ml-2">
                            <div
                                @click="delete_option(index)"
                                class="action-buttons hover:wpuf-cursor-pointer">
                                <svg
                                    xmlns="http://www.w3.org/2000/svg"
                                    fill="none"
                                    viewBox="0 0 24 24"
                                    stroke-width="1.5"
                                    stroke="currentColor"
                                    class="wpuf-size-6 wpuf-border wpuf-rounded-2xl wpuf-border-gray-400 hover:wpuf-border-primary wpuf-p-1">
                                    <path stroke-linecap="round" stroke-linejoin="round" d="M5 12h14" />
                                </svg>
                            </div>
                            <div
                                v-if="index === options.length - 1"
                                @click="add_option"
                                class="plus-buttons hover:wpuf-cursor-pointer !wpuf-border-0">
                                <svg
                                    xmlns="http://www.w3.org/2000/svg"
                                    fill="none"
                                    viewBox="0 0 24 24"
                                    stroke-width="1.5"
                                    stroke="currentColor"
                                    class="wpuf-ml-1 wpuf-size-6 wpuf-border wpuf-rounded-2xl wpuf-border-gray-400 wpuf-p-1">
                                    <path stroke-linecap="round" stroke-linejoin="round" d="M12 4.5v15m7.5-7.5h-15" />
                                </svg>
                            </div>
                        </div>
                    </td>
                </tr>
            </tbody>
        </table>
    </div>
>>>>>>> 28c69ac2

    <a
        v-if="!option_field.is_multiple && selected"
        class="wpuf-inline-flex wpuf-items-center wpuf-gap-x-2 wpuf-rounded-md wpuf-px-3 wpuf-py-2 wpuf-text-sm wpuf-text-gray-700  hover:wpuf-text-gray-700 hover:wpuf-bg-gray-50 wpuf-ring-1 wpuf-ring-inset wpuf-ring-gray-300 wpuf-mt-4"
        href="#clear"
        @click.prevent="clear_selection">
        <?php esc_attr_e( 'Clear Selection', 'wp-user-frontend' ); ?>
    </a>
</div>
</script>

<script type="text/x-template" id="tmpl-wpuf-field-option-pro-feature-alert">
<div class="panel-field-opt panel-field-opt-pro-feature wpuf-flex wpuf-items-center wpuf-text-sm wpuf-text-gray-700 wpuf-font-medium">
    <label>{{ option_field.title }} </label><br>
    <label
        class="wpuf-pro-text-alert wpuf-ml-2 wpuf-tooltip-top"
        data-tip="<?php esc_attr_e( 'Available in PRO version', 'wp-user-frontend' ); ?>">
        <a :href="pro_link" target="_blank"><img src="<?php echo wpuf_get_pro_icon() ?>" alt="pro icon"></a>
    </label>
</div>
</script>

<script type="text/x-template" id="tmpl-wpuf-field-options">
<div class="wpuf-form-builder-field-options">
    <div v-if="!parseInt(editing_field_id)" class="options-fileds-section text-center">
        <p>
            <span class="loader"></span>
        </p>
    </div>

    <div v-else>
        <div class="option-fields-section wpuf-mt-6">
            <h3
                :class="show_basic_settings ? 'wpuf-text-green-600' : 'wpuf-text-gray-500'"
                class="wpuf-flex wpuf-mt-0 wpuf-mb-6 wpuf-justify-between hover:wpuf-cursor-pointer wpuf-font-medium wpuf-text-lg"
                @click="show_basic_settings = !show_basic_settings">
                {{ form_field_type_title }}
                <i :class="show_basic_settings ? 'fa fa-angle-down wpuf-text-green-600' : 'fa fa-angle-right wpuf-text-gray-500'"></i>
            </h3>

            <transition name="slide-fade">
                <div v-show="show_basic_settings" class="option-field-section-fields">
                    <component
                        v-for="option_field in basic_settings"
                        :key="option_field.name"
                        :is="'field-' + option_field.type"
                        :option_field="option_field"
                        :editing_form_field="editing_form_field"
                    ></component>
                </div>
            </transition>
        </div>

        <div v-if="advanced_settings.length" class="option-fields-section">
            <h3
                :class="show_advanced_settings ? 'wpuf-text-green-600' : 'wpuf-text-gray-500'"
                class="wpuf-flex wpuf-mt-0 wpuf-mb-6 wpuf-justify-between hover:wpuf-cursor-pointer wpuf-font-medium wpuf-text-lg"
                @click="show_advanced_settings = !show_advanced_settings">
                {{ i18n.advanced_options }}
                <i :class="show_advanced_settings ? 'fa fa-angle-down wpuf-text-green-600' : 'fa fa-angle-right wpuf-text-gray-500'"></i>
            </h3>

            <transition name="slide-fade">
                <div v-show="show_advanced_settings" class="option-field-section-fields">
                    <component
                        v-for="option_field in advanced_settings"
                        :key="option_field.name"
                        :is="'field-' + option_field.type"
                        :option_field="option_field"
                        :editing_form_field="editing_form_field"
                    ></component>
                </div>
            </transition>
        </div>

        <?php do_action( 'wpuf_builder_field_options' ); ?>
    </div>

</div>
</script>

<script type="text/x-template" id="tmpl-wpuf-field-radio">
<div v-if="met_dependencies" class="panel-field-opt panel-field-opt-radio">
    <div class="wpuf-flex">
        <label
            class="wpuf-option-field-title wpuf-font-sm wpuf-text-gray-700 wpuf-font-medium">{{ option_field.title }}</label>
        <help-text v-if="option_field.help_text" :text="option_field.help_text"></help-text>
    </div>
    <div
        v-if="option_field.inline"
        class="wpuf-flex">
        <div
            v-for="(option, key, index) in option_field.options"
            class="wpuf-items-center">
            <label
                :class="index !== 0 ? 'wpuf-ml-8' : ''"
                class="wpuf-block text-sm/6 wpuf-font-medium wpuf-text-gray-900 !wpuf-mb-0">
                <input
                    type="radio"
                    :value="key"
                    v-model="value"
                    :class="builder_class_names('radio')">
                {{ option }}
            </label>
        </div>
    </div>
    <div
        v-else
        class="wpuf-flex wpuf-items-center"
        :class="index < Object.keys(option_field.options).length - 1 ? 'wpuf-mb-3' : ''"
        v-for="(option, key, index) in option_field.options">
        <label class="!wpuf-mb-0">
            <input
                type="radio"
                :value="key"
                v-model="value"
                :class="builder_class_names('radio')">
            {{ option }}
        </label>

    </div>
</div>
</script>

<script type="text/x-template" id="tmpl-wpuf-field-range">
<div v-if="met_dependencies" class="panel-field-opt panel-field-opt-text">
    <div class="wpuf-flex">
        <label>
            {{ option_field.title }} <help-text v-if="option_field.help_text" :text="option_field.help_text"></help-text>
            {{ option_field.min_column }}
        </label>
    </div>
    <input
        type="range"
        v-model="value"
        v-bind:min="minColumn"
        v-bind:max="maxColumn"
    >
</div>
</script>

<script type="text/x-template" id="tmpl-wpuf-field-select">
<div class="panel-field-opt panel-field-opt-select">
    <div class="wpuf-flex">
        <label v-if="option_field.title" class="!wpuf-mb-0">
            {{ option_field.title }} <help-text v-if="option_field.help_text" :text="option_field.help_text"></help-text>
        </label>
    </div>

    <div class="option-fields-section wpuf-relative">
        <p
            @click="showOptions = !showOptions"
            class="wpuf-w-full wpuf-min-w-full !wpuf-py-[10px] !wpuf-px-[14px] wpuf-text-gray-700 wpuf-font-medium !wpuf-shadow-sm wpuf-border !wpuf-border-gray-300 !wpuf-rounded-[6px] focus:!wpuf-ring-transparent focus:checked:!wpuf-ring-transparent hover:checked:!wpuf-ring-transparent hover:!wpuf-text-gray-700 wpuf-flex wpuf-justify-between wpuf-items-center !wpuf-text-base"
        >
            {{ selectedOption }}
            <i
                :class="showOptions ? 'fa-angle-up' : 'fa-angle-down'"
                class="fa wpuf-text-base"></i>
        </p>

        <div
            v-if="showOptions"
            class="wpuf-absolute wpuf-bg-white wpuf-border wpuf-border-gray-300 wpuf-rounded-lg wpuf-w-full wpuf-z-40 wpuf--mt-4">
            <ul>
                <li
                    v-for="(option, key) in option_field.options"
                    @click="[value = key, showOptions = false, selectedOption = option]"
                    :value="key"
                    class="wpuf-text-sm wpuf-color-gray-900 wpuf-py-2 wpuf-px-4 hover:wpuf-cursor-pointer hover:wpuf-bg-gray-100">{{ option }}</li>
            </ul>
        </div>
    </div>
</div>
</script>

<script type="text/x-template" id="tmpl-wpuf-field-text">
<div v-if="met_dependencies" class="panel-field-opt panel-field-opt-text">
    <div class="wpuf-flex">
        <label
            :for="option_field.name"
            class="wpuf-option-field-title wpuf-font-sm wpuf-text-gray-700 wpuf-font-medium">{{ option_field.title }}
        <help-text v-if="option_field.help_text" :text="option_field.help_text"></help-text>
        </label>
    </div>
    <input
        v-if="option_field.variation && 'number' === option_field.variation"
        type="number"
        v-model="value"
        @focusout="on_focusout"
        @keyup="on_keyup"
        :class="builder_class_names('text')">

    <input
        v-if="!option_field.variation"
        type="text"
        v-model="value"
        @focusout="on_focusout"
        @keyup="on_keyup"
        :class="builder_class_names('text')">
</div>
</script>

<script type="text/x-template" id="tmpl-wpuf-field-text-meta">
<div v-if="met_dependencies" class="panel-field-opt panel-field-opt-text panel-field-opt-text-meta">
    <div class="wpuf-flex">
        <label
            :for="option_field.title"
            class="wpuf-option-field-title wpuf-font-sm wpuf-text-gray-700 wpuf-font-medium">{{ option_field.title }}</label>
        <help-text v-if="option_field.help_text" :text="option_field.help_text"></help-text>
    </div>
    <div class="wpuf-mt-2">
        <input
            type="text"
            v-model="value"
            :class="builder_class_names('text')">
    </div>
</div>
</script>

<script type="text/x-template" id="tmpl-wpuf-field-textarea">
<div class="panel-field-opt panel-field-opt-textarea">
    <div class="wpuf-flex">
        <label class="wpuf-mb-2">
            {{ option_field.title }} <help-text v-if="option_field.help_text" :text="option_field.help_text"></help-text>
        </label>
    </div>
    <textarea :class="builder_class_names('textareafield')" :rows="option_field.rows || 5" v-model="value"></textarea>
</div>
</script>

<script type="text/x-template" id="tmpl-wpuf-field-visibility">
<div class="panel-field-opt panel-field-opt-radio">
    <div class="wpuf-flex">
        <label
            v-if="option_field.title"
            class="wpuf-option-field-title wpuf-font-sm wpuf-text-gray-700 wpuf-font-medium">{{ option_field.title }}</label>
        <help-text v-if="option_field.help_text" :text="option_field.help_text"></help-text>
    </div>

    <div
        v-if="!option_field.inline"
        class="wpuf-flex wpuf-items-center wpuf-gap-x-2 wpuf-m-2"
        v-for="(option, key) in option_field.options">
        <label
            class="wpuf-block text-sm/6 wpuf-font-medium wpuf-text-gray-900">
            <input
                type="radio"
                :value="key"
                v-model="selected"
                class="checked:!wpuf-bg-primary checked:before:!wpuf-bg-transparent">
            {{ option }}</label>
    </div>

    <div
        v-if="option_field.inline"
        class="wpuf-mt-2 wpuf-flex wpuf-flex-wrap">
        <div
            v-for="(option, key, index) in option_field.options"
            class="wpuf-items-center wpuf-mr-9">
            <label
                class="wpuf-block wpuf-my-1 wpuf-mr-2 wpuf-font-medium wpuf-text-gray-900">
                <input
                    type="radio"
                    :value="key"
                    v-model="selected"
                    :class="builder_class_names('radio')">
                {{ option }}
            </label>
        </div>
    </div>

    <div v-if="'logged_in' === selected" class="condiotional-logic-container wpuf-mt-2">

    	<?php $roles = get_editable_roles(); ?>

    	<ul>
			<?php
                foreach ( $roles as $role => $value ) {
                    $role_name = $value['name'];

                    $output  = '<li class="wpuf-mt-2 wpuf-flex wpuf-items-center">';
                    $output .= "<label class='wpuf-flex wpuf-items-center'><input :class=\"builder_class_names('checkbox')\" class=\"!wpuf-mr-2\" type=\"checkbox\" v-model=\"choices\" value=\"{$role}\"> {$role_name} </label>";
                    $output .= '</li>';

                    $allowed_html = [
                        'li'    => [
                            'class' => true,
                        ],
                        'label' => [
                            'class' => true,
                        ],
                        'input' => [
                            'class' => true,
                            'type'  => true,
                            'value' => true,
                        ],
                    ];

                    // Apply standard wp_kses first
                    $partially_filtered = wp_kses( $output, $allowed_html );

                    // Then re-add Vue attributes with explicit pattern matching for safety
                    $vue_attributes = array(
                        ':class="builder_class_names(\'checkbox\')"',
                        'v-model="choices"'
                    );

                    foreach ($vue_attributes as $attr) {
                        // Safely insert the attribute back into the input tag
                        $partially_filtered = preg_replace('/(<input[^>]+)/', '$1 ' . $attr, $partially_filtered, 1);
                    }

                    echo $partially_filtered;
                }
            ?>
	    </ul>
    </div>

    <div v-if="'subscribed_users' === selected" class="condiotional-logic-container wpuf-mt-2">

    	<ul>
    		<?php

                if ( class_exists( 'WPUF_Subscription' ) ) {
                    $subscriptions  = wpuf()->subscription->get_subscriptions();

                    if ( $subscriptions ) {
                        foreach ( $subscriptions as $pack ) {
                            $output  = '<li class="wpuf-mt-2 wpuf-flex wpuf-items-center">';
                            $output .= "<label class='wpuf-flex wpuf-items-center'><input  :class=\"builder_class_names('checkbox')\" class=\"!wpuf-mr-2\" type='checkbox' v-model='choices' value='{$pack->ID}' > {$pack->post_title} </label>";
                            $output .= '</li>';

                            $allowed_html = [
                                'li'    => [
                                    'class' => true,
                                ],
                                'label' => [
                                    'class' => true,
                                ],
                                'input' => [
                                    'class' => true,
                                    'type'  => true,
                                    'value' => true,
                                ],
                            ];

                            // Apply standard wp_kses first
                            $partially_filtered = wp_kses( $output, $allowed_html );

                            // Then re-add Vue attributes with explicit pattern matching for safety
                            $vue_attributes = array(
                                ':class="builder_class_names(\'checkbox\')"',
                                'v-model="choices"'
                            );

                            foreach ($vue_attributes as $attr) {
                                // Safely insert the attribute back into the input tag
                                $partially_filtered = preg_replace('/(<input[^>]+)/', '$1 ' . $attr, $partially_filtered, 1);
                            }

                            echo $partially_filtered;
                        }
                    } else {
                        esc_html_e( 'No subscription plan found.', 'wp-user-frontend' );
                    }
                }
            ?>
    	</ul>

    </div>
</div>
</script>

<script type="text/x-template" id="tmpl-wpuf-form-checkbox_field">
<div class="wpuf-fields">
    <div
        v-if="field.inline !== 'yes'"
        class="wpuf-space-y-2">
        <div
            v-if="has_options" v-for="(label, val) in field.options"
            class="wpuf-relative wpuf-flex wpuf-items-center">
            <div class="wpuf-flex wpuf-items-center">
                <input
                    type="checkbox"
                    :value="val"
                    :checked="is_selected(val)"
                    :class="builder_class_names('checkbox')">
                <label>{{ label }}</label>
            </div>
        </div>
    </div>

    <div
        v-else
        class="wpuf-flex"
    >
        <div
            v-if="has_options" v-for="(label, val) in field.options"
            class="wpuf-relative wpuf-flex wpuf-items-center wpuf-mr-4">
            <input
                type="checkbox"
                :value="val"
                :checked="is_selected(val)"
                :class="builder_class_names('checkbox')"
                class="!wpuf-mt-[.5px] wpuf-rounded wpuf-border-gray-300 wpuf-text-indigo-600">
            <label>{{ label }}</label>
        </div>
    </div>

    <p v-if="field.help" class="wpuf-mt-2 wpuf-mb-0 wpuf-text-sm wpuf-text-gray-500" v-html="field.help"></p>
</div>
</script>

<script type="text/x-template" id="tmpl-wpuf-form-cloudflare_turnstile">
<div class="wpuf-fields">
    <template v-if="!has_turnstile_api_keys">
        <p v-html="no_api_keys_msg"></p>
    </template>

    <template v-else>
        <img
            class="wpuf-turnstile-placeholder"
            :src="turnstile_image"
            alt="">
    </template>
</div>
</script>

<script type="text/x-template" id="tmpl-wpuf-form-column_field">
<div
    :class="'has-columns-'+field.columns"
    class="wpuf-field-columns wpuf-flex md:wpuf-flex-row wpuf-gap-4 wpuf-p-4 wpuf-w-full wpuf-justify-between wpuf-rounded-t-md !wpuf-border-t !wpuf-border-r !wpuf-border-l !wpuf-border-dashed !wpuf-border-transparent  group-hover:!wpuf-border-green-400 group-hover:wpuf-cursor-pointer">
    <div
        v-for="column in columnClasses"
        :style="{paddingRight: field.column_space+'px'}"
        :key="column"
        class="wpuf-flex-1 wpuf-min-w-0 wpuf-min-h-full wpuf-column-inner-fields">
        <div
            :data-column="column"
            class="wpuf-border wpuf-border-dashed wpuf-border-green-400 wpuf-bg-green-50 wpuf-shadow-sm wpuf-rounded-md wpuf-p-1">
            <ul class="wpuf-column-fields-sortable-list wpuf-min-h-16">
                <li
                    v-for="(field, innerIndex) in column_fields[column]"
                    :key="field.id"
                    :column-field-index="innerIndex"
                    :in-column="column"
                    data-source="column-field-stage"
                    class="!wpuf-m-0 !wpuf-p-0 wpuf-group/column-inner hover:wpuf-bg-green-50 wpuf-transition wpuf-duration-150 wpuf-ease-out column-field-items wpuf-el wpuf-rounded-t-md"
                    :class="[
                        field.name,
                        field.css,
                        'form-field-' + field.template,
                        field.width ? 'field-size-' + field.width : '',
                        ('custom_hidden_field' === field.template) ? 'hidden-field' : '',
                        parseInt(editing_form_id) === parseInt(field.id) ? 'wpuf-bg-green-50' : ''
                      ]">
                    <div class="wpuf-flex wpuf-flex-col md:wpuf-flex-row wpuf-gap-2 wpuf-p-4 wpuf-border-transparent group-hover/column-inner:wpuf-border-green-400 wpuf-rounded-t-md wpuf-border-t wpuf-border-r wpuf-border-l wpuf-border-dashed wpuf-border-green-400">
                        <div
                            v-if="!(is_full_width(field.template) || is_pro_preview(field.template))">
                            <label v-if="!is_invisible(field)"
                                   :for="'wpuf-' + (field.name ? field.name : 'cls')"
                                   class="wpuf-block wpuf-text-sm">
                                {{ field.label }}
                                <span v-if="field.required && 'yes' === field.required"
                                      class="required">*</span>
                            </label>
                        </div>
                        <div
                            :class="[
                             'wpuf-relative wpuf-min-w-0', // Added wpuf-min-w-0
                             (is_full_width(field.template) || is_pro_preview(field.template))
                               ? 'wpuf-w-full'
                               : 'wpuf-w-full md:wpuf-w-3/4'
                           ]">
                            <div class="wpuf-absolute wpuf-w-full wpuf-h-full wpuf-z-10"></div>
                            <div class="wpuf-relative">
                                <component
                                    v-if="is_template_available(field)"
                                   :is="'form-' + field.template"
                                   :field="field">
                                </component>
                                <div v-if="is_pro_preview(field.template)" class="stage-pro-alert wpuf-text-center">
                                    <label class="wpuf-pro-text-alert">
                                        <a :href="pro_link" target="_blank"
                                           class="wpuf-text-gray-700 wpuf-text-base"><strong>{{ get_field_name( field.template )
                                                }}</strong> <?php esc_html_e( 'is available in Pro Version', 'wp-user-frontend' ); ?></a>
                                    </label>
                                </div>
                            </div>
                        </div>
                    </div>
                    <div
                        class="wpuf-column-field-control-buttons wpuf-opacity-0 group-hover/column-inner:wpuf-opacity-100 wpuf-rounded-b-lg wpuf-bg-green-600 wpuf-items-center wpuf-transition wpuf-duration-150 wpuf-ease-out wpuf-flex wpuf-justify-center">
                        <div class="wpuf-items-center wpuf-text-green-200 wpuf-flex wpuf-justify-evenly wpuf-p-1">
                            <template v-if="!is_failed_to_validate(field.template)">
                                <span class="!wpuf-mt-2.5">
                                    <i class="fa fa-arrows move wpuf-pr-2 wpuf-rounded-l-md hover:!wpuf-cursor-move wpuf-border-r wpuf-border-green-200 wpuf-text-[17px]"></i>
                                </span>
                                <span :class="action_button_classes"
                                    @click="open_column_field_settings(field, innerIndex, column)">
                                    <svg class="wpuf-mr-2" width="20" height="20" viewBox="0 0 20 20" fill="none" xmlns="http://www.w3.org/2000/svg">
<path d="M5.43306 13.9163L6.69485 10.7618C6.89603 10.2589 7.19728 9.802 7.58033 9.41896L14.4995 2.50023C15.3279 1.6718 16.6711 1.6718 17.4995 2.50023C18.3279 3.32865 18.3279 4.6718 17.4995 5.50023L10.5803 12.419C10.1973 12.802 9.74042 13.1033 9.23746 13.3044L6.08299 14.5662C5.67484 14.7295 5.2698 14.3244 5.43306 13.9163Z" fill="#A7F3D0"/>
<path d="M3.5 5.74951C3.5 5.05916 4.05964 4.49951 4.75 4.49951H10C10.4142 4.49951 10.75 4.16373 10.75 3.74951C10.75 3.3353 10.4142 2.99951 10 2.99951H4.75C3.23122 2.99951 2 4.23073 2 5.74951V15.2495C2 16.7683 3.23122 17.9995 4.75 17.9995H14.25C15.7688 17.9995 17 16.7683 17 15.2495V9.99951C17 9.5853 16.6642 9.24951 16.25 9.24951C15.8358 9.24951 15.5 9.5853 15.5 9.99951V15.2495C15.5 15.9399 14.9404 16.4995 14.25 16.4995H4.75C4.05964 16.4995 3.5 15.9399 3.5 15.2495V5.74951Z" fill="#A7F3D0"/>
</svg>
                                </span>
                                <span :class="action_button_classes"
                                    @click="clone_column_field(field, innerIndex, column)">
                                    <svg class="wpuf-mr-2" width="20" height="20" viewBox="0 0 20 20" fill="none" xmlns="http://www.w3.org/2000/svg">
    <path d="M13.75 6.875V5C13.75 3.96447 12.9105 3.125 11.875 3.125H5C3.96447 3.125 3.125 3.96447 3.125 5V11.875C3.125 12.9105 3.96447 13.75 5 13.75H6.875M13.75 6.875H15C16.0355 6.875 16.875 7.71447 16.875 8.75V15C16.875 16.0355 16.0355 16.875 15 16.875H8.75C7.71447 16.875 6.875 16.0355 6.875 15V13.75M13.75 6.875H8.75C7.71447 6.875 6.875 7.71447 6.875 8.75V13.75" stroke="#A7F3D0" stroke-width="1.5" stroke-linecap="round" stroke-linejoin="round"/>
    </svg>
                                </span>
                            </template>
                            <template v-else>
                                <span :class="action_button_classes">
                                <i class="fa fa-arrows control-button-disabled wpuf--ml-1 wpuf-rounded-l-md"></i>
                            </span>
                                <span :class="action_button_classes">
                                <i class="fa fa-pencil control-button-disabled wpuf--ml-1"></i>
                            </span>
                                <span :class="action_button_classes">
                                <i
                                    class="fa fa-clone control-button-disabled wpuf--ml-1"></i>
                            </span>
                            </template>
                            <span :class="action_button_classes" @click="delete_column_field(innerIndex, column)">
                                <svg class="wpuf-mr-2" width="20" height="20" viewBox="0 0 20 20" fill="none" xmlns="http://www.w3.org/2000/svg">
    <path d="M12.2837 7.5L11.9952 15M8.00481 15L7.71635 7.5M16.023 4.82547C16.308 4.86851 16.592 4.91456 16.875 4.96358M16.023 4.82547L15.1332 16.3938C15.058 17.3707 14.2434 18.125 13.2637 18.125H6.73631C5.75655 18.125 4.94198 17.3707 4.86683 16.3938L3.97696 4.82547M16.023 4.82547C15.0677 4.6812 14.1013 4.57071 13.125 4.49527M3.125 4.96358C3.40798 4.91456 3.69198 4.86851 3.97696 4.82547M3.97696 4.82547C4.93231 4.6812 5.89874 4.57071 6.875 4.49527M13.125 4.49527V3.73182C13.125 2.74902 12.3661 1.92853 11.3838 1.8971C10.9244 1.8824 10.463 1.875 10 1.875C9.53696 1.875 9.07565 1.8824 8.61618 1.8971C7.63388 1.92853 6.875 2.74902 6.875 3.73182V4.49527M13.125 4.49527C12.0938 4.41558 11.0516 4.375 10 4.375C8.94836 4.375 7.9062 4.41558 6.875 4.49527" stroke="#A7F3D0" stroke-width="1.5" stroke-linecap="round" stroke-linejoin="round"/>
    </svg>
                        </span>
                            <span :class="action_button_classes"
                                v-if="is_pro_preview(field.template)"
                                class="hover:wpuf-bg-green-700">
                            <a
                                :href="pro_link"
                                target="_blank"
                                class="wpuf-rounded-r-md hover:wpuf-bg-slate-500 hover:wpuf-cursor-pointer wpuf-transition wpuf-duration-150 wpuf-ease-out hover:wpuf-transition-all">
                                <img src="<?php esc_attr_e( WPUF_ASSET_URI . '/images/pro-badge.svg' ); ?>" alt="">
                            </a>
                        </span>
                        </div>
                    </div>
                </li>
            </ul>
        </div>
    </div>
</div>
</script>

<script type="text/x-template" id="tmpl-wpuf-form-custom_hidden_field">
<div class="wpuf-fields">
    <input
        type="text"
        :class="builder_class_names('text_hidden')"
        :placeholder="field.placeholder"
        :value="field.default"
        :size="field.size"
    >
    <p v-if="field.help" class="wpuf-mt-2 wpuf-mb-0 wpuf-text-sm wpuf-text-gray-500" v-html="field.help"></p>
</div>
</script>

<script type="text/x-template" id="tmpl-wpuf-form-custom_html">
<div class="wpuf-fields" v-html="field.html"></div>
</script>

<script type="text/x-template" id="tmpl-wpuf-form-dropdown_field">
<div class="wpuf-fields">
    <select
        :class="builder_class_names('dropdown')">
        <option v-if="field.first" value="">{{ field.first }}</option>
        <option
            v-if="has_options"
            v-for="(label, val) in field.options"
            :value="label"
            :selected="is_selected(label)"
        >{{ label }}</option>
    </select>
    <p v-if="field.help" class="wpuf-mt-2 wpuf-mb-0 wpuf-text-sm wpuf-text-gray-500" v-html="field.help"></p>
</div>
</script>

<script type="text/x-template" id="tmpl-wpuf-form-email_address">
<div class="wpuf-fields">
    <input
        type="email"
        :class="builder_class_names('text')"
        :placeholder="field.placeholder"
        :value="field.default"
        :size="field.size"
    >
    <p v-if="field.help" class="wpuf-mt-2 wpuf-mb-0 wpuf-text-sm wpuf-text-gray-500" v-html="field.help"></p>
</div>
</script>

<script type="text/x-template" id="tmpl-wpuf-form-featured_image">
<div class="wpuf-fields">
    <div :id="'wpuf-img_label-' + field.id + '-upload-container'">
        <div class="wpuf-attachment-upload-filelist" data-type="file" data-required="yes">
            <a class="wpuf-inline-flex wpuf-items-center wpuf-gap-x-1.5"
               :class="builder_class_names('upload_btn')" href="#">
                <template v-if="field.button_label === ''">
                    <?php esc_html_e( 'Select Image', 'wp-user-frontend' ); ?>
                </template>
                <template v-else>
                    <svg xmlns="http://www.w3.org/2000/svg" fill="none" viewBox="0 0 24 24" stroke-width="1.5" stroke="currentColor" class="wpuf-size-5">
                        <path stroke-linecap="round" stroke-linejoin="round" d="m2.25 15.75 5.159-5.159a2.25 2.25 0 0 1 3.182 0l5.159 5.159m-1.5-1.5 1.409-1.409a2.25 2.25 0 0 1 3.182 0l2.909 2.909m-18 3.75h16.5a1.5 1.5 0 0 0 1.5-1.5V6a1.5 1.5 0 0 0-1.5-1.5H3.75A1.5 1.5 0 0 0 2.25 6v12a1.5 1.5 0 0 0 1.5 1.5Zm10.5-11.25h.008v.008h-.008V8.25Zm.375 0a.375.375 0 1 1-.75 0 .375.375 0 0 1 .75 0Z" />
                    </svg>
                    {{ field.button_label }}
                </template>
            </a>
        </div>
    </div>

    <p v-if="field.help" class="wpuf-mt-2 wpuf-mb-0 wpuf-text-sm wpuf-text-gray-500" v-html="field.help"></p>
</div>
</script>

<script type="text/x-template" id="tmpl-wpuf-form-fields">
<div class="wpuf-form-builder-form-fields">
    <template v-for="(section, index) in panel_sections">
        <div v-if="section.fields.length" class="panel-form-field-group clearfix">
            <h3 class="clearfix" @click="panel_toggle(index)">
                {{ section.title }} <i :class="[section.show ? 'fa fa-angle-down' : 'fa fa-angle-right']"></i>
            </h3>

            <transition name="slide-fade">
                <ul
                    v-show="section.show"
                    class="panel-form-field-buttons clearfix"
                    :id="'panel-form-field-buttons-' + section.id"
                >
                    <template v-for="field in section.fields">
                        <li
                            v-if="is_pro_feature(field)"
                            class="button button-faded"
                            :data-form-field="field"
                            data-source="panel"
                            @click="alert_pro_feature(field)"
                        >
                            <i v-if="field_settings[field].icon" :class="['fa fa-' + field_settings[field].icon]" aria-hidden="true"></i> {{ field_settings[field].title }}
                        </li>

                        <li
                            v-if="is_failed_to_validate(field)"
                            :class="['button', get_invalidate_btn_class(field)]"
                            :data-form-field="field"
                            data-source="panel"
                            @click="alert_invalidate_msg(field)"
                        >
                            <i v-if="field_settings[field].icon" :class="['fa fa-' + field_settings[field].icon]" aria-hidden="true"></i> {{ field_settings[field].title }}
                        </li>

                        <li
                            v-if="!is_pro_feature(field) && !is_failed_to_validate(field)"
                            class="button"
                            :data-form-field="field"
                            data-source="panel"
                            @click="add_form_field(field)"
                        >
                            <i v-if="field_settings[field].icon" :class="['fa fa-' + field_settings[field].icon]" aria-hidden="true"></i> {{ field_settings[field].title }}
                        </li>
                    </template>
                </ul>
            </transition>
        </div>
    </template>
</div>
</script>

<script type="text/x-template" id="tmpl-wpuf-form-fields-v4-1">
<div>
    <div
        class="wpuf-flex wpuf-rounded-lg wpuf-bg-white wpuf-outline wpuf--outline-1 wpuf--outline-offset-1 wpuf-outline-gray-300 wpuf-border wpuf-border-gray-200 wpuf-shadow wpuf-mb-8">
        <input
            type="text"
            name="search"
            id="search"
            v-model="searched_fields"
            class="!wpuf-border-none !wpuf-rounded-[6px] wpuf-block wpuf-min-w-0 wpuf-grow !wpuf-px-4 !wpuf-py-1.5 !wpuf-text-base wpuf-text-gray-900 placeholder:wpuf-text-gray-400 !wpuf-ring-transparent wpuf-shadow focus:!wpuf-shadow-none"
            placeholder="<?php esc_attr_e( 'Search Field', 'wp-user-frontend' ); ?>">
        <div class="wpuf-flex wpuf-py-1.5 wpuf-pr-1.5">
            <span class="wpuf-inline-flex wpuf-items-center wpuf-rounded wpuf-px-1 wpuf-font-sans wpuf-text-xs wpuf-text-gray-400">
                <svg
                    v-if="!searched_fields"
                    xmlns="http://www.w3.org/2000/svg"
                    fill="none"
                    viewBox="0 0 24 24"
                    stroke-width="1.5"
                    stroke="currentColor"
                    class="wpuf-size-5 hover:wpuf-cursor-pointer wpuf-transition-all">
                    <path stroke-linecap="round" stroke-linejoin="round" d="m21 21-5.197-5.197m0 0A7.5 7.5 0 1 0 5.196 5.196a7.5 7.5 0 0 0 10.607 10.607Z" />
                </svg>
                <svg
                    v-if="searched_fields"
                    @click="searched_fields = ''"
                    xmlns="http://www.w3.org/2000/svg"
                    viewBox="0 0 20 20"
                    fill="currentColor"
                    class="wpuf-size-5 hover:wpuf-cursor-pointer wpuf-transition-all">
                    <path d="M6.28 5.22a.75.75 0 0 0-1.06 1.06L8.94 10l-3.72 3.72a.75.75 0 1 0 1.06 1.06L10 11.06l3.72 3.72a.75.75 0 1 0 1.06-1.06L11.06 10l3.72-3.72a.75.75 0 0 0-1.06-1.06L10 8.94 6.28 5.22Z" />
                </svg>
            </span>
        </div>
    </div>
    <div class="wpuf-form-builder-form-fields wpuf-mt-4">
        <template
            v-for="(section, index) in panel_sections">
            <div v-if="section.fields.length" class="panel-form-field-group wpuf-mb-8">
                <h3
                    :class="section.show ? 'wpuf-text-green-600' : 'wpuf-text-gray-500'"
                    class="wpuf-flex wpuf-justify-between hover:wpuf-cursor-pointer wpuf-text-base wpuf-m-0 !wpuf-font-medium"
                    @click="panel_toggle(index)">
                    {{ section.title }}
                    <i
                        :class="[section.show ? 'fa fa-angle-down wpuf-text-green-600' : 'fa fa-angle-right wpuf-text-gray-500']"
                        class="wpuf-text-[24px]"></i>
                </h3>
                <div
                    v-show="section.show"
                    :key="section.id"
                    :id="'panel-form-field-buttons-' + section.id"
                    class="panel-form-field-buttons wpuf-grid wpuf-grid-cols-1 wpuf-gap-3 sm:wpuf-grid-cols-2 wpuf-mt-3 ">
                    <template v-for="field in section.fields">
                        <div
                            v-if="is_pro_preview(field)"
                            :key="field"
                            :data-form-field="field"
                            data-source="panel"
                            @click="alert_pro_feature(field)"
                            class="wpuf-relative wpuf-group/pro-field">
                                <div class="wpuf-opacity-50 wpuf-field-button wpuf-flex wpuf-items-center wpuf-rounded-lg wpuf-border wpuf-border-gray-200 wpuf-bg-white wpuf-shadow-sm wpuf-px-4 wpuf-py-3 hover:wpuf-border-gray-300 hover:wpuf-cursor-pointer">
                                    <div
                                        v-if="field_settings[field].icon"
                                        class="wpuf-shrink-0 wpuf-mr-2 wpuf-text-gray-400">
                                        <img :src="get_icon_url(field)" alt="">
                                    </div>
                                    <div class="wpuf-min-w-0 wpuf-flex-1">
                                        <a href="#" class="focus:wpuf-outline-none focus:wpuf-shadow-none">
                                            <p class="wpuf-text-base wpuf-font-normal wpuf-text-gray-500 wpuf-m-0">
                                                {{ field_settings[field].title }}</p>
                                        </a>
                                    </div>
                                </div>
                            <div
                                class="wpuf-absolute wpuf-top-4 wpuf-right-4 wpuf-opacity-0 group-hover/pro-field:wpuf-opacity-100 wpuf-transition-all">
                                <img src="<?php esc_attr_e( WPUF_ASSET_URI . '/images/pro-badge.svg' ); ?>" alt="">
                            </div>
                        </div>
                        <div
                            v-else-if="is_failed_to_validate(field)"
                            :key="field"
                            :data-form-field="field"
                            data-source="panel"
                            @click="alert_invalidate_msg(field)"
                            class="wpuf-relative wpuf-flex wpuf-items-center wpuf-rounded-lg wpuf-border wpuf-border-gray-200 wpuf-bg-white wpuf-shadow-sm wpuf-px-3 wpuf-py-4 hover:wpuf-border-gray-300 hover:wpuf-cursor-pointer">
                            <div
                                v-if="field_settings[field].icon"
                                class="wpuf-shrink-0 wpuf-mr-2">
                                <img :src="get_icon_url(field)" alt="">
                            </div>
                            <div class="wpuf-min-w-0 wpuf-flex-1">
                                <a href="#" class="focus:wpuf-outline-none focus:wpuf-shadow-none">
                                    <p class="wpuf-text-base wpuf-font-normal wpuf-text-gray-500 wpuf-m-0">{{ field_settings[field].title }}</p>
                                </a>
                            </div>
                        </div>
                        <div
                            v-else
                            :key="field"
                            :data-form-field="field"
                            data-source="panel"
                            @click="add_form_field(field)"
                            class="wpuf-field-button wpuf-relative wpuf-flex wpuf-items-center wpuf-rounded-lg wpuf-border wpuf-border-gray-200 wpuf-bg-white wpuf-shadow wpuf-px-3 wpuf-py-4 hover:wpuf-cursor-pointer hover:wpuf-border-primary">
                            <div
                                v-if="field_settings[field].icon"
                                class="wpuf-shrink-0 wpuf-mr-2">
                                <img :src="get_icon_url(field)" alt="">
                            </div>
                            <div class="wpuf-min-w-0 wpuf-flex-1">
                                <a href="#" class="focus:wpuf-outline-none focus:wpuf-shadow-none">
                                    <p class="wpuf-text-base wpuf-font-normal wpuf-text-gray-500 wpuf-m-0">{{ field_settings[field].title }}</p>
                                </a>
                            </div>
                        </div>
                    </template>
                </div>
            </div>
        </template>

        <div class="wpuf-mt-12 wpuf-p-6 wpuf-rounded-lg wpuf-shadow-md wpuf-text-center wpuf-border wpuf-border-gray-50">
            <h2 class="wpuf-text-slate-600 wpuf-text-xl wpuf-font-bold wpuf-mb-4">
                <?php esc_html_e( 'Got an idea for a new field?', 'wp-user-frontend' ); ?>
            </h2>
            <p class="wpuf-text-slate-600 wpuf-mb-6">
                <?php esc_html_e( 'We\'d love to hear it!', 'wp-user-frontend' ); ?>
            </p>
            <a
                class="wpuf-btn-primary"
               target="_blank"
                href="<?php echo esc_url( 'https://wpuf.canny.io/ideas' ); ?>">
                <?php esc_html_e( 'Share Your Idea', 'wp-user-frontend' ); ?>
            </a>
        </div>
    </div>
</div>
</script>

<script type="text/x-template" id="tmpl-wpuf-form-image_upload">
<div class="wpuf-fields">
    <div :id="'wpuf-img_label-' + field.id + '-upload-container'">
        <div class="wpuf-attachment-upload-filelist" data-type="file" data-required="yes">
            <a
                class="wpuf-inline-flex wpuf-items-center wpuf-gap-x-1.5"
                :class="builder_class_names('upload_btn')" href="#">
                <template v-if="field.button_label === ''">
                    <svg xmlns="http://www.w3.org/2000/svg" viewBox="0 0 16 16" fill="currentColor" class="wpuf-size-5">
                        <path d="M8.75 3.75a.75.75 0 0 0-1.5 0v3.5h-3.5a.75.75 0 0 0 0 1.5h3.5v3.5a.75.75 0 0 0 1.5 0v-3.5h3.5a.75.75 0 0 0 0-1.5h-3.5v-3.5Z" />
                    </svg>
                    <?php esc_html_e( 'Select Image', 'wp-user-frontend' ); ?>
                </template>
                <template v-else>
                    <svg xmlns="http://www.w3.org/2000/svg" viewBox="0 0 16 16" fill="currentColor" class="wpuf-size-5">
                        <path d="M8.75 3.75a.75.75 0 0 0-1.5 0v3.5h-3.5a.75.75 0 0 0 0 1.5h3.5v3.5a.75.75 0 0 0 1.5 0v-3.5h3.5a.75.75 0 0 0 0-1.5h-3.5v-3.5Z" />
                    </svg>
                    {{ field.button_label }}
                </template>
            </a>
        </div>
    </div>

    <p v-if="field.help" class="wpuf-mt-2 wpuf-mb-0 wpuf-text-sm wpuf-text-gray-500" v-html="field.help"></p>
</div>
</script>

<script type="text/x-template" id="tmpl-wpuf-form-multiple_select">
<div class="wpuf-fields">
    <select
        :class="builder_class_names('multi_label')"
        class="wpuf-block wpuf-w-full wpuf-min-w-full wpuf-rounded-md wpuf-py-1.5 wpuf-text-gray-900 wpuf-shadow-sm   placeholder:wpuf-text-gray-400 sm:wpuf-text-sm sm:wpuf-leading-6 wpuf-border !wpuf-border-gray-300"
        multiple
    >
        <option v-if="field.first" value="">{{ field.first }}</option>

        <option
            v-if="has_options"
            v-for="(label, val) in field.options"
            :value="label"
            :selected="is_selected(label)"
        >{{ label }}</option>
    </select>

    <span v-if="field.help" class="wpuf-help" v-html="field.help"></span>
</div>
</script>

<script type="text/x-template" id="tmpl-wpuf-form-post_content">
<div class="wpuf-fields">
    <div
        v-if="field.insert_image === 'yes'"
        class="wpuf-attachment-upload-filelist" data-type="file" data-required="yes">
        <a
            class="wpuf-inline-flex wpuf-items-center wpuf-gap-x-1.5"
            :class="builder_class_names('upload_btn')" href="#">
            <svg xmlns="http://www.w3.org/2000/svg" viewBox="0 0 16 16" fill="currentColor" class="wpuf-size-5">
            <path d="M8.75 3.75a.75.75 0 0 0-1.5 0v3.5h-3.5a.75.75 0 0 0 0 1.5h3.5v3.5a.75.75 0 0 0 1.5 0v-3.5h3.5a.75.75 0 0 0 0-1.5h-3.5v-3.5Z" />
            </svg>
            <?php esc_html_e( 'Insert Photo', 'wp-user-frontend' ); ?>
        </a>
    </div>
    <br v-if="field.insert_image === 'yes'" />

    <textarea
        v-if="'no' === field.rich"
        :class="builder_class_names('textareafield')"
        :placeholder="field.placeholder"
        :default_text="field.default"
        :rows="field.rows"
        :cols="field.cols"
    >{{ field.default }}</textarea>

    <text-editor v-if="'no' !== field.rich" :rich="field.rich" :default_text="field.default"></text-editor>

    <span v-if="field.help" class="wpuf-help" v-html="field.help" />
</div>
</script>

<script type="text/x-template" id="tmpl-wpuf-form-post_excerpt">
<div class="wpuf-fields">
    <textarea
        v-if="'no' === field.rich"
        :class="builder_class_names('textareafield')"
        :placeholder="field.placeholder"
        :default_text="field.default"
        :rows="field.rows"
        :cols="field.cols"
    >{{ field.default }}</textarea>

    <text-editor v-if="'no' !== field.rich" :rich="field.rich" :default_text="field.default"></text-editor>

    <p v-if="field.help" class="wpuf-mt-2 wpuf-mb-0 wpuf-text-sm wpuf-text-gray-500" v-html="field.help"></p>
</div>
</script>

<script type="text/x-template" id="tmpl-wpuf-form-post_tags">
<div class="wpuf-fields">
    <input
        type="text"
        :class="builder_class_names('text')"
        :placeholder="field.placeholder"
        :value="field.default"
        :size="field.size"
    >

    <p v-if="field.help" class="wpuf-mt-2 wpuf-mb-0 wpuf-text-sm wpuf-text-gray-500" v-html="field.help"></p>
</div>
</script>

<script type="text/x-template" id="tmpl-wpuf-form-post_title">
<div class="wpuf-fields">
    <input
        type="text"
        :placeholder="field.placeholder"
        :value="field.default"
        :size="field.size"
        :class="builder_class_names('text')"
    >
    <p v-if="field.help" class="wpuf-mt-2 wpuf-mb-0 wpuf-text-sm wpuf-text-gray-500" v-html="field.help"></p>
</div>
</script>

<script type="text/x-template" id="tmpl-wpuf-form-radio_field">
<div class="wpuf-fields">
    <div
        v-if="field.inline !== 'yes'"
        class="wpuf-space-y-2">
        <div
            v-if="has_options" v-for="(label, val) in field.options"
            class="wpuf-flex wpuf-items-center">
            <input
                type="radio"
                :class="builder_class_names('radio')">
            <label
                :value="val"
                :checked="is_selected(val)">{{ label }}</label>
        </div>
    </div>

    <div
        v-else
        class="wpuf-space-y-6 sm:wpuf-flex sm:wpuf-items-center sm:wpuf-space-x-10 sm:wpuf-space-y-0">
        <div
            v-if="has_options" v-for="(label, val) in field.options"
            class="wpuf-flex wpuf-items-center">
            <input type="radio" :class="builder_class_names('radio')">
            <label
                :value="val"
                :checked="is_selected(val)"
                :class="builder_class_names('radio')">{{ label }}</label>
        </div>
    </div>

    <p v-if="field.help" class="wpuf-mt-2 wpuf-mb-0 wpuf-text-sm wpuf-text-gray-500" v-html="field.help"></p>
</div>
</script>

<script type="text/x-template" id="tmpl-wpuf-form-recaptcha">
<div class="wpuf-fields">
    <template v-if="!has_recaptcha_api_keys">
        <p v-html="no_api_keys_msg"></p>
    </template>

    <template v-else>
        <img
            v-if="'invisible_recaptcha' !== field.recaptcha_type"
            class="wpuf-recaptcha-placeholder"
            src="<?php echo esc_url ( WPUF_ASSET_URI . '/images/recaptcha-placeholder.png' ); ?>"
            alt="">
        <div v-else><p><?php esc_html_e( 'Invisible reCaptcha', 'wp-user-frontend' ); ?></p></div>
    </template>
</div>
</script>

<script type="text/x-template" id="tmpl-wpuf-form-section_break">
<div class="wpuf-fields wpuf-min-w-full">
    <div
        v-if="!field.divider || field.divider === 'regular'"
        class="wpuf-section-wrap">
        <h2 class="wpuf-section-title">{{ field.label }}</h2>
        <div class="wpuf-section-details wpuf-text-sm wpuf-text-gray-500">{{ field.description }}</div>
        <div class="wpuf-border wpuf-border-gray-200 wpuf-h-0 wpuf-w-full"></div>
    </div>
    <div
        v-else-if="field.divider === 'dashed'"
        class="wpuf-section-wrap">
        <div class="wpuf-flex wpuf-items-center wpuf-justify-between">
            <div class="wpuf-border wpuf-border-gray-200 wpuf-h-0 wpuf-w-2/5"></div>
            <div class="wpuf-section-title wpuf-text-base text-gray-900 wpuf-px-3 wpuf-font-semibold">{{ field.label }}</div>
            <div class="wpuf-border wpuf-border-gray-200 wpuf-h-0 wpuf-w-2/5"></div>
        </div>
        <div class="wpuf-section-details wpuf-text-gray-400 wpuf-text-center wpuf-mt-2">{{ field.description }}</div>
    </div>
</div>
</script>

<script type="text/x-template" id="tmpl-wpuf-form-taxonomy">
<div class="wpuf-fields">
    <select
        v-if="'select' === field.type"
        :class="builder_class_names('select')"
        class="!wpuf-text-base"
        v-html ="get_term_dropdown_options()">
    </select>

    <div v-if="'ajax' === field.type" class="category-wrap">
        <div>
            <select
                :class="builder_class_names('select')"
                class="!wpuf-text-base"
            >
                <option class="wpuf-text-base !wpuf-leading-none"><?php esc_html_e( '— Select —', 'wp-user-frontend' ); ?></option>
                <option v-for="term in sorted_terms" :value="term.id">{{ term.name }}</option>
            </select>
        </div>
    </div>

    <div v-if="'multiselect' === field.type" class="category-wrap">
        <select
            :class="builder_class_names('select')"
            class="!wpuf-text-base"
            v-html="get_term_dropdown_options()"
            multiple
        >
        </select>
    </div>

    <div v-if="'checkbox' === field.type" class="category-wrap">
        <div v-if="'yes' === field.show_inline" class="category-wrap">
            <div v-html="get_term_checklist_inline()"></div>
        </div>
        <div v-else class="category-wrap">
            <div v-html="get_term_checklist()"></div>
        </div>
    </div>

    <input
        v-if="'text' === field.type"
        type="text"
        :class="builder_class_names('text')"
        :placeholder="field.placeholder"
        :size="field.size"
        value=""
        autocomplete="off"
    >
    <p v-if="field.help" class="wpuf-mt-2 wpuf-mb-0 wpuf-text-sm wpuf-text-gray-500" v-html="field.help"></p>
</div>
</script>

<script type="text/x-template" id="tmpl-wpuf-form-text_field">
<div class="wpuf-fields">
    <input
        type="text"
        :placeholder="field.placeholder"
        :value="field.default"
        :size="field.size"
        :class="builder_class_names('textfield')"
    >
    <p v-if="field.help" class="wpuf-mt-2 wpuf-mb-0 wpuf-text-sm wpuf-text-gray-500" v-html="field.help"></p>
</div>
</script>

<script type="text/x-template" id="tmpl-wpuf-form-textarea_field">
<div class="wpuf-fields">
    <textarea
        v-if="'no' === field.rich"
        :placeholder="field.placeholder"
        :default="field.default"
        :rows="field.rows"
        :cols="field.cols"
        :class="builder_class_names('textareafield')">{{ field.default }}</textarea>


    <text-editor
        v-if="'no' !== field.rich"
        :default_text="field.default"
        :rich="field.rich"></text-editor>

    <p v-if="field.help" class="wpuf-mt-2 wpuf-mb-0 wpuf-text-sm wpuf-text-gray-500" v-html="field.help"></p>
</div>
</script>

<script type="text/x-template" id="tmpl-wpuf-form-website_url">
<div class="wpuf-fields">
    <input
        type="url"
        :class="builder_class_names('url')"
        :placeholder="field.placeholder"
        :value="field.default"
        :size="field.size"
    >
    <p v-if="field.help" class="wpuf-mt-2 wpuf-mb-0 wpuf-text-sm wpuf-text-gray-500" v-html="field.help"></p>
</div>
</script>

<script type="text/x-template" id="tmpl-wpuf-help-text">
<span
    class="field-helper-text wpuf-ml-2"
    :data-placement="placement"
    data-toggle="tooltip"
    data-container="body">
    <svg width="20" height="20" viewBox="0 0 20 20" fill="none" xmlns="http://www.w3.org/2000/svg">
        <path d="M9.375 9.375L9.40957 9.35771C9.88717 9.11891 10.4249 9.55029 10.2954 10.0683L9.70458 12.4317C9.57507 12.9497 10.1128 13.3811 10.5904 13.1423L10.625 13.125M17.5 10C17.5 14.1421 14.1421 17.5 10 17.5C5.85786 17.5 2.5 14.1421 2.5 10C2.5 5.85786 5.85786 2.5 10 2.5C14.1421 2.5 17.5 5.85786 17.5 10ZM10 6.875H10.0063V6.88125H10V6.875Z" stroke="#9CA3AF" stroke-width="1.5" stroke-linecap="round" stroke-linejoin="round"/>
    </svg>
</span>
</script>

<script type="text/x-template" id="tmpl-wpuf-text-editor">
<?php
wp_enqueue_style( 'editor-css', site_url() . '/wp-includes/css/editor.css', array(), null, 'all' );
wp_enqueue_style( 'skin-css', site_url() . '/wp-includes/js/tinymce/skins/lightgray/skin.min.css', array(), null, 'all' );
?>
<div class="wpuf-text-editor">

    <div class="wp-core-ui wp-editor-wrap tmce-active">

        <div class="wp-editor-container">
            <div class="mce-tinymce mce-container mce-panel" style="visibility: hidden; border-width: 1px;">
                <div class="mce-container-body mce-stack-layout">
                    <div class="mce-toolbar-grp mce-container mce-panel mce-stack-layout-item">
                        <div class="mce-container-body mce-stack-layout">
                            <div class="mce-container mce-toolbar mce-stack-layout-item">
                                <div class="mce-container-body mce-flow-layout">
                                    <div class="mce-container mce-flow-layout-item mce-btn-group">
                                        <div>
                                            <div v-if="is_full" class="mce-widget mce-btn mce-menubtn mce-fixed-width mce-listbox mce-btn-has-text"><button type="button"><span class="mce-txt">Paragraph</span> <i class="mce-caret"></i></button></div>
                                            <div class="mce-widget mce-btn"><button type="button"><i class="mce-ico mce-i-bold"></i></button></div>
                                            <div class="mce-widget mce-btn"><button type="button"><i class="mce-ico mce-i-italic"></i></button></div>
                                            <div class="mce-widget mce-btn"><button type="button"><i class="mce-ico mce-i-bullist"></i></button></div>
                                            <div class="mce-widget mce-btn"><button type="button"><i class="mce-ico mce-i-numlist"></i></button></div>
                                            <div class="mce-widget mce-btn"><button type="button"><i class="mce-ico mce-i-blockquote"></i></button></div>
                                            <div class="mce-widget mce-btn"><button type="button"><i class="mce-ico mce-i-alignleft"></i></button></div>
                                            <div class="mce-widget mce-btn"><button type="button"><i class="mce-ico mce-i-aligncenter"></i></button></div>
                                            <div class="mce-widget mce-btn"><button type="button"><i class="mce-ico mce-i-alignright"></i></button></div>
                                            <div class="mce-widget mce-btn"><button type="button"><i class="mce-ico mce-i-link"></i></button></div>
                                            <div class="mce-widget mce-btn"><button type="button"><i class="mce-ico mce-i-unlink"></i></button></div>
                                            <div v-if="is_full" class="mce-widget mce-btn"><button type="button"><i class="mce-ico mce-i-wp_more"></i></button></div>
                                            <div class="mce-widget mce-btn"><button type="button"><i class="mce-ico mce-i-fullscreen"></i></button></div>
                                            <div v-if="is_full" class="mce-widget mce-btn"><button type="button"><i class="mce-ico mce-i-wp_adv"></i></button></div>
                                        </div>
                                    </div>
                                </div>
                            </div>
                            <div class="mce-container mce-toolbar mce-stack-layout-item">
                                <div class="mce-container-body mce-flow-layout">
                                    <div class="mce-container mce-flow-layout-item mce-btn-group">
                                        <div>
                                            <div v-if="is_full" class="mce-widget mce-btn"><button type="button"><i class="mce-ico mce-i-strikethrough"></i></button></div>
                                            <div v-if="is_full" class="mce-widget mce-btn"><button type="button"><i class="mce-ico mce-i-hr"></i></button></div>
                                            <div v-if="is_full" class="mce-widget mce-btn mce-colorbutton"><button type="button"><i class="mce-ico mce-i-forecolor"></i><span class="mce-preview"></span></button><button type="button" class="mce-open"> <i class="mce-caret"></i></button></div>
                                            <div v-if="is_full" class="mce-widget mce-btn"><button type="button"><i class="mce-ico mce-i-pastetext"></i></button></div>
                                            <div v-if="is_full" class="mce-widget mce-btn"><button type="button"><i class="mce-ico mce-i-removeformat"></i></button></div>
                                            <div v-if="is_full" class="mce-widget mce-btn"><button type="button"><i class="mce-ico mce-i-charmap"></i></button></div>
                                            <div v-if="is_full" class="mce-widget mce-btn"><button type="button"><i class="mce-ico mce-i-outdent"></i></button></div>
                                            <div v-if="is_full" class="mce-widget mce-btn"><button type="button"><i class="mce-ico mce-i-indent"></i></button></div>
                                            <div class="mce-widget mce-btn mce-disabled"><button type="button"><i class="mce-ico mce-i-undo"></i></button></div>
                                            <div class="mce-widget mce-btn mce-disabled"><button type="button"><i class="mce-ico mce-i-redo"></i></button></div>
                                            <div v-if="is_full" class="mce-widget mce-btn"><button type="button"><i class="mce-ico mce-i-wp_help"></i></button></div>
                                        </div>
                                    </div>
                                </div>
                            </div>
                        </div>
                    </div>
                    <div class="mce-edit-area mce-container mce-panel mce-stack-layout-item" style="border-width: 1px 0px 0px;">
                        <div style="width: 100%; height: 150px; display: block;">{{default_text}}</div><!-- iframe replacement div -->
                    </div>
                    <div class="mce-statusbar mce-container mce-panel mce-stack-layout-item" style="border-width: 1px 0px 0px;">
                        <div class="mce-container-body mce-flow-layout">
                            <div class="mce-path mce-flow-layout-item">
                                <div class="mce-path-item" data-index="0" aria-level="0">p</div>
                            </div>
                            <div class="mce-flow-layout-item mce-resizehandle"><i class="mce-ico mce-i-resize"></i></div>
                        </div>
                    </div>
                </div>
            </div>
        </div>
    </div>
</div>
</script><|MERGE_RESOLUTION|>--- conflicted
+++ resolved
@@ -307,90 +307,6 @@
 </script>
 
 <script type="text/x-template" id="tmpl-wpuf-field-option-data">
-<<<<<<< HEAD
-<div v-show="display" class="panel-field-opt panel-field-opt-text">
-    <div>
-        {{ option_field.title }} <help-text v-if="option_field.help_text" :text="option_field.help_text"></help-text>
-        <ul class="pull-right list-inline field-option-actions">
-            <li>
-                <label>
-                    <input
-                        type="checkbox"
-                        v-model="show_value"
-                    /><?php esc_attr_e( 'Show values', 'wp-user-frontend' ); ?>
-                </label>
-            </li>
-            <li>
-                <label>
-                    <input
-                        type="checkbox"
-                        v-model="sync_value"
-                    /><?php esc_attr_e( 'Sync values', 'wp-user-frontend' ); ?>
-                </label>
-                <help-text placement="left" text="<?php esc_attr_e( 'When enabled, option values will update according to their labels.', 'wp-user-frontend' ); ?>" />
-            </li>
-        </ul>
-    </div>
-
-    <ul :class="['option-field-option-chooser', show_value ? 'show-value' : '']">
-        <li class="clearfix margin-0 header">
-            <div class="selector">&nbsp;</div>
-
-            <div class="sort-handler">&nbsp;</div>
-
-            <div class="label">
-                <?php esc_attr_e( 'Label', 'wp-user-frontend' ); ?>
-                <help-text placement="left" text="<?php esc_attr_e( 'Do not use & or other special character for option label', 'wp-user-frontend' ); ?>" />
-            </div>
-
-            <div v-if="show_value" class="value">
-                <?php esc_attr_e( 'Value', 'wp-user-frontend' ); ?>
-            </div>
-
-            <div class="action-buttons">&nbsp;</div>
-        </li>
-    </ul>
-    <ul :class="['option-field-option-chooser margin-0', show_value ? 'show-value' : '']">
-        <li v-for="(option, index) in options" :key="option.id" :data-index="index" class="clearfix option-field-option">
-            <div class="selector">
-                <input
-                    v-if="option_field.is_multiple"
-                    type="checkbox"
-                    :value="option.value"
-                    v-model="selected"
-                >
-                <input
-                    v-else
-                    type="radio"
-                    :value="option.value"
-                    v-model="selected"
-                    class="option-chooser-radio"
-                >
-            </div>
-
-            <div class="sort-handler">
-                <i class="fa fa-bars"></i>
-            </div>
-
-            <div class="label">
-                <input type="text" v-model="option.label" @input="set_option_label(index, option.label)">
-            </div>
-
-            <div v-if="show_value" class="value">
-                <input type="text" v-model="option.value">
-            </div>
-
-            <div class="action-buttons clearfix">
-                <i class="fa fa-minus-circle" @click="delete_option(index)"></i>
-            </div>
-        </li>
-        <li>
-            <div class="plus-buttons clearfix" @click="add_option">
-                <i class="fa fa-plus-circle"></i>
-            </div>
-        </li>
-    </ul>
-=======
 <div class="panel-field-opt panel-field-opt-text">
     <div class="wpuf-flex">
         <label
@@ -492,7 +408,6 @@
             </tbody>
         </table>
     </div>
->>>>>>> 28c69ac2
 
     <a
         v-if="!option_field.is_multiple && selected"
