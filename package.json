--- conflicted
+++ resolved
@@ -1,10 +1,6 @@
 {
   "name": "wp-user-frontend",
-<<<<<<< HEAD
-  "version": "3.7.0",
-=======
   "version": "3.6.9",
->>>>>>> c5e9c111
   "description": "A Frontend Plugin for WordPress",
   "author": "Tareq Hasan",
   "license": "GPL",
