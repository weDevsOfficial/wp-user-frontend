--- conflicted
+++ resolved
@@ -102,11 +102,7 @@
 
         do_action( 'wpuf_admin_menu' );
 
-<<<<<<< HEAD
-        $transactions_page  = add_submenu_page( 'wp-user-frontend', __( 'Transactions', 'wpuf' ), __( 'Transactions', 'wpuf' ), $capability, 'wpuf_transaction', array($this, 'transactions_page') );
-=======
         $transactions_page  = add_submenu_page( 'wp-user-frontend', __( 'Transactions', 'wpuf' ), __( 'Transactions', 'wpuf' ), $capability, 'wpuf_transaction', array($this, 'transactions_page') );        
->>>>>>> d6d86f04
         $this->menu_pages[] = add_submenu_page( 'wp-user-frontend', __( 'Tools', 'wpuf' ), __( 'Tools', 'wpuf' ), $capability, 'wpuf_tools', array($this, 'tools_page') );
 
         do_action( 'wpuf_admin_menu_bottom' );
