<?php

/**
 * Start output buffering
 *
 * This is needed for redirecting to post when a new post has made
 *
 * @since 0.8
 */
function wpuf_buffer_start() {
    ob_start();
}

add_action( 'init', 'wpuf_buffer_start' );

/**
 * Format the post status for user dashboard
 *
 * @param string $status
 * @since version 0.1
 * @author Tareq Hasan
 */
function wpuf_show_post_status( $status ) {

    if ( $status == 'publish' ) {

        $title = __( 'Live', 'wpuf' );
        $fontcolor = '#33CC33';
    } else if ( $status == 'draft' ) {

        $title = __( 'Offline', 'wpuf' );
        $fontcolor = '#bbbbbb';
    } else if ( $status == 'pending' ) {

        $title = __( 'Awaiting Approval', 'wpuf' );
        $fontcolor = '#C00202';
    } else if ( $status == 'future' ) {
        $title = __( 'Scheduled', 'wpuf' );
        $fontcolor = '#bbbbbb';

    } else if ( $status == 'private' ) {
        $title = __( 'Private', 'wpuf' );
        $fontcolor = '#bbbbbb';
    }

    $show_status = '<span style="color:' . $fontcolor . ';">' . $title . '</span>';
    echo apply_filters( 'wpuf_show_post_status', $show_status, $status );
}

/**
 * Format the post status for user dashboard
 *
 * @param string $status
 * @since version 0.1
 * @author Tareq Hasan
 */
function wpuf_admin_post_status( $status ) {

    if ( $status == 'publish' ) {

        $title = __( 'Published', 'wpuf' );
        $fontcolor = '#009200';
    } else if ( $status == 'draft' || $status == 'private' ) {

        $title = __( 'Draft', 'wpuf' );
        $fontcolor = '#bbbbbb';
    } else if ( $status == 'pending' ) {

        $title = __( 'Pending', 'wpuf' );
        $fontcolor = '#C00202';
    } else if ( $status == 'future' ) {
        $title = __( 'Scheduled', 'wpuf' );
        $fontcolor = '#bbbbbb';
    }

    echo '<span style="color:' . $fontcolor . ';">' . $title . '</span>';
}

/**
 * Upload the files to the post as attachemnt
 *
 * @param <type> $post_id
 */
function wpuf_upload_attachment( $post_id ) {
    if ( !isset( $_FILES['wpuf_post_attachments'] ) ) {
        return false;
    }

    $fields = (int) wpuf_get_option( 'attachment_num' );

    for ($i = 0; $i < $fields; $i++) {
        $file_name = basename( $_FILES['wpuf_post_attachments']['name'][$i] );

        if ( $file_name ) {
            if ( $file_name ) {
                $upload = array(
                    'name' => $_FILES['wpuf_post_attachments']['name'][$i],
                    'type' => $_FILES['wpuf_post_attachments']['type'][$i],
                    'tmp_name' => $_FILES['wpuf_post_attachments']['tmp_name'][$i],
                    'error' => $_FILES['wpuf_post_attachments']['error'][$i],
                    'size' => $_FILES['wpuf_post_attachments']['size'][$i]
                );

                wpuf_upload_file( $upload );
            }//file exists
        }// end for
    }
}

/**
 * Get the attachments of a post
 *
 * @param int $post_id
 * @return array attachment list
 */
function wpfu_get_attachments( $post_id ) {
    $att_list = array();

    $args = array(
        'post_type'   => 'attachment',
        'numberposts' => -1,
        'post_status' => null,
        'post_parent' => $post_id,
        'order'       => 'ASC',
        'orderby'     => 'menu_order'
    );

    $attachments = get_posts( $args );

    foreach ($attachments as $attachment) {
        $att_list[] = array(
            'id'    => $attachment->ID,
            'title' => $attachment->post_title,
            'url'   => wp_get_attachment_url( $attachment->ID ),
            'mime'  => $attachment->post_mime_type
        );
    }

    return $att_list;
}

/**
 * Remove the mdedia upload tabs from subscribers
 *
 * @package WP User Frontend
 * @author Tareq Hasan
 */
function wpuf_unset_media_tab( $list ) {
    if ( !current_user_can( 'edit_posts' ) ) {
        unset( $list['library'] );
        unset( $list['gallery'] );
    }

    return $list;
}

add_filter( 'media_upload_tabs', 'wpuf_unset_media_tab' );

/**
 * Get the registered post types
 *
 * @return array
 */
function wpuf_get_post_types( $args = array() ) {
    $defaults = array();

    $args = wp_parse_args( $args, $defaults );

    $post_types = get_post_types( $args );

    $ignore_post_types = array(
        'attachment', 'revision', 'nav_menu_item'
    );

    foreach ( $post_types as $key => $val ) {
        if ( in_array( $val, $ignore_post_types ) ) {
            unset( $post_types[$key] );
        }
    }

    return apply_filters( 'wpuf-get-post-types', $post_types );
}

/**
 * Get lists of users from database
 *
 * @return array
 */
function wpuf_list_users() {
    global $wpdb;

    $users = $wpdb->get_results( "SELECT ID, user_login from $wpdb->users" );

    $list = array();

    if ( $users ) {
        foreach ($users as $user) {
            $list[$user->ID] = $user->user_login;
        }
    }

    return $list;
}

/**
 * Retrieve or display list of posts as a dropdown (select list).
 *
 * @return string HTML content, if not displaying.
 */
function wpuf_get_pages( $post_type = 'page' ) {
    global $wpdb;

    $array = array( '' => __( '-- select --', 'wpuf' ) );
    $pages = get_posts( array('post_type' => $post_type, 'numberposts' => -1) );
    if ( $pages ) {
        foreach ($pages as $page) {
            $array[$page->ID] = esc_attr( $page->post_title );
        }
    }

    return $array;
}

/**
 * Edit post link for frontend
 *
 * @since 0.7
 * @param string $url url of the original post edit link
 * @param int $post_id
 * @return string url of the current edit post page
 */
function wpuf_override_admin_edit_link( $url, $post_id ) {
    if ( is_admin() ) {
        return $url;
    }

    $override = wpuf_get_option( 'override_editlink', 'wpuf_general', 'no' );

    if ( $override == 'yes' ) {
        $url = '';

        if ( wpuf_get_option( 'enable_post_edit', 'wpuf_dashboard', 'yes' ) == 'yes' ) {
            $edit_page = (int) wpuf_get_option( 'edit_page_id', 'wpuf_frontend_posting' );
            $url = get_permalink( $edit_page );

            $url = wp_nonce_url( $url . '?pid=' . $post_id, 'wpuf_edit' );
        }
    }

    return apply_filters( 'wpuf_front_post_edit_link', $url );
}

add_filter( 'get_edit_post_link', 'wpuf_override_admin_edit_link', 10, 2 );

/**
 * Create HTML dropdown list of Categories.
 *
 * @package WordPress
 * @since 2.1.0
 * @uses Walker
 */
class WPUF_Walker_Category_Multi extends Walker {

    /**
     * @see Walker::$tree_type
     * @var string
     */
    var $tree_type = 'category';

    /**
     * @see Walker::$db_fields
     * @var array
     */
    var $db_fields = array('parent' => 'parent', 'id' => 'term_id');

    /**
     * @see Walker::start_el()
     *
     * @param string $output Passed by reference. Used to append additional content.
     * @param object $category Category data object.
     * @param int $depth Depth of category. Used for padding.
     * @param array $args Uses 'selected' and 'show_count' keys, if they exist.
     */
    function start_el( &$output, $category, $depth = 0, $args = array(), $id = 0 ) {
        $pad = str_repeat( '&nbsp;', $depth * 3 );

        $cat_name = apply_filters( 'list_cats', $category->name, $category );
        $output .= "\t<option class=\"level-$depth\" value=\"" . $category->term_id . "\"";
        if ( in_array( $category->term_id, $args['selected'] ) )
            $output .= ' selected="selected"';
        $output .= '>';
        $output .= $pad . $cat_name;
        if ( $args['show_count'] )
            $output .= '&nbsp;&nbsp;(' . $category->count . ')';
        $output .= "</option>\n";
    }

}

/**
 * Category checklist walker
 *
 * @since 0.8
 */
class WPUF_Walker_Category_Checklist extends Walker {

    var $tree_type = 'category';
    var $db_fields = array('parent' => 'parent', 'id' => 'term_id'); //TODO: decouple this

    function start_lvl( &$output, $depth = 0, $args = array() ) {
        $indent = str_repeat( "\t", $depth );
        $output .= "$indent<ul class='children'>\n";
    }

    function end_lvl( &$output, $depth = 0, $args = array() ) {
        $indent = str_repeat( "\t", $depth );
        $output .= "$indent</ul>\n";
    }

    function start_el( &$output, $category, $depth = 0, $args = array(), $current_object_id = 0 ) {
        extract( $args );
        if ( empty( $taxonomy ) )
            $taxonomy = 'category';

        if ( $taxonomy == 'category' )
            $name = 'category';
        else
            $name = $taxonomy;

        if ( 'yes' === $show_inline ) {
            $inline_class = 'wpuf-checkbox-inline';
        } else {
            $inline_class = '';
        }

        $class = isset( $args['class'] ) ? $args['class'] : '';
        $output .= "\n<li class='" . $inline_class . "' id='{$taxonomy}-{$category->term_id}'>" . '<label class="selectit"><input class="'. $class . '" value="' . $category->term_id . '" type="checkbox" name="' . $name . '[]" id="in-' . $taxonomy . '-' . $category->term_id . '"' . checked( in_array( $category->term_id, $selected_cats ), true, false ) . disabled( empty( $args['disabled'] ), false, false ) . ' /> ' . esc_html( apply_filters( 'the_category', $category->name ) ) . '</label>';
    }

    function end_el( &$output, $category, $depth = 0, $args = array() ) {
        $output .= "</li>\n";
    }

}

/**
 * Displays checklist of a taxonomy
 *
 * @since 0.8
 * @param int $post_id
 * @param array $selected_cats
 */
function wpuf_category_checklist( $post_id = 0, $selected_cats = false, $attr = array(), $class = null ) {
    require_once ABSPATH . '/wp-admin/includes/template.php';

    $walker       = new WPUF_Walker_Category_Checklist();

    $exclude_type = isset( $attr['exclude_type'] ) ? $attr['exclude_type'] : 'exclude';
    $exclude      = explode( ',', $attr['exclude'] );
    $tax          = $attr['name'];
    $current_user = get_current_user_id();

    $args = array(
        'taxonomy' => $tax,
    );

    if ( $post_id ) {
        $args['selected_cats'] = wp_get_object_terms( $post_id, $tax, array('fields' => 'ids') );
    } elseif ( $selected_cats ) {
        $args['selected_cats'] = $selected_cats;
    } else {
        $args['selected_cats'] = array();
    }

    $args['show_inline'] = $attr['show_inline'];

    $args['class'] = $class;

    $tax_args = array(
        'hide_empty'  => false,
        $exclude_type => (array) $exclude,
        'orderby'     => isset( $attr['orderby'] ) ? $attr['orderby'] : 'name',
        'order'       => isset( $attr['order'] ) ? $attr['order'] : 'ASC',
    );
    $tax_args = apply_filters( 'wpuf_taxonomy_checklist_args', $tax_args );

    $categories = (array) get_terms( $tax, $tax_args );

    echo '<ul class="wpuf-category-checklist">';
    printf( '<input type="hidden" name="%s" value="0" />', $tax );
    echo call_user_func_array( array(&$walker, 'walk'), array($categories, 0, $args) );
    echo '</ul>';
}

function wpuf_pre($data) {
    echo '<pre>'; print_r( $data ); echo '</pre>';
}

/**
 * Get all the image sizes
 *
 * @return array image sizes
 */
function wpuf_get_image_sizes() {
    $image_sizes_orig   = get_intermediate_image_sizes();
    $image_sizes_orig[] = 'full';
    $image_sizes        = array();

    foreach ($image_sizes_orig as $size) {
        $image_sizes[$size] = $size;
    }

    return $image_sizes;
}

function wpuf_allowed_extensions() {
    $extesions = array(
        'images' => array('ext' => 'jpg,jpeg,gif,png,bmp', 'label' => __( 'Images', 'wpuf' )),
        'audio'  => array('ext' => 'mp3,wav,ogg,wma,mka,m4a,ra,mid,midi', 'label' => __( 'Audio', 'wpuf' )),
        'video'  => array('ext' => 'avi,divx,flv,mov,ogv,mkv,mp4,m4v,divx,mpg,mpeg,mpe', 'label' => __( 'Videos', 'wpuf' )),
        'pdf'    => array('ext' => 'pdf', 'label' => __( 'PDF', 'wpuf' )),
        'office' => array('ext' => 'doc,ppt,pps,xls,mdb,docx,xlsx,pptx,odt,odp,ods,odg,odc,odb,odf,rtf,txt', 'label' => __( 'Office Documents', 'wpuf' )),
        'zip'    => array('ext' => 'zip,gz,gzip,rar,7z', 'label' => __( 'Zip Archives', 'wpuf' )),
        'exe'    => array('ext' => 'exe', 'label' => __( 'Executable Files', 'wpuf' )),
        'csv'    => array('ext' => 'csv', 'label' => __( 'CSV', 'wpuf' ))
    );

    return apply_filters( 'wpuf_allowed_extensions', $extesions );
}

/**
 * Adds notices on add post form if any
 *
 * @param string $text
 * @return string
 */
function wpuf_addpost_notice( $text ) {
    $user = wp_get_current_user();

    if ( is_user_logged_in() ) {
        $lock = ( $user->wpuf_postlock == 'yes' ) ? 'yes' : 'no';

        if ( $lock == 'yes' ) {
            return $user->wpuf_lock_cause;
        }
    }

    return $text;
}

add_filter( 'wpuf_addpost_notice', 'wpuf_addpost_notice' );


/**
 * Associate attachemnt to a post
 *
 * @since 2.0
 *
 * @param type $attachment_id
 * @param type $post_id
 */
function wpuf_associate_attachment( $attachment_id, $post_id ) {
    $args = array(
        'ID' => $attachment_id,
        'post_parent' => $post_id
    );
    wpuf_update_post( $args );
}

/**
 * Update post when hooked to save_post
 *
 * @since 2.5.4
 *
 * @param array args
 */
function wpuf_update_post( $args ) {
    if ( ! wp_is_post_revision( $args['ID'] ) ){
        // unhook this function so it doesn't loop infinitely
        remove_action( 'save_post', array( WPUF_Admin_Posting::init(), 'save_meta' ), 1 );

        // update the post, which calls save_post again
        wp_update_post( $args );

        // re-hook this function
        add_action( 'save_post', array( WPUF_Admin_Posting::init(), 'save_meta' ), 1 );
    }
}

/**
 * Get user role names
 *
 * @since 2.0
 *
 * @global WP_Roles $wp_roles
 * @return array
 */
function wpuf_get_user_roles() {
    global $wp_roles;

    if ( !isset( $wp_roles ) )
        $wp_roles = new WP_Roles();

    return $wp_roles->get_names();
}

/**
 * User avatar wrapper for custom uploaded avatar
 *
 * @since 2.0
 *
 * @param string $avatar
 * @param mixed $id_or_email
 * @param int $size
 * @param string $default
 * @param string $alt
 * @return string image tag of the user avatar
 */
function wpuf_get_avatar( $avatar, $id_or_email, $size, $default, $alt ) {

    if ( is_numeric( $id_or_email ) ) {
        $user = get_user_by( 'id', $id_or_email );
    } elseif ( is_object( $id_or_email ) ) {
        if ( $id_or_email->user_id != '0' ) {
            $user = get_user_by( 'id', $id_or_email->user_id );
        } else {
            return $avatar;
        }
    } else {
        $user = get_user_by( 'email', $id_or_email );
    }

    if ( !$user ) {
        return $avatar;
    }

    // see if there is a user_avatar meta field
    $user_avatar = get_user_meta( $user->ID, 'user_avatar', true );
    if ( empty( $user_avatar ) ) {
        return $avatar;
    }

    return sprintf( '<img src="%1$s" alt="%2$s" height="%3$s" width="%3$s" class="avatar">', esc_url( $user_avatar ), $alt, $size );
}

add_filter( 'get_avatar', 'wpuf_get_avatar', 99, 5 );

function wpuf_update_avatar( $user_id, $attachment_id ) {

    $upload_dir = wp_upload_dir();
    $relative_url = wp_get_attachment_url( $attachment_id );

    if ( function_exists( 'wp_get_image_editor' ) ) {
        // try to crop the photo if it's big
        $file_path = str_replace( $upload_dir['baseurl'], $upload_dir['basedir'], $relative_url );

        // as the image upload process generated a bunch of images
        // try delete the intermediate sizes.
        $ext = strrchr( $file_path, '.' );
        $file_path_w_ext = str_replace( $ext, '', $file_path );
        $small_url = $file_path_w_ext . '-avatar' . $ext;
        $relative_url = str_replace( $upload_dir['basedir'], $upload_dir['baseurl'], $small_url );

        $editor = wp_get_image_editor( $file_path );

        if ( !is_wp_error( $editor ) ) {
            $editor->resize( 100, 100, true );
            $editor->save( $small_url );

            // if the file creation successfull, delete the original attachment
            if ( file_exists( $small_url ) ) {
                wp_delete_attachment( $attachment_id, true );
            }
        }
    }

    // delete any previous avatar
    $prev_avatar = get_user_meta( $user_id, 'user_avatar', true );

    if ( !empty( $prev_avatar ) ) {
        $prev_avatar_path = str_replace( $upload_dir['baseurl'], $upload_dir['basedir'], $prev_avatar );

        if ( file_exists( $prev_avatar_path ) ) {
            unlink( $prev_avatar_path );
        }
    }

    // now update new user avatar
    update_user_meta( $user_id, 'user_avatar', $relative_url );
}

function wpuf_admin_role() {
    return apply_filters( 'wpuf_admin_role', 'manage_options' );
}

/**
 * Get all the payment gateways
 *
 * @return array
 */
function wpuf_get_gateways( $context = 'admin' ) {
    $gateways = WPUF_Payment::get_payment_gateways();
    $return = array();

    foreach ($gateways as $id => $gate) {
        if ( $context == 'admin' ) {
            $return[$id] = $gate['admin_label'];
        } else {
            $return[$id] = array(
                'label' => $gate['checkout_label'],
                'icon' => isset( $gate['icon'] ) ? $gate['icon'] : ''
            );
        }
    }

    return $return;
}

/**
 * Show custom fields in post content area
 *
 * @global object $post
 * @param string $content
 * @return string
 */
function wpuf_show_custom_fields( $content ) {
    global $post;

    $show_custom  = wpuf_get_option( 'cf_show_front', 'wpuf_frontend_posting' );

    if ( $show_custom != 'on' ) {
        return $content;
    }

    $show_caption  = wpuf_get_option( 'image_caption', 'wpuf_frontend_posting' );
    $form_id       = get_post_meta( $post->ID, '_wpuf_form_id', true );
    $form_settings = wpuf_get_form_settings( $form_id );

    if ( !$form_id ) {
        return $content;
    }

    $html = '<ul class="wpuf_customs">';

    $form_vars = wpuf_get_form_fields( $form_id );
    $meta      = array();

    if ( $form_vars ) {
        foreach ($form_vars as $attr) {
            if ( isset( $attr['show_in_post'] ) && $attr['show_in_post'] == 'yes' ) {
                $meta[] = $attr;
            }
        }

        if ( !$meta ) {
            return $content;
        }

        foreach ($meta as $attr) {

            $field_value = get_post_meta( $post->ID, $attr['name'] );

            $return_for_no_cond = 0;

            if ( isset ( $attr['wpuf_cond']['condition_status'] ) && $attr['wpuf_cond']['condition_status'] == 'yes' ) {

                foreach ( $attr['wpuf_cond']['cond_field'] as $field_key => $cond_field_name ) {

                    //check if the condintal field is a taxonomuy
                    if ( taxonomy_exists( $cond_field_name ) ) {
                        $post_terms = wp_get_post_terms( $post->ID , $cond_field_name, true );
                        $cond_field_value = array();

                        if ( is_array( $post_terms ) ) {
                            foreach( $post_terms as $term_key => $term_array ) {
                                $cond_field_value[] = $term_array->term_id;
                            }
                        }
                        //$cond_field_value = isset($post_terms[0]) ? $post_terms[0]->term_id : '';
                    } else {
                        $cond_field_value = get_post_meta( $post->ID, $cond_field_name, 'true' );
                    }

                    if ( isset( $attr['wpuf_cond']['cond_option'][$field_key] ) ) {

                        if ( is_array( $cond_field_value ) ) {

                            if ( !in_array( $attr['wpuf_cond']['cond_option'][$field_key], $cond_field_value ) ) {
                                $return_for_no_cond = 1;
                            }

                        } else {

                            if ( $attr['wpuf_cond']['cond_option'][$field_key] != $cond_field_value ) {
                                $return_for_no_cond = 1;
                            }
                        }

                    }
                }
            }

            if ( $return_for_no_cond == 1 ) {
                continue;
            }

            if ( !count( $field_value ) ) {
                continue;
            }

            if ( $attr['input_type'] == 'hidden' ) {
                continue;
            }

            switch ( $attr['input_type'] ) {
                case 'image_upload':
                case 'file_upload':

                    $image_html = '<li><label>' . $attr['label'] . ':</label> ';

                    if ( $field_value ) {

                        foreach ($field_value as $attachment_id) {
                            if ( $attr['input_type'] == 'image_upload' ) {
                                $thumb = wp_get_attachment_image( $attachment_id, 'thumbnail' );
                            } else {
                                $thumb = get_post_field( 'post_title', $attachment_id );
                            }

                            $full_size = wp_get_attachment_url( $attachment_id );

                            if( $thumb ) {
                                $image_html .= sprintf( '<a href="%s">%s</a> ', $full_size, $thumb );

                                if ( $show_caption == 'on' ) {
                                    $post_detail = get_post( $attachment_id );
                                    if( !empty( $post_detail->post_title ) ) {
                                        $image_html .= '<br /><label>' . __( 'Title', 'wpuf' ) . ':</label> <span class="image_title">' . esc_html( $post_detail->post_title ) . '</span>';
                                    }
                                    if( !empty( $post_detail->post_excerpt ) ) {
                                        $image_html .= '<br /><label>' . __( 'Caption', 'wpuf' ) . ':</label> <span class="image_caption">' . esc_html( $post_detail->post_excerpt ) . '</span>';
                                    }
                                    if( !empty( $post_detail->post_content ) ) {
                                        $image_html .= '<br /><label>' . __( 'Description', 'wpuf' ) . ':</label> <span class="image_description">' . esc_html( $post_detail->post_content ) . '</span>';
                                    }
                                }
                            }
                        }
                    }

                    $html .= $image_html . '</li>';
                    break;

                case 'map':
                    ob_start();
                    wpuf_shortcode_map_post($attr['name'], $post->ID);
                    $html .= ob_get_clean();
                    break;

                case 'address':
                    include_once dirname( __FILE__ ) . '/includes/countries.php';

                    $address_html = '';

                    if ( isset( $field_value[0] ) && is_array( $field_value[0] ) ) {

                        foreach ( $field_value[0] as $field_key => $value ) {

                            if ( $field_key == 'country_select' ) {
                                if ( isset ( $countries[$value] ) ) {
                                    $value = $countries[$value];
                                }
                            }
                            $address_html .= '<li><label>' . $attr['address'][$field_key]['label'] . ': </label> ';
                            $address_html .= ' '.$value.'</li>';
                        }

                    }

                    $html .= $address_html;
                    break;

                case 'repeat':
                    $value = get_post_meta( $post->ID, $attr['name'] );
                    $newvalue = array();

                    foreach ($value as $i => $str) {
                        if (preg_match('/[^\|\s]/', $str)) {
                            $newvalue[] = $str;
                        }
                    }

                    $new = implode( ', ', $newvalue );

                    if ( $new ) {
                        $html .= sprintf( '<li><label>%s</label>: %s</li>', $attr['label'], make_clickable( $new ) );
                    }
                    break;

                case 'url':
                    $value = get_post_meta( $post->ID, $attr['name'] , true );
                    $open_in = $attr['open_window'] == 'same' ? '' : '_blank';
                    $link = sprintf( "<li><label>%s :</label><a href='%s' target = '%s'>%s</a>", $attr['label'], $value, $open_in, $value);
                    $html.= $link;
                    break;

                default:
                    $value       = get_post_meta( $post->ID, $attr['name'] );
                    $filter_html = apply_filters( 'wpuf_custom_field_render', '', $value, $attr, $form_settings );

                    if ( !empty( $filter_html ) ) {
                        $html .= $filter_html;
                    } else {

                        $new = implode( ', ', $value );

                        if ( $new ) {
                            $html .= sprintf( '<li><label>%s</label>: %s</li>', $attr['label'], make_clickable( $new ) );
                        }
                    }

                    break;
            }
        }
    }

    $html .= '</ul>';

    return $content . $html;
}

add_filter( 'the_content', 'wpuf_show_custom_fields' );

/**
 * Map display shortcode
 *
 * @param string $meta_key
 * @param int $post_id
 * @param array $args
 */
function wpuf_shortcode_map( $location, $post_id = null, $args = array(), $meta_key = '' ) {
    if ( !wpuf()->is_pro() || !$location ) {
        return;
    }
    global $post;

    // compatibility
    if ( $post_id ) {
        wpuf_shortcode_map_post( $location, $post_id, $args );
        return;
    }

    $default = array('width' => 450, 'height' => 250, 'zoom' => 12);
    $args = wp_parse_args( $args, $default );

    list( $def_lat, $def_long ) = explode( ',', $location );
    $def_lat = $def_lat ? $def_lat : 0;
    $def_long = $def_long ? $def_long : 0;
    ?>

    <div class="google-map" style="margin: 10px 0; height: <?php echo $args['height']; ?>px; width: <?php echo $args['width']; ?>px;" id="wpuf-map-<?php echo $meta_key . $post->ID; ?>"></div>

    <script type="text/javascript">
        jQuery(function($){
            var curpoint = new google.maps.LatLng(<?php echo $def_lat; ?>, <?php echo $def_long; ?>);

            var gmap = new google.maps.Map( $('#wpuf-map-<?php echo $meta_key . $post->ID; ?>')[0], {
                center: curpoint,
                zoom: <?php echo $args['zoom']; ?>,
                mapTypeId: window.google.maps.MapTypeId.ROADMAP
            });

            var marker = new window.google.maps.Marker({
                position: curpoint,
                map: gmap,
                draggable: true
            });

        });
    </script>
    <?php
}

/**
 * Map shortcode for users
 *
 * @param string $meta_key
 * @param int $user_id
 * @param array $args
 */
function wpuf_shortcode_map_user( $meta_key, $user_id = null, $args = array() ) {
    $location = get_user_meta( $user_id, $meta_key, true );
    wpuf_shortcode_map( $location, null, $args, $meta_key );
}

/**
 * Map shortcode post posts
 *
 * @global object $post
 * @param string $meta_key
 * @param int $post_id
 * @param array $args
 */
function wpuf_shortcode_map_post( $meta_key, $post_id = null, $args = array() ) {
    global $post;

    if ( !$post_id ) {
        $post_id = $post->ID;
    }

    $location = get_post_meta( $post_id, $meta_key, true );
    wpuf_shortcode_map( $location, null, $args, $meta_key );
}

function wpuf_meta_shortcode( $atts ) {
    global $post;

    extract( shortcode_atts( array(
        'name' => '',
        'type' => 'normal',
        'size' => 'thumbnail',
        'height' => 250,
        'width' => 450,
        'zoom' => 12
    ), $atts ) );

    if ( empty( $name ) ) {
        return;
    }

    if ( $type == 'image' || $type == 'file' ) {
        $images = get_post_meta( $post->ID, $name );

        if ( $images ) {
            $html = '';
            foreach ($images as $attachment_id) {

                if ( $type == 'image' ) {
                    $thumb = wp_get_attachment_image( $attachment_id, $size );
                } else {
                    $thumb = get_post_field( 'post_title', $attachment_id );
                }

                $full_size = wp_get_attachment_url( $attachment_id );
                $html .= sprintf( '<a href="%s">%s</a> ', $full_size, $thumb );
            }

            return $html;
        }

    } elseif ( $type == 'map' ) {
        ob_start();
        wpuf_shortcode_map( $name, $post->ID, array('width' => $width, 'height' => $height, 'zoom' => $zoom ) );
        return ob_get_clean();

    } elseif ( $type == 'repeat' ) {
        return implode( '; ', get_post_meta( $post->ID, $name ) );
    } else {
        return make_clickable( implode( ', ', get_post_meta( $post->ID, $name ) ) );
    }
}

add_shortcode( 'wpuf-meta', 'wpuf_meta_shortcode' );


/**
 * Get the value of a settings field
 *
 * @param string $option settings field name
 * @param string $section the section name this field belongs to
 * @param string $default default text if it's not found
 * @return mixed
 */
function wpuf_get_option( $option, $section, $default = '' ) {

    $options = get_option( $section );

    if ( isset( $options[$option] ) ) {
        return $options[$option];
    }

    return $default;
}

/**
 * check the current post for the existence of a short code
 *
 * @link http://wp.tutsplus.com/articles/quick-tip-improving-shortcodes-with-the-has_shortcode-function/
 * @param string $shortcode
 * @return boolean
 */
function wpuf_has_shortcode( $shortcode = '', $post_id = false ) {

    $post_to_check = ( $post_id == false ) ? get_post( get_the_ID() ) : get_post( $post_id );

    if ( !$post_to_check ) {
        return false;
    }

    // false because we have to search through the post content first
    $found = false;

    // if no short code was provided, return false
    if ( !$shortcode ) {
        return $found;
    }

    // check the post content for the short code
    if ( stripos( $post_to_check->post_content, '[' . $shortcode ) !== false ) {
        // we have found the short code
        $found = true;
    }

    return $found;
}

/**
 * Get attachment ID from a URL
 *
 * @since 2.1.8
 *
 * @link http://philipnewcomer.net/2012/11/get-the-attachment-id-from-an-image-url-in-wordpress/ Original Implementation
 *
 * @global type $wpdb
 * @param type $attachment_url
 * @return type
 */
function wpuf_get_attachment_id_from_url( $attachment_url = '' ) {

    global $wpdb;
    $attachment_id = false;

    // If there is no url, return.
    if ( '' == $attachment_url )
        return;

    // Get the upload directory paths
    $upload_dir_paths = wp_upload_dir();

    // Make sure the upload path base directory exists in the attachment URL, to verify that we're working with a media library image
    if ( false !== strpos( $attachment_url, $upload_dir_paths['baseurl'] ) ) {

        // If this is the URL of an auto-generated thumbnail, get the URL of the original image
        $attachment_url = preg_replace( '/-\d+x\d+(?=\.(jpg|jpeg|png|gif)$)/i', '', $attachment_url );

        // Remove the upload path base directory from the attachment URL
        $attachment_url = str_replace( $upload_dir_paths['baseurl'] . '/', '', $attachment_url );

        // Finally, run a custom database query to get the attachment ID from the modified attachment URL
        $attachment_id = $wpdb->get_var( $wpdb->prepare( "SELECT wposts.ID FROM $wpdb->posts wposts, $wpdb->postmeta wpostmeta WHERE wposts.ID = wpostmeta.post_id AND wpostmeta.meta_key = '_wp_attached_file' AND wpostmeta.meta_value = '%s' AND wposts.post_type = 'attachment'", $attachment_url ) );
    }

    return $attachment_id;
}

/**
 * Non logged in users tag autocomplete
 *
 * @since 2.1.9
 * @global object $wpdb
 */
function wpufe_ajax_tag_search() {
    global $wpdb;

    $taxonomy = sanitize_key( $_GET['tax'] );
    $tax = get_taxonomy( $taxonomy );
    if ( !$tax ) {
        wp_die( 0 );
    }

    $s = wp_unslash( $_GET['q'] );

    $comma = _x( ',', 'tag delimiter', 'wpuf' );
    if ( ',' !== $comma )
        $s = str_replace( $comma, ',', $s );
    if ( false !== strpos( $s, ',' ) ) {
        $s = explode( ',', $s );
        $s = $s[count( $s ) - 1];
    }

    $s = trim( $s );
    if ( strlen( $s ) < 2 )
        wp_die(); // require 2 chars for matching

    $results = $wpdb->get_col( $wpdb->prepare( "SELECT t.name FROM $wpdb->term_taxonomy AS tt INNER JOIN $wpdb->terms AS t ON tt.term_id = t.term_id WHERE tt.taxonomy = %s AND t.name LIKE (%s)", $taxonomy, '%' . like_escape( $s ) . '%' ) );

    echo join( $results, "\n" );
    wp_die();
}

add_action( 'wp_ajax_wpuf-ajax-tag-search', 'wpufe_ajax_tag_search' );
add_action( 'wp_ajax_nopriv_wpuf-ajax-tag-search', 'wpufe_ajax_tag_search' );

/**
 * Option dropdown helper
 *
 * @param array $options
 * @param string $selected
 * @return string
 */
function wpuf_dropdown_helper( $options, $selected = '' ) {
    $string = '';

    foreach ($options as $key => $label) {
        $string .= sprintf( '<option value="%s"%s>%s</option>', esc_attr( $key ), selected( $selected, $key, false ), $label );
    }

    return $string;
}

/**
 * Include a template file
 *
 * Looks up first on the theme directory, if not found
 * lods from plugins folder
 *
 * @since 2.2
 *
 * @param string $file file name or path to file
 */
function wpuf_load_template( $file, $args = array() ) {
    if ( $args && is_array( $args ) ) {
        extract( $args );
    }

    $child_theme_dir = get_stylesheet_directory() . '/wpuf/';
    $parent_theme_dir = get_template_directory() . '/wpuf/';
    $wpuf_dir = WPUF_ROOT . '/templates/';

    if ( file_exists( $child_theme_dir . $file ) ) {

        include $child_theme_dir . $file;

    } else if ( file_exists( $parent_theme_dir . $file ) ) {

        include $parent_theme_dir . $file;

    } else {
        include $wpuf_dir . $file;
    }
}

/**
 * Helper function for formatting date field
 *
 * @since 0.1
 * @param string $date
 * @param bool $show_time
 * @return string
 */
function wpuf_get_date( $date, $show_time = false ) {
    if ( empty( $date ) ) {
        return;
    }

    $date   = strtotime( $date );
    $format = get_option( 'date_format' );

    if ( $show_time ) {
        $format = get_option( 'date_format' ) . ' ' . get_option( 'time_format' );
    }

    return date_i18n( $format, $date );
}

/**
 * Helper function for converting a normal date string to unix date/time string
 *
 * @since 0.1
 * @param string $date
 * @param int $gmt
 * @return string
 */
function wpuf_date2mysql( $date, $gmt = 0 ) {
    if (empty( $date ) ) {
        return;
    }
    $time = strtotime( $date );

    return ( $gmt ) ? gmdate( 'Y-m-d H:i:s', $time ) : gmdate( 'Y-m-d H:i:s', ( $time + ( intval( get_option( 'timezone_string' ) ) * 3600 ) ) );
}

/**
 * Get form fields from a form
 *
 * @param  int $form_id
 * @return array
 */
function wpuf_get_form_fields( $form_id ) {
    $fields = get_children(array(
        'post_parent' => $form_id,
        'post_status' => 'publish',
        'post_type'   => 'wpuf_input',
        'numberposts' => '-1',
        'orderby'     => 'menu_order',
        'order'       => 'ASC',
    ));

    $form_fields = array();

    foreach ( $fields as $key => $content ) {

        $field = maybe_unserialize( $content->post_content );

        $field['id'] = $content->ID;

        // Add inline property for radio and checkbox fields
        $inline_supported_fields = array( 'radio', 'checkbox' );
        if ( in_array( $field['input_type'] , $inline_supported_fields ) ) {
            if ( ! isset( $field['inline'] ) ) {
                $field['inline'] = 'no';
            }
        }

        // Add 'selected' property
        $option_based_fields = array( 'select', 'multiselect', 'radio', 'checkbox' );
        if ( in_array( $field['input_type'] , $option_based_fields ) ) {
            if ( ! isset( $field['selected'] ) ) {

                if ( 'select' === $field['input_type'] || 'radio' === $field['input_type'] ) {
                    $field['selected'] = '';
                } else {
                    $field['selected'] = array();
                }

            }
        }

        // Add 'multiple' key for input_type:repeat
        if ( 'repeat' === $field['input_type'] && ! isset( $field['multiple'] ) ) {
            $field['multiple'] = '';
        }

        if ( 'recaptcha' === $field['input_type'] ) {
            $field['name'] = 'recaptcha';
            $field['enable_no_captcha'] = isset( $field['enable_no_captcha'] ) ? $field['enable_no_captcha'] : '';

        }

        $form_fields[] = apply_filters( 'wpuf-get-form-fields', $field );
    }

    return $form_fields;
}

add_action( 'wp_ajax_wpuf_get_child_cat', 'wpuf_get_child_cats' );
add_action( 'wp_ajax_nopriv_wpuf_get_child_cat', 'wpuf_get_child_cats' );

/**
 * Returns child category dropdown on ajax request
 */
function wpuf_get_child_cats() {

    $parentCat = $_POST['catID'];
    $field_attr = $_POST['field_attr'];
    $taxonomy = $_POST['field_attr']['name'];

    $terms = null;
    $result = '';

    if ( $parentCat < 1 )
        die( $result );

    if ( $terms = get_categories( 'taxonomy='.$taxonomy.'&child_of=' . $parentCat . '&hide_empty=0' ) ) {
        $field_attr['parent_cat'] = $parentCat;
        if( is_array($terms) ){
            foreach( $terms as $key => $term ){
                $terms[$key] = (array)$term;
            }
        }
        $result .= WPUF_Render_Form::init()->taxnomy_select( '', $field_attr );
    } else {
        die( '' );
    }

    die( $result );
}

/**
 * Returns form setting value
 *
 * @param  init $form_id
 * @param  boolen $status
 *
 * @return array
 */
function wpuf_get_form_settings( $form_id, $status = true ) {
    return get_post_meta( $form_id, 'wpuf_form_settings', $status );
}

/**
 * Get form notifications
 *
 * @since 2.5.2
 *
 * @param  int $form_id
 *
 * @return array
 */
function wpuf_get_form_notifications( $form_id ) {
    $notifications =  get_post_meta( $form_id, 'notifications', true );

    if ( ! $notifications ) {
        return array();
    }

    return $notifications;
}

/**
 * Get form integration settings
 *
 * @since 2.5.4
 *
 * @param  int $form_id
 *
 * @return array
 */
function wpuf_get_form_integrations( $form_id ) {
    $integrations =  get_post_meta( $form_id, 'integrations', true );

    if ( ! $integrations ) {
        return array();
    }

    return $integrations;
}

/**
 * Check if an integration is active
 *
 * @since 2.5.4
 *
 * @param  int $form_id
 * @param  string $integration_id
 *
 * @return boolean
 */
function wpuf_is_integration_active( $form_id, $integration_id ) {
    $integrations = wpuf_get_form_integrations( $form_id );

    if ( ! $integrations ) {
        return false;
    }

    foreach ($integrations as $id => $integration) {
        if ( $integration_id == $id && $integration->enabled == true ) {
            return $integration;
        }
    }

    return false;
}

/**
 * Get the subscription page url
 *
 * @return string
 */
function wpuf_get_subscription_page_url() {
    $page_id = wpuf_get_option( 'subscription_page', 'wpuf_payment' );

    return get_permalink( $page_id );
}

/**
 * Clear the buffer
 *
 * prevents ajax breakage and endless loading icon. A LIFE SAVER!!!
 *
 * @return void
 */
function wpuf_clear_buffer() {
    ob_clean();
}

/**
 * Check if the license has been expired
 *
 * @since 2.3.13
 *
 * @return boolean
 */
function wpuf_is_license_expired() {
    if ( in_array( $_SERVER['REMOTE_ADDR'], array( '127.0.0.1', '::1' ) ) ) {
        return false;
    }

    $license_status = get_option( 'wpuf_license_status' );

    // seems like this wasn't activated at all
    if ( ! isset( $license_status->update ) ) {
        return false;
    }

    // if license has expired more than 15 days ago
    $update    = strtotime( $license_status->update );
    $threshold = strtotime( '+15 days', $update );

    // printf( 'Validity: %s, Threshold: %s', date( 'd-m-Y', $update), date( 'd-m-Y', $threshold ) );

    if ( time() >= $threshold ) {
        return true;
    }

    return false;
}

/**
 * Get post form templates
 *
 * @since 2.4
 *
 * @return array
 */
function wpuf_get_post_form_templates() {
    require_once WPUF_ROOT . '/class/post-form-templates/post.php';

    $integrations = array();
    $integrations['WPUF_Post_Form_Template_Post'] = new WPUF_Post_Form_Template_Post();

    return apply_filters( 'wpuf_get_post_form_templates', $integrations );
}

/**
 * Get countries
 *
 * @since 2.4.1
 *
 * @param  string $type (optional)
 *
 * @return array|string
 */
function wpuf_get_countries( $type = 'array' ) {
    $countries = include dirname( __FILE__ ) . '/includes/countries-formated.php';

    if ( $type == 'json' ) {
        $countries = json_encode( $countries );
    }

    return $countries;
}

/**
 * Get account dashboard's sections
 *
 * @since 2.4.2
 *
 * @return array
 */
function wpuf_get_account_sections() {
    $account_sections = array(
        array( 'slug' => 'dashboard', 'label' => __( 'Dashboard', 'wpuf' ) ),
        array( 'slug' => 'posts', 'label' => __( 'Posts', 'wpuf' ) ),
        array( 'slug' => 'edit-profile', 'label' => __( 'Edit Profile', 'wpuf' ) ),
        array( 'slug' => 'subscription', 'label' => __( 'Subscription', 'wpuf' ) ),
        array( 'slug' => 'billing-address', 'label' => __( 'Billing Address', 'wpuf' ) ),
    );

    return apply_filters( 'wpuf_account_sections', $account_sections );
}

/**
 * Get all transactions
 *
 * @since 2.4.2
 *
 * @return array
 */
function wpuf_get_transactions( $args = array() ) {
    global $wpdb;

    $defaults = array(
        'number'  => 20,
        'offset'  => 0,
        'orderby' => 'id',
        'order'   => 'DESC',
        'count'   => false,
    );

    $args = wp_parse_args( $args, $defaults );

    if ( $args['count'] ) {
        return $wpdb->get_var( "SELECT COUNT(*) FROM {$wpdb->prefix}wpuf_transaction" );
    }

    $result = $wpdb->get_results( "SELECT * FROM {$wpdb->prefix}wpuf_transaction ORDER BY `{$args['orderby']}` {$args['order']} LIMIT {$args['offset']}, {$args['number']}", OBJECT );

    return $result;
}

/**
 * Get all pending transactions
 *
 * @since 2.4.2
 *
 * @return array
 */
function wpuf_get_pending_transactions( $args = array() ) {
    global $wpdb;

    $defaults = array(
        'number'  => 20,
        'offset'  => 0,
        'orderby' => 'id',
        'order'   => 'DESC',
        'count'   => false,
    );

    $args = wp_parse_args( $args, $defaults );

    $pending_args = array(
        'post_type'      => 'wpuf_order',
        'post_status'    => array( 'publish', 'pending' ),
        'posts_per_page' => $args['number'],
        'offset'         => $args['offset'],
        'orderby'        => $args['orderby'],
        'order'          => $args['order'],
    );

    $wpuf_order_query = new WP_Query( $pending_args );

    if ( $args['count'] ) {
        return $wpuf_order_query->found_posts;
    }

    $transactions = $wpuf_order_query->get_posts();

    $items = array();
    foreach ( $transactions as $transaction ) {
        $info = get_post_meta( $transaction->ID, '_data', true );

        $items[] = (object) array(
            'id'               => $transaction->ID,
            'user_id'          => $info['user_info']['id'],
            'status'           => 'pending',
            'cost'             => $info['price'],
            'tax'              => $info['tax'],
            'post_id'          => ( $info['type'] == 'post' ) ? $info['item_number'] : 0,
            'pack_id'          => ( $info['type'] == 'pack' ) ? $info['item_number'] : 0,
            'payer_first_name' => $info['user_info']['first_name'],
            'payer_last_name'  => $info['user_info']['last_name'],
            'payer_email'      => $info['user_info']['email'],
            'payment_type'     => ( $info['post_data']['wpuf_payment_method'] == 'bank' ) ? 'Bank/Manual' : ucwords( $info['post_data']['wpuf_payment_method'] ),
            'transaction_id'   => 0,
            'created'          => $info['date'],
        );
    }

    return $items;
}

/**
 * Get full list of currency codes.
 *
 * @since 2.4.2
 *
 * @return array
 */
function wpuf_get_currencies() {
    $currencies = array(
        array( 'currency' => 'AED', 'label' => __( 'United Arab Emirates Dirham', 'wpuf' ), 'symbol' => 'د.إ' ),
        array( 'currency' => 'AUD', 'label' => __( 'Australian Dollars', 'wpuf' ), 'symbol' => '&#36;' ),
        array( 'currency' => 'AZD', 'label' => __( 'Argentine Peso', 'wpuf' ), 'symbol' => '&#36;' ),
        array( 'currency' => 'BDT', 'label' => __( 'Bangladeshi Taka', 'wpuf' ), 'symbol' => '&#2547;' ),
        array( 'currency' => 'BRL', 'label' => __( 'Brazilian Real', 'wpuf' ), 'symbol' => '&#82;&#36;' ),
        array( 'currency' => 'BGN', 'label' => __( 'Bulgarian Lev', 'wpuf' ), 'symbol' => '&#1083;&#1074;.' ),
        array( 'currency' => 'CAD', 'label' => __( 'Canadian Dollars', 'wpuf' ), 'symbol' => '&#36;' ),
        array( 'currency' => 'CLP', 'label' => __( 'Chilean Peso', 'wpuf' ), 'symbol' => '&#36;' ),
        array( 'currency' => 'CNY', 'label' => __( 'Chinese Yuan', 'wpuf' ), 'symbol' => '&yen;' ),
        array( 'currency' => 'COP', 'label' => __( 'Colombian Peso', 'wpuf' ), 'symbol' => '&#36;' ),
        array( 'currency' => 'CZK', 'label' => __( 'Czech Koruna', 'wpuf' ), 'symbol' => '&#75;&#269;' ),
        array( 'currency' => 'DKK', 'label' => __( 'Danish Krone', 'wpuf' ), 'symbol' => 'kr.' ),
        array( 'currency' => 'DOP', 'label' => __( 'Dominican Peso', 'wpuf' ), 'symbol' => 'RD&#36;' ),
        array( 'currency' => 'DZD', 'label' => __( 'Algerian Dinar', 'wpuf' ), 'symbol' => 'DA;' ),
        array( 'currency' => 'EUR', 'label' => __( 'Euros', 'wpuf' ), 'symbol' => '&euro;' ),
        array( 'currency' => 'HKD', 'label' => __( 'Hong Kong Dollar', 'wpuf' ), 'symbol' => '&#36;' ),
        array( 'currency' => 'HRK', 'label' => __( 'Croatia kuna', 'wpuf' ), 'symbol' => 'Kn' ),
        array( 'currency' => 'HUF', 'label' => __( 'Hungarian Forint', 'wpuf' ), 'symbol' => '&#70;&#116;' ),
        array( 'currency' => 'ISK', 'label' => __( 'Icelandic krona', 'wpuf' ), 'symbol' => 'Kr.' ),
        array( 'currency' => 'IDR', 'label' => __( 'Indonesia Rupiah', 'wpuf' ), 'symbol' => 'Rp' ),
        array( 'currency' => 'INR', 'label' => __( 'Indian Rupee', 'wpuf' ), 'symbol' => '&#8377;' ),
        array( 'currency' => 'NPR', 'label' => __( 'Nepali Rupee', 'wpuf' ), 'symbol' => 'Rs.' ),
        array( 'currency' => 'ILS', 'label' => __( 'Israeli Shekel', 'wpuf' ), 'symbol' => '&#8362;' ),
        array( 'currency' => 'JPY', 'label' => __( 'Japanese Yen', 'wpuf' ), 'symbol' => '&yen;' ),
        array( 'currency' => 'KIP', 'label' => __( 'Lao Kip', 'wpuf' ), 'symbol' => '&#8365;' ),
        array( 'currency' => 'KRW', 'label' => __( 'South Korean Won', 'wpuf' ), 'symbol' => '&#8361;' ),
        array( 'currency' => 'MYR', 'label' => __( 'Malaysian Ringgits', 'wpuf' ), 'symbol' => '&#82;&#77;' ),
        array( 'currency' => 'MXN', 'label' => __( 'Mexican Peso', 'wpuf' ), 'symbol' => '&#36;' ),
        array( 'currency' => 'NGN', 'label' => __( 'Nigerian Naira', 'wpuf' ), 'symbol' => '&#8358;' ),
        array( 'currency' => 'NOK', 'label' => __( 'Norwegian Krone', 'wpuf' ), 'symbol' => '&#107;&#114;' ),
        array( 'currency' => 'NZD', 'label' => __( 'New Zealand Dollar', 'wpuf' ), 'symbol' => '&#36;' ),
        array( 'currency' => 'OMR', 'label' => __( 'Omani Rial', 'wpuf' ), 'symbol' => 'ر.ع.' ),
        array( 'currency' => 'IRR', 'label' => __( 'Iranian Rial', 'wpuf' ), 'symbol' => '﷼' ),
        array( 'currency' => 'PKR', 'label' => __( 'Pakistani Rupee', 'wpuf' ), 'symbol' => 'Rs' ),
        array( 'currency' => 'PYG', 'label' => __( 'Paraguayan Guaraní', 'wpuf' ), 'symbol' => '&#8370;' ),
        array( 'currency' => 'PHP', 'label' => __( 'Philippine Pesos', 'wpuf' ), 'symbol' => '&#8369;' ),
        array( 'currency' => 'PLN', 'label' => __( 'Polish Zloty', 'wpuf' ), 'symbol' => '&#122;&#322;' ),
        array( 'currency' => 'GBP', 'label' => __( 'Pounds Sterling', 'wpuf' ), 'symbol' => '&pound;' ),
        array( 'currency' => 'RON', 'label' => __( 'Romanian Leu', 'wpuf' ), 'symbol' => 'lei' ),
        array( 'currency' => 'RUB', 'label' => __( 'Russian Ruble', 'wpuf' ), 'symbol' => '&#1088;&#1091;&#1073;.' ),
        array( 'currency' => 'SR', 'label'  => __( 'Saudi Riyal', 'wpuf'), 'symbol' => 'SR' ),
        array( 'currency' => 'SGD', 'label' => __( 'Singapore Dollar', 'wpuf' ), 'symbol' => '&#36;' ),
        array( 'currency' => 'ZAR', 'label' => __( 'South African rand', 'wpuf' ), 'symbol' => '&#82;' ),
        array( 'currency' => 'SEK', 'label' => __( 'Swedish Krona', 'wpuf' ), 'symbol' => '&#107;&#114;' ),
        array( 'currency' => 'CHF', 'label' => __( 'Swiss Franc', 'wpuf' ), 'symbol' => '&#67;&#72;&#70;' ),
        array( 'currency' => 'TWD', 'label' => __( 'Taiwan New Dollars', 'wpuf' ), 'symbol' => '&#78;&#84;&#36;' ),
        array( 'currency' => 'THB', 'label' => __( 'Thai Baht', 'wpuf' ), 'symbol' => '&#3647;' ),
        array( 'currency' => 'TRY', 'label' => __( 'Turkish Lira', 'wpuf' ), 'symbol' => '&#8378;' ),
        array( 'currency' => 'USD', 'label' => __( 'US Dollar', 'wpuf' ), 'symbol' => '&#36;' ),
        array( 'currency' => 'VND', 'label' => __( 'Vietnamese Dong', 'wpuf' ), 'symbol' => '&#8363;' ),
        array( 'currency' => 'EGP', 'label' => __( 'Egyptian Pound', 'wpuf' ), 'symbol' => 'EGP' ),
    );

    return apply_filters( 'wpuf_currencies', $currencies );
}

/**
 * Get global currency
 *
 * @since 2.4.2
 *
 * @param  string $type
 *
 * @return mixed
 */
function wpuf_get_currency( $type = '' ) {
    $currency_code = wpuf_get_option( 'currency', 'wpuf_payment', 'USD' );

    if ( $type == 'code' ) {
        return $currency_code;
    }

    $currencies = wpuf_get_currencies();
    $index      = array_search( $currency_code, array_column( $currencies, 'currency' ) );
    $currency   = $currencies[ $index ];

    if ( $type == 'symbol' ) {
        return $currency['symbol'];
    }

    return $currency;
}


/**
 * Get the price format depending on the currency position.
 *
 * @return string
 */
function get_wpuf_price_format() {
    $currency_pos = wpuf_get_option( 'currency_position', 'wpuf_payment', 'left' );
    $format = '%1$s%2$s';

    switch ( $currency_pos ) {
        case 'left' :
            $format = '%1$s%2$s';
        break;
        case 'right' :
            $format = '%2$s%1$s';
        break;
        case 'left_space' :
            $format = '%1$s&nbsp;%2$s';
        break;
        case 'right_space' :
            $format = '%2$s&nbsp;%1$s';
        break;
    }

    return apply_filters( 'wpuf_price_format', $format, $currency_pos );
}

/**
 * Return the thousand separator for prices.
 * @since  2.4.4
 * @return string
 */
function wpuf_get_price_thousand_separator() {
    $separator = stripslashes( wpuf_get_option( 'wpuf_price_thousand_sep', 'wpuf_payment', ',' ) );
    return $separator;
}

/**
 * Return the decimal separator for prices.
 * @since  2.4.4
 * @return string
 */
function wpuf_get_price_decimal_separator() {
    $separator = stripslashes( wpuf_get_option( 'wpuf_price_decimal_sep', 'wpuf_payment', '.' ) );
    return $separator;
}

/**
 * Return the number of decimals after the decimal point.
 * @since  2.4.4
 * @return int
 */
function wpuf_get_price_decimals() {
    return absint( wpuf_get_option( 'wpuf_price_num_decimals', 'wpuf_payment', 2 ) );
}

/**
 * Trim trailing zeros off prices.
 *
 * @param mixed $price
 * @return string
 */
function wpuf_trim_zeros( $price ) {
    return preg_replace( '/' . preg_quote( wc_get_price_decimal_separator(), '/' ) . '0++$/', '', $price );
}

/**
 * Format the pricing number
 *
 * @since 2.4.2
 *
 * @param  number $number
 * @param  array
 *
 * @return mixed
 */
function wpuf_format_price( $price, $formated = true, $args = array() ) {

    extract( apply_filters( 'wpuf_price_args', wp_parse_args( $args, array(
        'currency'           => $formated ? wpuf_get_currency( 'symbol' ) : '',
        'decimal_separator'  => wpuf_get_price_decimal_separator(),
        'thousand_separator' => $formated ? wpuf_get_price_thousand_separator() : '',
        'decimals'           => wpuf_get_price_decimals(),
        'price_format'       => get_wpuf_price_format()
    ) ) ) );

    $negative        = $price < 0;
    $price           = apply_filters( 'wpuf_raw_price', floatval( $negative ? $price * -1 : $price ) );
    $price           = apply_filters( 'wpuf_formatted_price', number_format( $price, $decimals, $decimal_separator, $thousand_separator ), $price, $decimals, $decimal_separator, $thousand_separator );

    if ( apply_filters( 'wpuf_price_trim_zeros', false ) && $decimals > 0 ) {
        $price = wpuf_trim_zeros( $price );
    }

    $formatted_price = ( $negative ? '-' : '' ) . sprintf( $price_format, $currency, $price );

    return apply_filters( 'wpuf_format_price', $formatted_price, $price, $args );

}

/**
 * Polyfill of array_column function
 *
 * @since 2.4.3
 */
if ( ! function_exists( 'array_column' ) ) {
    function array_column( $input, $column_key, $index_key = null ) {
        $result = array();

        foreach ( $input as $k => $v ) {
            $result[ $index_key ? $v[ $index_key ] : $k ] = $v[ $column_key ];
        }

        return $result;
    }
}

/**
 * API to duplicate a form
 *
 * @since 2.5
 *
 * @param int $post_id
 *
 * @return int New duplicated form id
 */
function wpuf_duplicate_form( $post_id ) {
    $post = get_post( $post_id );

    if ( !$post ) {
        return;
    }

    $contents = wpuf_get_form_fields( $post_id );

    $new_form = array(
        'post_title'  => $post->post_title,
        'post_type'   => $post->post_type,
        'post_status' => 'draft'
    );

    $form_id = wp_insert_post( $new_form );

    foreach ( $contents as $content ) {
        wpuf_insert_form_field( $form_id, $content );
    }

    // update the post title to remove confusion
    wp_update_post( array(
        'ID'         => $form_id,
        'post_title' => $post->post_title . ' (#' . $form_id . ')'
    ) );

    if ( $form_id ) {
        $form_settings = wpuf_get_form_settings( $post_id );
        $notifications = wpuf_get_form_notifications( $post_id );

        update_post_meta( $form_id, 'wpuf_form_settings', $form_settings );
        update_post_meta( $form_id, 'notifications', $notifications );

        return $form_id;
    }

    return 0;
}

/**
 * Save form fields
 *
 * @since 2.5
 *
 * @param int $form_id
 * @param array $field
 * @param int $field_id
 * @param int $order
 *
 * @return int ID of updated or inserted post
 */
function wpuf_insert_form_field( $form_id, $field = array(), $field_id = null, $order = 0 ) {

    $args = array(
        'post_type'    => 'wpuf_input',
        'post_parent'  => $form_id,
        'post_status'  => 'publish',
        'post_content' => maybe_serialize( wp_unslash( $field ) ),
        'menu_order'   => $order
    );

    if ( $field_id ) {
        $args['ID'] = $field_id;
    }

    if ( $field_id ) {
        return wp_update_post( $args );
    } else {
        return wp_insert_post( $args );
    }
}

/**
 * Create a sample / base form
 *
 * @since  2.5
 * @param  string  $post_title (optional)
 * @param  string  $post_type  (optional)
 * @param  boolean $blank  (optional)
 *
 * @return int
 */
function wpuf_create_sample_form( $post_title = 'Sample Form', $post_type = 'wpuf_forms', $blank = false ) {

    $form_id = wp_insert_post( array(
        'post_title'     => $post_title,
        'post_type'      => $post_type,
        'post_status'    => 'publish',
        'comment_status' => 'closed',
        'post_content'   => ''
    ) );

    if ( ! $form_id ) {
        return false;
    }

    $form_fields = array();
    $settings    = array();

    // Post form
    if ( 'wpuf_forms' === $post_type ) {
        $form_fields = array(
            array(
                'input_type'  => 'text',
                'template'    => 'post_title',
                'required'    => 'yes',
                'label'       => 'Post Title',
                'name'        => 'post_title',
                'is_meta'     => 'no',
                'help'        => '',
                'css'         => '',
                'placeholder' => '',
                'default'     => '',
                'size'        => '40',
                'wpuf_cond'   => array( )
            ),
            array(
                'input_type'   => 'textarea',
                'template'     => 'post_content',
                'required'     => 'yes',
                'label'        => 'Post Content',
                'name'         => 'post_content',
                'is_meta'      => 'no',
                'help'         => '',
                'css'          => '',
                'rows'         => '5',
                'cols'         => '25',
                'placeholder'  => '',
                'default'      => '',
                'rich'         => 'teeny',
                'insert_image' => 'yes',
                'wpuf_cond'    => array( )
            )
        );

        $settings = array(
            'post_type'        => 'post',
            'post_status'      => 'publish',
            'post_format'      => '0',
            'default_cat'      => '-1',
            'guest_post'       => 'false',
            'guest_details'    => 'true',
            'name_label'       => 'Name',
            'email_label'      => 'Email',
            'message_restrict' => 'This page is restricted. Please Log in / Register to view this page.',
            'redirect_to'      => 'post',
            'message'          => 'Post saved',
            'page_id'          => '',
            'url'              => '',
            'comment_status'   => 'open',
            'submit_text'      => 'Submit',
            'draft_post'       => 'false',
            'edit_post_status' => 'publish',
            'edit_redirect_to' => 'same',
            'update_message'   => 'Post updated successfully',
            'edit_page_id'     => '',
            'edit_url'         => '',
            'subscription'     => '- Select -',
            'update_text'      => 'Update',
            'notification'     => array(
                'new'          => 'on',
                'new_to'       => get_option( 'admin_email' ),
                'new_subject'  => 'New post created',
                'new_body'     => "Hi Admin, \r\n\r\nA new post has been created in your site %sitename% (%siteurl%). \r\n\r\nHere is the details: \r\nPost Title: %post_title% \r\nContent: %post_content% \r\nAuthor: %author% \r\nPost URL: %permalink% \r\nEdit URL: %editlink%",
                'edit'         => 'off',
                'edit_to'      => get_option( 'admin_email' ),
                'edit_subject' => 'A post has been edited',
                'edit_body'    => "Hi Admin, \r\n\r\nThe post \"%post_title%\" has been updated. \r\n\r\nHere is the details: \r\nPost Title: %post_title% \r\nContent: %post_content% \r\nAuthor: %author% \r\nPost URL: %permalink% \r\nEdit URL: %editlink%",
            ),
        );
    }

    // Profile form
    if ( 'wpuf_profile' === $post_type ) {
        $form_fields = array(
            array(
                'input_type'  => 'email',
                'template'    => 'user_email',
                'required'    => 'yes',
                'label'       => 'Email',
                'name'        => 'user_email',
                'is_meta'     => 'no',
                'help'        => '',
                'css'         => '',
                'placeholder' => '',
                'default'     => '',
                'size'        => '40',
                'wpuf_cond'   => NULL,
            ),
            array(
                'input_type'    => 'password',
                'template'      => 'password',
                'required'      => 'yes',
                'label'         => 'Password',
                'name'          => 'password',
                'is_meta'       => 'no',
                'help'          => '',
                'css'           => '',
                'placeholder'   => '',
                'default'       => '',
                'size'          => '40',
                'min_length'    => '5',
                'repeat_pass'   => 'yes',
                're_pass_label' => 'Confirm Password',
                'pass_strength' => 'yes',
                'wpuf_cond'     => NULL
            )
        );

        $settings = array(
            'role'           => 'subscriber',
            'redirect_to'    => 'same',
            'message'        => 'Registration successful',
            'update_message' => 'Profile updated successfully',
            'page_id'        => '0',
            'url'            => '',
            'submit_text'    => 'Register',
            'update_text'    => 'Update Profile'
        );
    }

    if ( ! empty( $form_fields ) && ! $blank ) {
        foreach ( $form_fields as $order => $field ) {
            wpuf_insert_form_field( $form_id, $field, false, $order );
        }
    }

    if ( ! empty( $settings ) ) {
        update_post_meta( $form_id, 'wpuf_form_settings', $settings );
    }

    return $form_id;
}

/**
 * Get the client IP address
 *
 * @since 2.5.2
 *
 * @return string
 */
function wpuf_get_client_ip() {
    $ipaddress = '';

    if ( isset($_SERVER['HTTP_CLIENT_IP'] ) ) {
        $ipaddress = $_SERVER['HTTP_CLIENT_IP'];
    } else if ( isset( $_SERVER['HTTP_X_FORWARDED_FOR'] ) ) {
        $ipaddress = $_SERVER['HTTP_X_FORWARDED_FOR'];
    } else if ( isset( $_SERVER['HTTP_X_FORWARDED'] ) ) {
        $ipaddress = $_SERVER['HTTP_X_FORWARDED'];
    } else if ( isset( $_SERVER['HTTP_FORWARDED_FOR'] ) ) {
        $ipaddress = $_SERVER['HTTP_FORWARDED_FOR'];
    } else if ( isset( $_SERVER['HTTP_FORWARDED'] ) ) {
        $ipaddress = $_SERVER['HTTP_FORWARDED'];
    } else if ( isset( $_SERVER['REMOTE_ADDR'] ) ) {
        $ipaddress = $_SERVER['REMOTE_ADDR'];
    } else {
        $ipaddress = 'UNKNOWN';
    }

    return $ipaddress;
}

/**
 * Delete a form with it's field and meta
 *
 * @since 2.5.2
 *
 * @param  int  $form_id
 * @param  boolean $force
 *
 * @return void
 */
function wpuf_delete_form( $form_id, $force = true ) {
    global $wpdb;

    wp_delete_post( $form_id, $force );

    // delete form inputs as WP doesn't know the relationship
    $wpdb->delete( $wpdb->posts,
        array(
            'post_parent' => $form_id,
            'post_type'   => 'wpuf_input'
        )
    );
}

/**
 * Check save draft post status based on subscription
 *
 * @since 2.5.2
 *
 * @param  array  $form_settings
 *
 * @return string $post_status
 */
function wpuf_get_draft_post_status( $form_settings ) {
    $post_status = 'draft';
    $current_user       = wpuf_get_user();
    $charging_enabled   = $current_user->subscription()->current_pack_id();
    $user_wpuf_subscription_pack = get_user_meta( get_current_user_id(), '_wpuf_subscription_pack', true );

    if ( $charging_enabled && ! isset( $_POST['post_id'] ) ) {
        if ( !empty( $user_wpuf_subscription_pack ) ) {
            if ( $current_user->subscription()->expired() ) {
                $post_status = 'pending';
            }
        }
    }
    return $post_status;
}

/**
 * Show helper texts to understand the type of page in admin page listing
 *
 * @since 2.6.0
 *
 * @param  array $state
 * @param  \WP_Post $post
 *
 * @return array
 */
function wpuf_admin_page_states( $state, $post) {

    if ( 'page' != $post->post_type ) {
        return $state;
    }

    $pattern = '/\[(wpuf[\w\-\_]+).+\]/';

    preg_match_all ( $pattern , $post->post_content, $matches);
    $matches = array_unique( $matches[0] );

    if ( !empty( $matches ) ) {

        $page      = '';
        $shortcode = $matches[0];

        if ( '[wpuf_account]' == $shortcode ) {
            $page = 'WPUF Account Page';
        } elseif ( '[wpuf_edit]' == $shortcode ) {
            $page = 'WPUF Post Edit Page';
        } elseif ( '[wpuf-login]' == $shortcode ) {
            $page = 'WPUF Login Page';
        } elseif ( '[wpuf_sub_pack]' == $shortcode ) {
            $page = 'WPUF Subscription Page';
        } elseif ( '[wpuf_editprofile]' == $shortcode ) {
            $page = 'WPUF Profile Edit Page';
        } elseif ( stristr( $shortcode, '[wpuf_dashboard') ) {
            $page = 'WPUF Dashboard Page';
        } elseif ( stristr( $shortcode, '[wpuf_profile type="registration"') ) {
            $page = 'WPUF Registration Page';
        } elseif ( stristr( $shortcode, '[wpuf_profile type="profile"') ) {
            $page = 'WPUF Profile Edit Page';
        } elseif ( stristr( $shortcode, '[wpuf_form') ) {
            $page = 'WPUF Form Page';
        }

        if ( ! empty( $page )) {
            $state['wpuf'] = $page;
        }
    }

    return $state;
}

add_filter( 'display_post_states', 'wpuf_admin_page_states', 10, 2 );

/**
 * Encryption function for various usage
 *
 * @since 2.5.8
 *
 * @param  string  $id
 *
 * @return string $encoded_id
 */
function wpuf_encryption ( $id ) {

    $secret_key     = AUTH_KEY;
    $secret_iv      = AUTH_SALT;

    $encrypt_method = "AES-256-CBC";
    $key            = hash( 'sha256', $secret_key );
    $iv             = substr( hash( 'sha256', $secret_iv ), 0, 16 );
    $encoded_id     = base64_encode( openssl_encrypt( $id, $encrypt_method, $key, 0, $iv ) );

    return $encoded_id;
}

/**
 * Decryption function for various usage
 *
 * @since 2.5.8
 *
 * @param  string  $id
 *
 * @return string $encoded_id
 */
function wpuf_decryption ( $id ) {

    $secret_key     = AUTH_KEY;
    $secret_iv      = AUTH_SALT;

    $encrypt_method = "AES-256-CBC";
    $key            = hash( 'sha256', $secret_key );
    $iv             = substr( hash( 'sha256', $secret_iv ), 0, 16 );
    $decoded_id     = openssl_decrypt( base64_decode( $id ), $encrypt_method, $key, 0, $iv );

    return $decoded_id;
}

/**
 * Send guest verification mail
 *
 * @since 2.5.8
 *
 * @param  string  $post_id_encoded, $form_id_encoded, $charging_enabled, $flag
 *
 * @return void
 */
function wpuf_send_mail_to_guest ( $post_id_encoded, $form_id_encoded, $charging_enabled, $flag ) {

    if ( $charging_enabled )  {
        $encoded_guest_url = add_query_arg(
            array(
                'p_id' => $post_id_encoded,
                'f_id' => $form_id_encoded,
                'post_msg' => 'verified',
                'f' => 2,
            ), get_home_url()
        );
    } else {
        $encoded_guest_url = add_query_arg(
            array(
                'p_id' => $post_id_encoded,
                'f_id' => $form_id_encoded,
                'post_msg' => 'verified',
                'f' => 1,
            ), get_home_url()
        );
    }

    $default_body     = 'Hey There,' . '<br>' . '<br>' . 'We just received your guest post and now we want you to confirm your email so that we can verify the content and move on to the publishing process.' .  '<br>' . '<br>' . 'Please click the link below to verify:' . '<br>' . '<br>' . '<a href="'.$encoded_guest_url.'">Publish Post</a>' . '<br>' . '<br>' . 'Regards,' . '<br>' . '<br>' . bloginfo('name');
    $to               = trim( $_POST['guest_email'] );
    $guest_email_sub  = wpuf_get_option( 'guest_email_subject', 'wpuf_mails', 'Please Confirm Your Email to Get the Post Published!' );
    $subject          = $guest_email_sub;
    $guest_email_body = wpuf_get_option( 'guest_email_body', 'wpuf_mails',  $default_body );

    if ( !empty( $guest_email_body ) ) {
        $blogname     = wp_specialchars_decode(get_option('blogname'), ENT_QUOTES);
        $field_search = array( '{activation_link}', '{sitename}' );

        $field_replace = array(
            '<a href="'.$encoded_guest_url.'">Publish Post</a>',
            $blogname
        );

        $body = str_replace( $field_search, $field_replace, $guest_email_body );
    } else {
        $body = $default_body;
    }

    $headers = array('Content-Type: text/html; charset=UTF-8');
    $body    = get_formatted_mail_body( $body, $subject);

    wp_mail( $to, $subject, $body, $headers );
}


/**
 * Check if it's post form builder
 *
 * @since 2.6
 *
 * @return boolean
 */
function is_wpuf_post_form_builder() {
    return isset( $_GET['page'] ) && $_GET['page'] == 'wpuf-post-forms' ? true : false;
}

/**
 * Check if it's profile form builder
 *
 * @since 2.6
 *
 * @return boolean
 */
function is_wpuf_profile_form_builder() {
    return isset( $_GET['page'] ) && $_GET['page'] == 'wpuf-profile-forms' ? true : false;
}

/**
 * Get a WP User
 *
 * @since 2.6.0
 *
 * @param  integer|WP_User $user_id
 *
 * @return \WPUF_User
 */
function wpuf_get_user( $user = null ) {

    if ( ! $user ) {
        $user = wp_get_current_user();
    }

    return new WPUF_User( $user );
}

/**
 * Add all terms as allowed terms
 *
 * @since 2.7.0
 *
 * @return void
 */
function wpuf_set_all_terms_as_allowed() {

    if ( class_exists( 'WP_User_Frontend_Pro' ) ) {
        $subscriptions  = WPUF_Subscription::init()->get_subscriptions();
        $allowed_term = array();

        foreach ( $subscriptions as $pack ) {
            if ( ! metadata_exists( 'post', $pack->ID , '_sub_allowed_term_ids' ) ) {
                $cts = get_taxonomies(array('_builtin'=>true), 'objects'); ?>
                <?php foreach ($cts as $ct) {
                    if ( is_taxonomy_hierarchical( $ct->name ) ) {
                        $tax_terms = get_terms ( array(
                            'taxonomy' => $ct->name,
                            'hide_empty' => false,
                        ) );
                        foreach ($tax_terms as $tax_term) {
                            $allowed_term[] = $tax_term->term_id;
                        }
                    }
                }

                $cts = get_taxonomies(array('_builtin'=>false), 'objects'); ?>
                <?php foreach ($cts as $ct) {
                    if ( is_taxonomy_hierarchical( $ct->name ) ) {
                        $tax_terms = get_terms ( array(
                            'taxonomy' => $ct->name,
                            'hide_empty' => false,
                        ) );
                        foreach ($tax_terms as $tax_term) {
                            $allowed_term[] = $tax_term->term_id;
                        }
                    }
                }

                update_post_meta( $pack->ID, '_sub_allowed_term_ids', $allowed_term );
            }
        }
    }
}

/**
 * post submitted by form
 *
 * @since 2.8
 *
 * @param  int $form_id
 *
 * @return List of WP_Post objects.
 */
function wpuf_posts_submitted_by( $form_id ) {
    $settings     = wpuf_get_form_settings( $form_id );
    $settings['post_type'];
    $args = array(
        'meta_key'         => '_wpuf_form_id',
        'meta_value'       => $form_id,
        'post_type'        => $settings['post_type'],
        'post_status'      => 'publish',
    );
    $posts_array = get_posts( $args );
    return $posts_array;
}

/**
 * count post submitted by form
 *
 * @since 2.8
 *
 * @param  int $form_id
 *
 * @return int
 */
function wpuf_form_posts_count( $form_id ) {
    return count( wpuf_posts_submitted_by( $form_id ) );
}

/**
 * Get formatted email body
 *
 * @since  2.9
 *
 * @param  string $message
 *
 * @return string
 */
function get_formatted_mail_body( $message, $subject ) {

    if ( wpuf()->is_pro() && wpuf_pro_is_module_active( 'email-templates/email-templates.php' ) ) {
        $css    = '';
        $header = apply_filters( 'wpuf_email_header', '' );
        $footer = apply_filters( 'wpuf_email_footer', '' );

        if ( empty( $header ) ) {
            ob_start();
            include WPUF_PRO_INCLUDES . '/templates/email/header.php';
            $header = ob_get_clean();
        }

        if ( empty( $footer ) ) {
            ob_start();
            include WPUF_PRO_INCLUDES . '/templates/email/footer.php';
            $footer = ob_get_clean();
        }

        ob_start();
        include WPUF_PRO_INCLUDES . '/templates/email/style.php';
        $css = apply_filters( 'wpuf_email_style', ob_get_clean() );

        $content = $header . $message . $footer;

        if ( ! class_exists( 'Emogrifier' ) ) {
            require_once WPUF_PRO_INCLUDES . '/libs/Emogrifier.php';
        }

        try {

            // apply CSS styles inline for picky email clients
            $emogrifier = new Emogrifier( $content, $css );
            $content = $emogrifier->emogrify();

        } catch ( Exception $e ) {

            echo $e->getMessage();
        }

        return $content;
    }

    return $message;
}

/**
<<<<<<< HEAD
 * Renders an HTML Dropdown
 *
 * @param array $args
 *
 * @return string
 */

function wpuf_select( $args = array() ) {
    $defaults = array(
        'options'          => array(),
        'name'             => null,
        'class'            => '',
        'id'               => '',
        'selected'         => array(),
        'chosen'           => false,
        'placeholder'      => null,
        'multiple'         => false,
        'show_option_all'  => __( 'All', 'all dropdown items', 'wpuf-pro' ),
        'show_option_none' => __( 'None', 'no dropdown items', 'wpuf-pro' ),
        'data'             => array(),
        'readonly'         => false,
        'disabled'         => false,
    );

    $args = wp_parse_args( $args, $defaults );

    $data_elements = ''; $selected = '';
    foreach ( $args['data'] as $key => $value ) {
        $data_elements .= ' data-' . esc_attr( $key ) . '="' . esc_attr( $value ) . '"';
    }

    if ( $args['multiple'] ) {
        $multiple = ' MULTIPLE';
    } else {
        $multiple = '';
    }

    if ( $args['chosen'] ) {
        $args['class'] .= ' wpuf-select-chosen';
        if ( is_rtl() ) {
            $args['class'] .= ' chosen-rtl';
        }
    }

    if ( $args['placeholder'] ) {
        $placeholder = $args['placeholder'];
    } else {
        $placeholder = '';
    }

    if ( isset( $args['readonly'] ) && $args['readonly'] ) {
        $readonly = ' readonly="readonly"';
    } else {
        $readonly = '';
    }

    if ( isset( $args['disabled'] ) && $args['disabled'] ) {
        $disabled = ' disabled="disabled"';
    } else {
        $disabled = '';
    }

    $class  = implode( ' ', array_map( 'sanitize_html_class', explode( ' ', $args['class'] ) ) );
    $output = '<select' . $disabled . $readonly . ' name="' . esc_attr( $args['name'] ) . '" id="' . esc_attr( str_replace( '-', '_', $args['id'] ) ) . '" class="wpuf-select ' . $class . '"' . $multiple . ' data-placeholder="' . $placeholder . '"'. $data_elements . '>';

    if ( ! isset( $args['selected'] ) || ( is_array( $args['selected'] ) && empty( $args['selected'] ) ) || ! $args['selected'] ) {
        $selected = "";
    }

    if ( $args['show_option_all'] ) {
        if ( $args['multiple'] && ! empty( $args['selected'] ) ) {
            $selected = selected( true, in_array( 0, $args['selected'] ), false );
        } else {
            $selected = selected( $args['selected'], 0, false );
        }
        $output .= '<option value="all"' . $selected . '>' . esc_html( $args['show_option_all'] ) . '</option>';
    }

    if ( ! empty( $args['options'] ) ) {
        if ( $args['show_option_none'] ) {
            if ( $args['multiple'] ) {
                $selected = selected( true, in_array( -1, $args['selected'] ), false );
            } elseif ( isset( $args['selected'] ) && ! is_array( $args['selected'] ) && ! empty( $args['selected'] ) ) {
                $selected = selected( $args['selected'], -1, false );
            }
            $output .= '<option value="-1"' . $selected . '>' . esc_html( $args['show_option_none'] ) . '</option>';
        }

        foreach ( $args['options'] as $key => $option ) {
            if ( $args['multiple'] && is_array( $args['selected'] ) ) {
                $selected = selected( true, in_array( (string) $key, $args['selected'] ), false );
            } elseif ( isset( $args['selected'] ) && ! is_array( $args['selected'] ) ) {
                $selected = selected( $args['selected'], $key, false );
            }

            $output .= '<option value="' . esc_attr( $key ) . '"' . $selected . '>' . esc_html( $option ) . '</option>';
        }
    }

    $output .= '</select>';

    return $output;
}

/**
 * Renders a Text field in settings field
 *
 * @param array $args Arguments for the text field
 *
 * @return string Text field
 */

function wpuf_text( $args = array() ) {
    $defaults = array(
        'id'           => '',
        'name'         => isset( $name )  ? $name  : 'text',
        'value'        => isset( $value ) ? $value : null,
        'label'        => isset( $label ) ? $label : null,
        'desc'         => isset( $desc )  ? $desc  : null,
        'placeholder'  => '',
        'class'        => 'regular-text',
        'disabled'     => false,
        'autocomplete' => '',
        'data'         => false
    );

    $args = wp_parse_args( $args, $defaults );

    $class = implode( ' ', array_map( 'sanitize_html_class', explode( ' ', $args['class'] ) ) );
    $disabled = '';
    if ( $args['disabled'] ) {
        $disabled = ' disabled="disabled"';
    }

    $data = '';
    if ( ! empty( $args['data'] ) ) {
        foreach ( $args['data'] as $key => $value ) {
            $data .= 'data-' . $key . '="' . esc_attr( $value ) . '" ';
        }
    }

    $output = '<span id="wpuf-' . $args['name'] . '-wrap">';
    if ( ! empty( $args['label'] ) ) {
        $output .= '<label class="wpuf-label" for="' . $args['id'] . '">' . esc_html( $args['label'] ) . '</label>';
    }

    if ( ! empty( $args['desc'] ) ) {
        $output .= '<span class="wpuf-description">' . esc_html( $args['desc'] ) . '</span>';
    }

    $output .= '<input type="text" name="' . esc_attr( $args['name'] ) . '" id="' . esc_attr( $args['id'] )  . '" autocomplete="' . esc_attr( $args['autocomplete'] )  . '" value="' . esc_attr( $args['value'] ) . '" placeholder="' . esc_attr( $args['placeholder'] ) . '" class="' . $class . '" ' . $data . '' . $disabled . '/>';

    $output .= '</span>';

    return $output;
}

/**
 * Descriptive text callback
 *
 * @param array $args Arguments passed by the setting
 * @return void
 */

function wpuf_descriptive_text( $args ) {
    $html = wp_kses_post( $args['desc'] );

    echo $html;
}

/**
 * Update the value of a settings field
 *
 * @param string $option settings field name
 * @param string $section the section name this field belongs to
 * @param string $value the value to be set
 * @return mixed
 */

function wpuf_update_option( $option, $section, $value ) {
    $options = get_option( $section );

    $options[$option] = $value;

    update_option( $section, $options );
}

/**
=======
>>>>>>> 27f7e34b
 * Get terms of related taxonomy
 *
 * @since  2.8.5
 *
 * @param  string $taxonomy
 *
 * @return array
 */
function wpuf_get_terms( $taxonomy = 'category' ) {
    $items = array();

    $terms = get_terms(  array(
            'taxonomy'   => $taxonomy,
            'hide_empty' => false
        )
    );

    foreach ($terms as $key => $term) {
        $items[$term->term_id] = $term->name;
    }

    return $items;
}<|MERGE_RESOLUTION|>--- conflicted
+++ resolved
@@ -2418,7 +2418,6 @@
 }
 
 /**
-<<<<<<< HEAD
  * Renders an HTML Dropdown
  *
  * @param array $args
@@ -2607,8 +2606,6 @@
 }
 
 /**
-=======
->>>>>>> 27f7e34b
  * Get terms of related taxonomy
  *
  * @since  2.8.5
