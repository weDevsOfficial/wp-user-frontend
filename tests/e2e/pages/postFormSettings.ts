--- conflicted
+++ resolved
@@ -1073,12 +1073,7 @@
 
         await this.navigateToURL(this.wpufPostPage);
 
-<<<<<<< HEAD
         await this.checkElementText(Selectors.postFormSettings.postStatusColumn, 'Live');
-=======
-        const newPostStatus = await this.page.innerText(Selectors.postFormSettings.postStatusColumn);
-        await expect(newPostStatus).toContain('Live');
->>>>>>> b56e6a6b
 
     }
 
@@ -1909,17 +1904,8 @@
         await this.navigateToURL(this.wpufPostSubmitPage);
 
         await this.assertionValidate(Selectors.postFormSettings.showFormTitle(formName));
-<<<<<<< HEAD
-
 
         await this.checkElementText(Selectors.postFormSettings.showFormDescription, 'Form Description');
-=======
-
-
-        const formDescription = await this.page.innerText(Selectors.postFormSettings.showFormDescription);
-        expect(formDescription).toBe('Form Description');
->>>>>>> b56e6a6b
-
     }
 
     async setPostPermissionRoleBased(formName: string) {
