;(function($, window) {

    $.fn.listautowidth = function() {
        return this.each(function() {
            var w = $(this).width();
            var liw = w / $(this).children('li').length;
            $(this).children('li').each(function(){
                var s = $(this).outerWidth(true)-$(this).width();
                $(this).width(liw-s);
            });
        });
    };

    window.WP_User_Frontend = {

        init: function() {

            //enable multistep
            this.enableMultistep(this);

            // clone and remove repeated field
            $('.wpuf-form').on('click', 'img.wpuf-clone-field', this.cloneField);
            $('.wpuf-form').on('click', 'img.wpuf-remove-field', this.removeField);
            $('.wpuf-form').on('click', 'a.wpuf-delete-avatar', this.deleteAvatar);
            $('.wpuf-form').on('click', 'a#wpuf-post-draft', this.draftPost);
            $('.wpuf-form').on('click', 'button#wpuf-account-update-profile', this.account_update_profile);

            $('.wpuf-form-add').on('submit', this.formSubmit);
            $('form#post').on('submit', this.adminPostSubmit);
            // $( '.wpuf-form').on('keyup', '#pass1', this.check_pass_strength );

            if ( window.matchMedia('(max-width: 600px)').matches ) {

                // Post toggle
                $('table.items-table tr td .post-edit-icon').click( function( e ) {
                    e.preventDefault();
                    $(this).parents('tr').find('.data-column').toggleClass('flex-column');
                    $(this).toggleClass('toggle-icon');
                });

                // Account page toggle mobile menu
                $('.wpuf-dashboard-navigation ul li:first-child').after().click( function(e) {
                    e.preventDefault();

                    $('.wpuf-dashboard-navigation ul li').not(':first').toggle();
                } );
            }

            // refresh pluploads on each step change (multistep form)
            $('.wpuf-form').on('step-change-fieldset', function(event, number, step) {
                if ( wpuf_plupload_items.length ) {
                    for (var i = wpuf_plupload_items.length - 1; i >= 0; i--) {
                        wpuf_plupload_items[i].refresh();
                    }
                }
                if ( wpuf_map_items.length ) {
                    for (var i = wpuf_map_items.length - 1; i >= 0; i--) {
                        google.maps.event.trigger(wpuf_map_items[i].map, 'resize');
                        wpuf_map_items[i].map.setCenter(wpuf_map_items[i].center);
                    }
                }
            });

            this.ajaxCategory();
            // image insert
            // this.insertImage();

            //comfirmation alert for canceling subscription
            $( ':submit[name="wpuf_user_subscription_cancel"]').click(function(e){
                e.preventDefault();

                Swal.fire({
                    text: wpuf_frontend.cancelSubMsg,
                    icon: 'warning',
                    showCancelButton: true,
                    confirmButtonColor: '#d54e21',
                    confirmButtonText: wpuf_frontend.delete_it,
                    cancelButtonText: wpuf_frontend.cancel_it,
                    customClass: {
                        confirmButton: 'btn btn-success',
                        cancelButton: 'btn btn-danger'
                    }
                }).then(function ( result ) {
                    if ( !result.isConfirmed ) {
                        return false;
                    }
                    $('#wpuf_cancel_subscription').submit();
                });
            });

            this.warningOnExit();
            this.handleReadOnly();
        },

        warningOnExit: function () {
            $('input[name="submit"], #wpuf-post-draft').on('click', function () {
                window.onbeforeunload = null;
                return;
            });

            $('.wpuf-form-add').on( 'change', function(){
                $('.wpuf-form-add input, .wpuf-form-add select, .wpuf-form-add textarea').each(function (index) {
                    if ( 'hidden' !== $(this).attr('type') || 'submit' !== $(this).attr('type') || -1 !== $(this).val() ){
                        window.onbeforeunload = function () {
                            return 'you have changes';//changing  return values doesnt have any impact due to security
                        }
                    }
                })
            });
        },

        handleReadOnly: function(){
            $('.wpuf-form .read-only').each( function () {
                $('input, select, textarea', this).each( function () {
                    $(this).attr( 'disabled', true );
                }) ;
            });
        },

        check_pass_strength : function() {
            var pass1 = $('#pass1').val(), strength;

            $('#pass-strength-result').show();

            $('#pass-strength-result').removeClass('short bad good strong');
            if ( ! pass1 ) {
                $('#pass-strength-result').html( '&nbsp;' );
                $('#pass-strength-result').hide();
                return;
            }

            if ( typeof wp.passwordStrength != 'undefined' ) {

                strength = wp.passwordStrength.meter( pass1, wp.passwordStrength.userInputDisallowedList(), pass1 );

                switch ( strength ) {
                    case 2:
                        $('#pass-strength-result').addClass('bad').html( pwsL10n.bad );
                        break;
                    case 3:
                        $('#pass-strength-result').addClass('good').html( pwsL10n.good );
                        break;
                    case 4:
                        $('#pass-strength-result').addClass('strong').html( pwsL10n.strong );
                        break;
                    case 5:
                        $('#pass-strength-result').addClass('short').html( pwsL10n.mismatch );
                        break;
                    default:
                        $('#pass-strength-result').addClass('short').html( pwsL10n['short'] );
                }

            }
        },

        enableMultistep: function(o) {

            var js_obj = this;
            var step_number = 0;
            var progressbar_type = $(':hidden[name="wpuf_multistep_type"]').val();

            if ( progressbar_type == null ) {
                return;
            }

            // first fieldset doesn't have prev button,
            // last fieldset doesn't have next button
            $('fieldset.wpuf-multistep-fieldset').find('.wpuf-multistep-prev-btn').first().remove();
            $('fieldset.wpuf-multistep-fieldset').find('.wpuf-multistep-next-btn').last().remove();

            // at first first fieldset will be shown, and others will be hidden
            $('.wpuf-form fieldset').removeClass('field-active').first().addClass('field-active');

            if ( progressbar_type == 'progressive' && $('.wpuf-form .wpuf-multistep-fieldset').length != 0 ) {

                var firstLegend = $('fieldset.wpuf-multistep-fieldset legend').first();
                $('.wpuf-multistep-progressbar').html('<div class="wpuf-progress-percentage"></div>' );

                var progressbar = $( ".wpuf-multistep-progressbar" ),
                    progressLabel = $( ".wpuf-progress-percentage" );

                $( ".wpuf-multistep-progressbar" ).progressbar({
                    change: function() {
                        progressLabel.text( progressbar.progressbar( "value" ) + "%" );
                    }
                });

                $('.wpuf-multistep-fieldset legend').hide();

            } else {
                $('.wpuf-form').each(function() {
                    var this_obj = $(this);
                    var progressbar = $('.wpuf-multistep-progressbar', this_obj);
                    var nav = '';

                    progressbar.addClass('wizard-steps');
                    nav += '<ul class="wpuf-step-wizard">';

                    $('.wpuf-multistep-fieldset', this).each(function(){
                        nav += '<li>' + $.trim( $('legend', this).text() ) + '</li>';
                        $('legend', this).hide();
                    });

                    nav += '</ul>';
                    progressbar.append( nav );

                    $('.wpuf-step-wizard li', progressbar).first().addClass('active-step');
                    $('.wpuf-step-wizard', progressbar).listautowidth();
                });
            }

            this.change_fieldset(step_number, progressbar_type);

            $('fieldset .wpuf-multistep-prev-btn, fieldset .wpuf-multistep-next-btn').click(function(e) {
                // js_obj.formSubmit();
                if ( $(this).hasClass('wpuf-multistep-next-btn') ) {
                    var result = js_obj.formStepCheck( '', $(this).closest('fieldset') );

                    if ( result != false ) {
                        o.change_fieldset(++step_number,progressbar_type);
                    }

                } else if ( $(this).hasClass('wpuf-multistep-prev-btn') ) {
                    o.change_fieldset( --step_number,progressbar_type );
                }

                var formDiv  = $( "form.wpuf-form-add" );
                var position = formDiv.offset().top;

                // this changes the scrolling behavior to "smooth"
                window.scrollTo({
                    top: position - 32,
                    behavior: "smooth"
                });

                return false;
            });
        },

        change_fieldset: function(step_number, progressbar_type) {
            var current_step = $('fieldset.wpuf-multistep-fieldset').eq(step_number);

            $('fieldset.wpuf-multistep-fieldset').removeClass('field-active').eq(step_number).addClass('field-active');

            $('.wpuf-step-wizard li').each(function(){
                if ( $(this).index() <= step_number ){
                    progressbar_type == 'step_by_step'? $(this).addClass('passed-wpuf-ms-bar') : $('.wpuf-ps-bar',this).addClass('passed-wpuf-ms-bar');
                } else {
                    progressbar_type == 'step_by_step'? $(this).removeClass('passed-wpuf-ms-bar') : $('.wpuf-ps-bar',this).removeClass('passed-wpuf-ms-bar');
                }
            });

            $('.wpuf-step-wizard li').removeClass('wpuf-ms-bar-active active-step completed-step');
            $('.passed-wpuf-ms-bar').addClass('completed-step').last().addClass('wpuf-ms-bar-active');
            $('.wpuf-ms-bar-active').addClass('active-step');

            var legend = $('fieldset.wpuf-multistep-fieldset').eq(step_number).find('legend').text();
            legend = $.trim( legend );

            if ( progressbar_type == 'progressive' && $('.wpuf-form .wpuf-multistep-fieldset').length != 0 ) {
                var progress_percent = ( step_number + 1 ) * 100 / $('fieldset.wpuf-multistep-fieldset').length ;
                var progress_percent = Number( progress_percent.toFixed(2) );
                $( ".wpuf-multistep-progressbar" ).progressbar({value: progress_percent });
                $( '.wpuf-progress-percentage' ).text( legend + ' (' + progress_percent + '%)');
            }

            // trigger a change event
            $('.wpuf-form').trigger('step-change-fieldset', [ step_number, current_step ]);
        },

        ajaxCategory: function () {

            var el = '.cat-ajax',
                wrap = '.category-wrap';

            $(wrap).on('change', el, function(){
                var form_id = $( this ).data( 'form-id' );
                currentLevel = parseInt( $(this).parent().attr('level') );
                WP_User_Frontend.getChildCats( $(this), currentLevel + 1, 'category', form_id );
            });
        },

        getChildCats: function ( dropdown, level, taxonomy, form_id ) {

            var cat = $(dropdown).val();
            var container_id = 'wpuf-category-dropdown-lvl-' + level;
            var taxonomy = typeof taxonomy !== 'undefined' ? taxonomy : 'category';
            var field_attr = $(dropdown).siblings('span').data('taxonomy');

            $.ajax({
                type: 'post',
                url: wpuf_frontend.ajaxurl,
                data: {
                    action: 'wpuf_get_child_cat',
                    catID: cat,
                    nonce: wpuf_frontend.nonce,
                    field_attr: field_attr,
                    form_id: form_id,
                },
                beforeSend: function() {
                    $(dropdown).parent().parent().next('.loading').addClass('wpuf-loading');
                },
                complete: function() {
                    $(dropdown).parent().parent().next('.loading').removeClass('wpuf-loading');
                },
                success: function(html) {
                    //console.log( html ); return;
                    $(dropdown).parent().nextAll().each(function(){
                        $(this).remove();
                    });

                    if(html != "") {
                        $(dropdown).parent().addClass('hasChild').parent().append('<div id="'+ container_id +'" level="'+level+'"></div>');
                        dropdown.parent().parent().find('#' + container_id ).html(html).slideDown('fast');
                    }

                    $( document ).trigger( 'wpuf-ajax-fetched-child-categories', container_id, level, taxonomy );
                }
            });
        },

        cloneField: function(e) {
            e.preventDefault();

            var $div = $(this).closest('tr');
            var $clone = $div.clone();
            // console.log($clone);

            //clear the inputs
            $clone.find('input').val('');
            $clone.find(':checked').attr('checked', '');
            $div.after($clone);
        },

        removeField: function() {
            //check if it's the only item
            var $parent = $(this).closest('tr');
            var items = $parent.siblings().addBack().length;

            if( items > 1 ) {
                $parent.remove();
            }
        },

        adminPostSubmit: function(e) {
            e.preventDefault();

            var form = $(this),
                form_data = WP_User_Frontend.validateForm(form);

            if (form_data) {
                return true;
            }
        },

        draftPost: function (e) {
            e.preventDefault();

            var self = $(this),
                form = $(this).closest('form'),
                form_data = form.serialize() + '&action=wpuf_draft_post',
                post_id = form.find('input[type="hidden"][name="post_id"]').val();

            var rich_texts = [],
                val;

            // grab rich texts from tinyMCE
            $('.wpuf-rich-validation').each(function (index, item) {
                var item      = $(item);
                var editor_id = item.data('id');
                var item_name = item.data('name');
                var val       = $.trim( tinyMCE.get(editor_id).getContent() );

                rich_texts.push(item_name + '=' + encodeURIComponent( val ) );
            });

            // append them to the form var
            form_data = form_data + '&' + rich_texts.join('&');


            self.after(' <span class="wpuf-loading"></span>');
            $.post(wpuf_frontend.ajaxurl, form_data, function(res) {
                // console.log(res, post_id);
                if ( typeof post_id === 'undefined') {
                    var html = '<input type="hidden" name="post_id" value="' + res.post_id +'">';
                    html += '<input type="hidden" name="post_date" value="' + res.date +'">';
                    html += '<input type="hidden" name="post_author" value="' + res.post_author +'">';
                    html += '<input type="hidden" name="comment_status" value="' + res.comment_status +'">';

                    form.append( html );
                }

                self.next('span.wpuf-loading').remove();

                self.after('<span class="wpuf-draft-saved">&nbsp; ' + res.message + '</span>');
                $('.wpuf-draft-saved').delay(2500).fadeOut('fast', function(){
                    $(this).remove();
                });
            })
        },

        // Frontend account dashboard update profile
        account_update_profile: function (e) {
            e.preventDefault();
            var form = $(this).closest('form');

            $.post(wpuf_frontend.ajaxurl, form.serialize(), function (res) {
                if (res.success) {
                    form.find('.wpuf-error').hide();
                    form.find('.wpuf-success').show();
                } else {
                    form.find('.wpuf-success').hide();
                    form.find('.wpuf-error').show();
                    form.find('.wpuf-error').text(res.data);
                }
            });
        },

        formStepCheck : function(e,fieldset) {
            var form = fieldset,
                submitButton = form.find('input[type=submit]'),
                form_data = WP_User_Frontend.validateForm(form);

            if (!form_data) {
                WP_User_Frontend.addErrorNotice( self, 'bottom' );
            }
            return form_data;
        },

        formSubmit: function(e) {
            e.preventDefault();

            var form = $(this),
                submitButton = form.find('input[type=submit]')
            form_data = WP_User_Frontend.validateForm(form);

            if (form_data) {

                // send the request
                form.find('li.wpuf-submit').append('<span class="wpuf-loading"></span>');
                submitButton.attr('disabled', 'disabled').addClass('button-primary-disabled');

                $.post(wpuf_frontend.ajaxurl, form_data, function(res) {
                    // var res = $.parseJSON(res);
                    if ( res.success) {
                        // enable external plugins to use events
                        $('body').trigger('wpuf:postform:success', res);

<<<<<<< HEAD
                        if ( res.data ) {
                            if ( res.data.show_message ) {
                                form.before( '<div class="wpuf-success">' + res.data.message + '</div>');
                                form.slideUp( 'fast', function() {
                                    form.remove();
                                });
=======
                        if (res.show_message) {
                            form.before( '<div class="wpuf-success">' + res.message + '</div>');
                            form.slideUp( 'fast', function() {
                                form.remove();
                            });
>>>>>>> e33e510a

                                //focus
                                $('html, body').animate({
                                    scrollTop: $('.wpuf-success').offset().top - 100
                                }, 'fast');

                            } else {
                                window.location = res.data.redirect_to;
                            }
                        } else {
                            if ( res.show_message ) {
                                form.before( '<div class="wpuf-success">' + res.message + '</div>');
                                form.slideUp( 'fast', function() {
                                    form.remove();
                                });

                                //focus
                                $('html, body').animate({
                                    scrollTop: $('.wpuf-success').offset().top - 100
                                }, 'fast');

                            } else {
                                window.location = res.redirect_to;
                            }
                        }


                    } else {
<<<<<<< HEAD

                        if ( typeof res.data.type !== 'undefined' && res.data.type === 'login' ) {

                            if ( confirm(res.data.error) ) {
                                window.location = res.data.redirect_to;
                            } else {
                                submitButton.removeAttr('disabled');
                                submitButton.removeClass('button-primary-disabled');
                                form.find('span.wpuf-loading').remove();
                            }
=======
                        if ( typeof res.type !== 'undefined' && res.type === 'login' ) {
                            Swal.fire({
                                text: res.error,
                                icon: "warning",
                                showCancelButton: true,
                                confirmButtonColor: "#3085d6",
                                cancelButtonColor: "#d33",
                                confirmButtonText: "OK"
                            }).then((result) => {
                                if (result.isConfirmed) {
                                    window.location = res.redirect_to;
                                } else {
                                    submitButton.removeAttr('disabled');
                                    submitButton.removeClass('button-primary-disabled');
                                    form.find('span.wpuf-loading').remove();
                                }
                            });
>>>>>>> e33e510a

                            return;
                        } else {
                            if ( form.find('.g-recaptcha').length > 0 ) {
                                grecaptcha.reset();
                            }

                            const errorMsg = res.error ? res.error : res.data.error;

                            Swal.fire({
<<<<<<< HEAD
                                html: res.data.error,
=======
                                html: errorMsg,
>>>>>>> e33e510a
                                icon: 'warning',
                                showCancelButton: false,
                                confirmButtonColor: '#d54e21',
                                confirmButtonText: 'OK',
                                customClass: {
                                    cancelButton: 'btn btn-danger',
                                }
                            });

                        }

                        submitButton.removeAttr('disabled');
                    }

                    submitButton.removeClass('button-primary-disabled');
                    form.find('span.wpuf-loading').remove();
                });
            }
        },

        isTelephoneField: function( item ) {
            return ( $(item).hasClass('wpuf_telephone') && $(item).data('show-list') === 'yes' );
        },

        validateForm: function( self ) {
            var richTexts = [];
            var errors = [];

            // remove all initial errors if any
            WP_User_Frontend.removeErrors( self );
            WP_User_Frontend.removeErrorNotice( self );

            // get all the visible fields
            var visibleFields = self.find( 'input:visible, textarea:visible, select:visible, div.br-widget:visible, .wpuf-rich-validation:visible, div.wpuf-attachment-upload-filelist:visible' );

            visibleFields.each( function( i, item ) {
                var container = '';
                var dataType = $( item ).data( 'type' );
                var required = $( item ).data( 'required' );

                switch( dataType ) {
                    case 'rich':
                        var editor_id = $( item ).data( 'id' );
                        var item_name = $( item ).data( 'name' );
                        val = $.trim( tinyMCE.get( editor_id ).getContent() );

                        if ( required === 'yes' && val === '' ) {
                            errors.push({
                                type: 'required',
                                container: item
                            });
                        }

                        var isRestrictionFailed = WP_User_Frontend.editorLimit.isRestrictionFailed( item );

                        if ( isRestrictionFailed ) {
                            errors.push({
                                type: 'limit',
                                container: item
                            });

                            break;
                        }

                        var containingShortcode = WP_User_Frontend.editorContainingShortcode(item);

                        if ( containingShortcode.shortcodeFound ) {
                            errors.push({
                                type: 'custom',
                                container: item,
                                message: wpuf_frontend.protected_shortcodes_message
                                    .replace('%shortcode%', '[' + containingShortcode.shortcode + ']')
                            });

                            break;
                        }

                        richTexts.push( item_name + '=' + encodeURIComponent( val ) );

                        break;
                    case 'textarea':
                    case 'text':
                        val = $.trim( $( item ).val() );

                        if ( required === 'yes' && val === '' ) {
                            errors.push({
                                type: 'required',
                                container: item
                            });

                            break;
                        }

                        var isRestrictionFailed = WP_User_Frontend.editorLimit.isRestrictionFailed( item );

                        if ( isRestrictionFailed ) {
                            errors.push({
                                type: 'limit',
                                container: item
                            });

                            break;
                        }

                        if ( WP_User_Frontend.isTelephoneField( item ) ) {
                            // Get intlTelInput instance
                            var iti = window.intlTelInputGlobals.getInstance( item );
                            if ( '' !== iti.getNumber() && ! iti.isValidNumber() ) {
                                errors.push({
                                    type: 'validation',
                                    container: item
                                });

                                break;
                            }

                            var name = $( item ).attr( 'name' );
                            var value = iti.getNumber();

                            // append the mobile number with country code
                            $( '<input>' )
                                .attr( 'type', 'hidden' )
                                .attr( 'name', name )
                                .attr( 'value', value )
                                .appendTo( self );

                            break;
                        }

                        break;
                    case 'url':
                        val = $.trim( $( item ).val() );

                        if ( required === 'yes' && val === '' ) {
                            errors.push({
                                type: 'required',
                                container: item
                            });

                            break;
                        }

                        if ( val !== '' && ! WP_User_Frontend.isValidURL( val ) ) {
                            errors.push({
                                type: 'validation',
                                container: item
                            });

                            break;
                        }
                        break;
                    case 'password':
                    case 'confirm_password':
                        var hasRepeat = $(item).data('repeat');
                        var strength = $(item).data('strength');
                        var min_length = $(item).data('minimum-length');

                        val = $.trim( $(item).val() );

                        if ( required === 'yes' && val === '' ) {
                            errors.push({
                                type: 'required',
                                container: item
                            });

                            break;
                        }

                        if ( val.length < min_length ) {
                            errors.push({
                                type: 'custom',
                                container: item,
                                message: 'Minimum ' + min_length + ' character is required'
                            });

                            break;
                        }

                        if ( hasRepeat === 'yes' ) {
                            var repeatItem = $(item).closest('.wpuf-form').find('[data-type="confirm_password"]').eq(0);

                            if ( repeatItem.val() !== val ) {
                                errors.push({
                                    error_type: 'mismatch',
                                    container: item
                                });
                            }
                        }

                        if ( strength ) {
                            var strengthMeter = wp.passwordStrength.meter(val, wp.passwordStrength.userInputDisallowedList());

                            if (strength === 'weak' && strengthMeter < 2) {
                                errors.push({
                                    type: 'custom',
                                    container: item,
                                    message: wpuf_frontend.password_warning_weak
                                });
                            } else if (strength === 'medium' && strengthMeter < 3) {
                                errors.push({
                                    type: 'custom',
                                    container: item,
                                    message: wpuf_frontend.password_warning_medium
                                });
                            } else if (strength === 'strong' && strengthMeter < 4) {
                                errors.push({
                                    type: 'custom',
                                    container: item,
                                    message: wpuf_frontend.password_warning_strong
                                });
                            }
                        }

                        break;
                    case 'select':
                        val = $(item).val();

                        if ( required === 'yes' && val === '-1' ) {
                            errors.push({
                                type: 'required',
                                container: item
                            });
                        }
                        break;
                    case 'multiselect':
                        val = $( item ).val();

                        if ( required === 'yes' && val.length === 0 ) {
                            errors.push({
                                type: 'required',
                                container: item
                            });
                        }
                        break;
                    case 'tax-checkbox':
                        var length = $(item).children().find('input:checked').length;

                        if ( required === 'yes' && ! length ) {
                            errors.push({
                                type: 'required',
                                container: item
                            });
                        }
                        break;
                    case 'radio':
                    case 'checkbox':
                        container = $( item ).parents( '.wpuf-fields' );
                        length = $( container ).find( 'input:checked' ).length;

                        if ( required === 'yes' && ! length ) {
                            errors.push({
                                type: 'required',
                                container: item
                            });
                        }

                        break;
                    case 'file':
                        var length = $( item ).find('ul').children().length;

                        if ( required === 'yes' && ! length ) {
                            errors.push({
                                type: 'required',
                                container: $( item ).closest( '.wpuf-fields' )
                            });
                        }
                        break;
                    case 'email':
                        val = $( item ).val();

                        if ( required === 'yes' && val === '' ) {
                            errors.push({
                                type: 'required',
                                container: item
                            });

                            break;
                        }

                        if ( val !== '' && ! WP_User_Frontend.isValidEmail( val ) ) {
                            errors.push({
                                type: 'validation',
                                container: item
                            });
                        }
                        break;
                    case 'url':
                        var val = $(item).val();

                        if ( required === 'yes' && val === '' ) {
                            errors.push({
                                type: 'validation',
                                container: item
                            });

                            break;
                        }

                        if ( val !== '' && ! WP_User_Frontend.isValidURL( val ) ) {
                            errors.push({
                                type: 'validation',
                                container: item
                            });
                        }
                        break;
                    default:    // Google map etc.
                        // if this is a Google map
                        if ( $( item ).attr( 'id' ) && $( item ).attr( 'id' ).startsWith( 'wpuf-map' ) ) {
                            var mapContainer = $( item ).parents( '.wpuf-form-google-map-container' );
                            mapField = $( mapContainer ).find( 'input[id^="wpuf-map-lat"]' );
                            required = $( mapField ).data( 'required' );
                            val = $( mapField ).val(); // needs to grab from parent to get all the data

                            if ( required === 'yes' && val === '' ) {
                                errors.push({
                                    type: 'required',
                                    container: mapContainer
                                });
                            }
                        }

                        // if rating field
                        if ( $( item ).hasClass( 'br-widget' ) ) {
                            container = $( item ).parents('.wpuf-fields');
                            required = $( container ).find( 'select.wpuf-ratings' ).data( 'required' );
                            length = $( item ).find('.br-selected').length;

                            if ( required === 'yes' && ! length ) {
                                errors.push({
                                    type: 'required',
                                    container: item
                                });
                            }
                        }
                }

            });

            if ( errors.length ) {
                var i;
                var length = errors.length;
                for ( i = 0; i < length; i++ ) {
                    WP_User_Frontend.markError( errors[i].container, errors[i].type, errors[i].message );
                }

                WP_User_Frontend.addErrorNotice( self,'end' );
                $( errors[0].container ).focus();

                return false;
            }

            // Fields that are conditionally hidden
            var conditionallyHiddenFields = self.find( 'li.wpuf-el[style*="display: none"] input' );

            conditionallyHiddenFields.each( function( i, item ) {
                var inputType = $( item ).attr( 'type' );

                switch ( inputType ) {
                    case 'url':
                    case 'email':
                        // removing conditionally hidden fields value
                        // so that default HTML validation don't restrict those fields
                        $( item ).val( '' );
                }
            });

            var disable_fields = self.find(":disabled").removeAttr("disabled");
            var formData = self.serialize();
            disable_fields.attr("disabled", "disabled");

            // append them to the form var
            formData = formData + '&' + richTexts.join( '&' );
            return formData;
        },

        /**
         *
         * @param form
         * @param position (value = bottom or end) end if form is onepare, bottom, if form is multistep
         */
        addErrorNotice: function( form, position ) {
            if( position == 'bottom' ) {
                $('.wpuf-multistep-fieldset:visible').append('<div class="wpuf-errors">' + wpuf_frontend.error_message + '</div>');
            } else {
                $(form).find('li.wpuf-submit').append('<div class="wpuf-errors">' + wpuf_frontend.error_message + '</div>');
            }

        },

        removeErrorNotice: function(form) {
            $(form).find('.wpuf-errors').remove();
        },

        markError: function(item, error_type, error_message) {
            $(item).closest('div').addClass('has-error');

            if ( ! error_type ) {
                return;
            }

            var error_string = '';
            var address_field_label = $( item ).data( 'label' );
            if ( address_field_label ) {
                error_string = address_field_label;
            } else {
                error_string = $(item).closest('li').data('label');
            }
            switch ( error_type ) {
                case 'required' :
                    error_string = error_string + ' ' + error_str_obj[error_type];
                    break;
                case 'mismatch' :
                    error_string = error_string + ' ' + error_str_obj[error_type];
                    break;
                case 'validation' :
                    error_string = error_string + ' ' + error_str_obj[error_type];
                    break;
                case 'limit':
                    error_string = '';
                    break;
                case 'custom' :
                    error_string = error_message;
                    break;
            }
            $(item).siblings('.wpuf-error-msg').remove();

            // for address fields
            if ( $( item ).closest( '.wpuf-fields.wpuf-fields-address' ).length ) {
                $( item ).closest( 'div.wpuf-sub-fields' ).find( 'div.wpuf-error-msg' ).remove();
                $( item ).closest( 'div.wpuf-sub-fields' ).append( '<div class="wpuf-error-msg">' + error_string + '</div>' );
            } else {
                $( item ).closest( 'div.wpuf-fields' ).find( 'div.wpuf-error-msg' ).remove();
                $( item ).closest( 'div.wpuf-fields' ).append( '<div class="wpuf-error-msg">' + error_string + '</div>' );
            }
        },

        removeErrors: function(item) {
            $(item).find('.has-error').removeClass('has-error');
            $('.wpuf-error-msg').remove();
        },

        isValidEmail: function( email ) {
            var pattern = new RegExp(/^((([a-z]|\d|[!#\$%&'\*\+\-\/=\?\^_`{\|}~]|[\u00A0-\uD7FF\uF900-\uFDCF\uFDF0-\uFFEF])+(\.([a-z]|\d|[!#\$%&'\*\+\-\/=\?\^_`{\|}~]|[\u00A0-\uD7FF\uF900-\uFDCF\uFDF0-\uFFEF])+)*)|((\x22)((((\x20|\x09)*(\x0d\x0a))?(\x20|\x09)+)?(([\x01-\x08\x0b\x0c\x0e-\x1f\x7f]|\x21|[\x23-\x5b]|[\x5d-\x7e]|[\u00A0-\uD7FF\uF900-\uFDCF\uFDF0-\uFFEF])|(\\([\x01-\x09\x0b\x0c\x0d-\x7f]|[\u00A0-\uD7FF\uF900-\uFDCF\uFDF0-\uFFEF]))))*(((\x20|\x09)*(\x0d\x0a))?(\x20|\x09)+)?(\x22)))@((([a-z]|\d|[\u00A0-\uD7FF\uF900-\uFDCF\uFDF0-\uFFEF])|(([a-z]|\d|[\u00A0-\uD7FF\uF900-\uFDCF\uFDF0-\uFFEF])([a-z]|\d|-|\.|_|~|[\u00A0-\uD7FF\uF900-\uFDCF\uFDF0-\uFFEF])*([a-z]|\d|[\u00A0-\uD7FF\uF900-\uFDCF\uFDF0-\uFFEF])))\.)+(([a-z]|[\u00A0-\uD7FF\uF900-\uFDCF\uFDF0-\uFFEF])|(([a-z]|[\u00A0-\uD7FF\uF900-\uFDCF\uFDF0-\uFFEF])([a-z]|\d|-|\.|_|~|[\u00A0-\uD7FF\uF900-\uFDCF\uFDF0-\uFFEF])*([a-z]|[\u00A0-\uD7FF\uF900-\uFDCF\uFDF0-\uFFEF])))\.?$/i);
            return pattern.test(email);
        },

        isValidURL: function(url) {
            var urlregex = new RegExp("^(http:\\/\\/www\\.|https:\\/\\/www\\.|http:\\/\\/|https:\\/\\/){1}[a-z0-9]+([\\-\\.]{1}[a-z0-9]+)*\\.[a-z]{2,20}(:[0-9]{1,20})?(\\/.*)?$");
            return urlregex.test(url);
        },

        insertImage: function(button, form_id) {

            var container = 'wpuf-insert-image-container';

            if ( ! $( '#' + button ).length ) {
                return;
            };

            var imageUploader = new plupload.Uploader({
                runtimes: 'html5,html4',
                browse_button: button,
                container: container,
                multipart: true,
                multipart_params: {
                    action: 'wpuf_insert_image',
                    form_id: $( '#' + button ).data('form_id')
                },
                multiple_queues: false,
                multi_selection: false,
                urlstream_upload: true,
                file_data_name: 'wpuf_file',
                max_file_size: wpuf_upload.max_filesize,
                url: wpuf_upload.plupload.url,
                flash_swf_url: wpuf_upload.flash_swf_url,
                filters: [{
                    title: 'Allowed Files',
                    extensions: 'jpg,jpeg,gif,png,bmp'
                }]
            });

            imageUploader.bind('Init', function(up, params) {
                // console.log("Current runtime environment: " + params.runtime);
            });

            imageUploader.bind('FilesAdded', function(up, files) {
                var $container = $('#' + container);

                $.each(files, function(i, file) {
                    $container.append(
                        '<div class="upload-item" id="' + file.id + '"><div class="progress progress-striped active"><div class="bar"></div></div></div>');
                });

                up.refresh();
                up.start();
            });

            imageUploader.bind('QueueChanged', function (uploader) {
                imageUploader.start();
            });

            imageUploader.bind('UploadProgress', function(up, file) {
                var item = $('#' + file.id);

                $('.bar', item).css({ width: file.percent + '%' });
                $('.percent', item).html( file.percent + '%' );
            });

            imageUploader.bind('Error', function(up, error) {
                alert('Error #' + error.code + ': ' + error.message);
            });

            imageUploader.bind('FileUploaded', function(up, file, response) {

                $('#' + file.id).remove();

                if ( response.response !== 'error' ) {
                    var success = false;

                    if ( typeof tinyMCE !== 'undefined' ) {

                        if ( typeof tinyMCE.execInstanceCommand !== 'function' ) {
                            // tinyMCE 4.x
                            var mce = tinyMCE.get( 'post_content_' + form_id );

                            if ( mce !== null ) {
                                mce.insertContent(response.response);
                            }
                        } else {
                            // tinyMCE 3.x
                            tinyMCE.execInstanceCommand( 'post_content_' + form_id, 'mceInsertContent', false, response.response);
                        }
                    }

                    // insert failed to the edit, perhaps insert into textarea
                    var post_content = $('#post_content_' + form_id);
                    post_content.val( post_content.val() + response.response );

                } else {
                    alert('Something went wrong');
                }
            });

            imageUploader.init();
        },

        deleteAvatar: function(e) {
            e.preventDefault();

            if ( confirm( $(this).data('confirm') ) ) {
                $.post(wpuf_frontend.ajaxurl, {action: 'wpuf_delete_avatar', _wpnonce: wpuf_frontend.nonce}, function() {
                    $(e.target).parent().remove();
                    $('[id^=wpuf-avatar]').css("display", "");
                });
            }
        },

        editorLimit: {

            bind: function(limit, field, type, limit_type, limit_to ) {
                if ( type === 'no' ) {
                    // it's a textarea
                    $('textarea#' +  field).keyup( function(event) {
                        WP_User_Frontend.editorLimit.textLimit.call(this, event, limit, limit_type, limit_to );
                    });

                    $('input#' +  field).keyup( function(event) {
                        WP_User_Frontend.editorLimit.textLimit.call(this, event, limit, limit_type, limit_to );
                    });

                    $('input#' +  field).change( function(event) {
                        WP_User_Frontend.editorLimit.textLimit.call(this, event, limit, limit_type, limit_to );
                    });

                    $('textarea#' +  field).on('paste', function(event) {
                        var self = $(this);

                        setTimeout(function() {
                            WP_User_Frontend.editorLimit.textLimit.call(self, event, limit, limit_type, limit_to );
                        }, 100);
                    });

                    $('input#' +  field).on('paste', function(event) {
                        var self = $(this);

                        setTimeout(function() {
                            WP_User_Frontend.editorLimit.textLimit.call(self, event, limit, limit_type, limit_to );
                        }, 100);
                    });

                } else {
                    // it's a rich textarea
                    setTimeout(function () {
                        tinyMCE.get(field).onKeyUp.add(function(ed, event) {
                            WP_User_Frontend.editorLimit.tinymce.onKeyUp(ed, event, limit, limit_type, limit_to );
                        } );

                        tinyMCE.get(field).onPaste.add(function(ed, event) {
                            setTimeout(function() {
                                WP_User_Frontend.editorLimit.tinymce.onPaste(ed, event, limit, limit_type, limit_to );
                            }, 100);
                        });

                    }, 1000);
                }
            },

            checkTinyMCERestriction: function(field, data, ed) {
                var numWords = 0;

                var limit = (typeof(data[0]) !== "undefined" && data[0] !== null) ? parseInt(data[0]) : 0;
                var fieldId = (typeof(data[1]) !== "undefined" && data[1] !== null) ? (data[1]).trim() : '';
                var fieldType = (typeof(data[2]) !== "undefined" && data[2] !== null) ? (data[2]).trim() : '';
                var limit_type = (typeof(data[3]) !== "undefined" && data[3] !== null) ? (data[3]).trim() : '';
                var limit_to = (typeof(data[4]) !== "undefined" && data[4] !== null) ? (data[4]).trim() : '';
                var limit_label = '';

                if ( 'word' === limit_type ) {
                    numWords = WP_User_Frontend.editorLimit.tinymce.getStats(ed).words;
                    limit_label = 'word_' + limit_to;
                } else {
                    numWords = WP_User_Frontend.editorLimit.tinymce.getStats(ed).chars;
                    limit_label = 'char_' + limit_to;
                }

                var errorMessage = wpuf_frontend['word_'+limit_to ] + ' ' + limit;

                // if blank field, no need to check for content restriction
                if ( numWords ===  0 ) {
                    return false;
                }

                if ( (numWords > limit) && ('max' === limit_to) ) {
                    WP_User_Frontend.markError( field, 'limit' );
                    jQuery('.mce-path-item.mce-last', ed.container).html( wpuf_frontend[ limit_label ] + ' ' + numWords +'/'+ limit );

                    return true;
                } else if ( (numWords < limit) && ('min' === limit_to) ) {
                    WP_User_Frontend.markError( field, 'limit' );
                    WP_User_Frontend.contentLimitMessage( $(field), limit_type, limit_to, limit );

                    return true;
                }
            },

            isRestrictionFailed: function( field ) {
                var fieldId = $( field ).data( 'id' );
                var fieldType = $( field ).data( 'type' );
                var isTinymce = false;
                var ed = null;
                var numChars = 0;
                var numWords = 0;
                var data = '';

                // clear previous style
                if ( $( field ).closest( 'div.wpuf-fields' ).hasClass( 'has-error' ) ) {
                    $( field ).closest( 'div.wpuf-fields' ).removeClass( 'has-error' )
                }

                if ( typeof tinyMCE !== 'undefined' && tinyMCE.get(fieldId) !== null ) {
                    isTinymce = true;
                    ed = tinyMCE.get( fieldId );

                    ed.focus();
                }

                // For content restriction, we are passing the information below the fields inside a <script> tag
                // For example: the field type, restriction type(word or character), min/max allowed etc.
                // Extracting required data from the script tag
                if ( $(field).closest('li.wpuf-el').find('script').html() ) {
                    var fieldScript = $(field).closest('li.wpuf-el').find('script').html();
                    data = fieldScript.match(/(?:bind\()(.*?(?=\)))/) ? fieldScript.match(/(?:bind\()(.*?(?=\)))/)[1].replace(/['"]/g, '').split(',') : '';
                }

                if ( isTinymce ) {
                    return WP_User_Frontend.editorLimit.checkTinyMCERestriction(field, data, ed);
                }

                var limit = (typeof(data[0]) !== "undefined" && data[0] !== null) ? parseInt(data[0]) : 0;
                var limit_type = (typeof(data[3]) !== "undefined" && data[3] !== null) ? (data[3]).trim() : '';
                var limit_to = (typeof(data[4]) !== "undefined" && data[4] !== null) ? (data[4]).trim() : '';
                var limit_label = ( 'word' === limit_type ) ? 'Word Limit : ' : 'Character Limit : ';

                numChars = $(field).val().trim().length;
                numWords = $(field).val().trim().split(' ').length;

                // if blank field, no need to check for content restriction
                if ( numChars ===  0 ) {
                    return false;
                }

                if ( limit_type === 'word' ) {
                    if ( ( numWords > limit ) && ( 'max' === limit_to ) ) {
                        WP_User_Frontend.markError( field, 'limit' );

                        return true;
                    } else if ( ( numWords < limit ) && ( 'min' === limit_to ) ) {
                        WP_User_Frontend.markError( field, 'limit' );

                        return true;
                    }
                } else {
                    if ( ( numChars > limit ) && ( 'max' === limit_to ) ) {
                        WP_User_Frontend.markError( field, 'limit' );

                        return true;
                    } else if ( ( numChars < limit ) && ( 'min' === limit_to ) ) {
                        WP_User_Frontend.markError( field, 'limit' );

                        return true;
                    }
                }

                return false;

            },

            tinymce: {

                getStats: function(ed) {
                    var text = ed.getContent({format: 'text'});

                    return {
                        chars: text.length,
                        words: text.split(' ').length
                    };
                },

                onKeyUp: function(ed, event, limit, limit_type, limit_to ) {
                    var field = $( '.wpuf-fields.wpuf_' + ed.id );

                    // remove previous errors
                    if ( $(field.closest('.wpuf-fields')).hasClass('has-error') ) {
                        field.removeClass('has-error');
                    }

                    var numChars = WP_User_Frontend.editorLimit.tinymce.getStats(ed).chars;

                    // if the fields is empty, no need to check for char/word limit
                    if ( ! numChars ) {
                        field.closest('.wpuf-fields').find('span.wpuf-wordlimit-message').html('');

                        return;
                    }

                    if ( 'word' === limit_type ) {
                        numChars = WP_User_Frontend.editorLimit.tinymce.getStats(ed).words;
                    }


                    if ( limit && numChars > limit && 'max' === limit_to ) {
                        WP_User_Frontend.markError( field, 'limit' );
                        WP_User_Frontend.contentLimitMessage( $(field), limit_type, limit_to, limit );
                    } else if ( limit && numChars < limit && 'min' === limit_to ) {
                        WP_User_Frontend.markError( field, 'limit' );
                        WP_User_Frontend.contentLimitMessage( $(field), limit_type, limit_to, limit );
                    } else {
                        jQuery('.mce-path-item.mce-last', ed.container).html('');
                        field.closest('.wpuf-fields').find('span.wpuf-wordlimit-message').html('');
                    }
                },

                onPaste: function(ed, event, limit, limit_type, limit_to) {
                    var editorContent = ed.getContent({format: 'text'});
                    var contentLength = editorContent.length;
                    var field = $( '.wpuf-fields.wpuf_' + ed.id );

                    // remove previous errors
                    if ( field.closest('.wpuf-fields').hasClass('has-error') ) {
                        field.closest('.wpuf-fields').removeClass('has-error');
                    }

                    // field is empty. no need to check for word/char limit
                    if ( ! contentLength ) {
                        return;
                    }

                    if ( 'word' === limit_type ) {
                        contentLength = editorContent.split(' ').length;
                    }

                    if ( limit && contentLength > limit && 'max' === limit_to ) {
                        WP_User_Frontend.contentLimitMessage( field, limit_type, limit_to, limit );
                        WP_User_Frontend.markError( field, 'limit' );
                    } else if ( limit && contentLength < limit && 'min' === limit_to ) {
                        WP_User_Frontend.contentLimitMessage( field, limit_type, limit_to, limit );
                        WP_User_Frontend.markError( field, 'limit' );
                    } else {
                        field.closest('.wpuf-fields').find('span.wpuf-wordlimit-message').html('');
                    }

                    WP_User_Frontend.editorLimit.make_media_embed_code(editorContent, ed);
                }
            },

            textLimit: function(event, limit, limit_type, limit_to ) {
                var self = $(this);
                var contentLength = self.val().length;

                // remove previous errors
                if ( self.closest('.wpuf-fields').hasClass('has-error') ) {
                    self.closest('.wpuf-fields').removeClass('has-error');
                }

                // field is empty. no need to check for word/char limit
                if ( ! contentLength ) {
                    return;
                }

                if ( 'word' === limit_type ) {
                    contentLength = self.val().split(' ').length;
                }

                if ( limit && contentLength > limit && 'max' === limit_to ) {
                    WP_User_Frontend.contentLimitMessage( self, limit_type, limit_to, limit );
                    WP_User_Frontend.markError( self, 'limit' );
                } else if ( limit && contentLength < limit && 'min' === limit_to ) {
                    WP_User_Frontend.contentLimitMessage( self, limit_type, limit_to, limit )
                    WP_User_Frontend.markError( self, 'limit' );
                } else {
                    self.closest('.wpuf-fields').find('span.wpuf-wordlimit-message').html('');
                }

                // handle the paste event
                if ( event.type === 'paste' ) {
                    if ( limit && contentLength > limit && 'max' === limit_to ) {
                        WP_User_Frontend.contentLimitMessage( self, limit_type, limit_to, limit );
                        WP_User_Frontend.markError( self, 'limit' );
                    } else if ( limit && contentLength < limit && 'min' === limit_to ) {
                        WP_User_Frontend.contentLimitMessage( self, limit_type, limit_to, limit );
                        WP_User_Frontend.markError( self, 'limit' );
                    } else {
                        self.closest('.wpuf-fields').find('span.wpuf-wordlimit-message').html('');
                    }
                }
            },

            blockTyping: function(event) {
                // Allow: backspace, delete, tab, escape, minus enter and . backspace = 8,delete=46,tab=9,enter=13,.=190,escape=27, minus = 189
                if ($.inArray(event.keyCode, [46, 8, 9, 27, 13, 110, 190, 189]) !== -1 ||
                    // Allow: Ctrl+A
                    (event.keyCode == 65 && event.ctrlKey === true) ||
                    // Allow: home, end, left, right, down, up
                    (event.keyCode >= 35 && event.keyCode <= 40)) {
                    // let it happen, don't do anything
                    return;
                }

                event.preventDefault();
                event.stopPropagation();
            },

            make_media_embed_code: function(content, editor){
                $.post( ajaxurl, {
                        action:'wpuf_make_media_embed_code',
                        content: content
                    },
                    function(data){
                        editor.setContent(editor.getContent() + editor.setContent(data));
                    }
                )
            }
        },

        doUncheckRadioBtn: function ( el ) {
            el.checked = false;
        },

        contentLimitMessage: function( field, content_limit_type, limit_to, limit ) {
            var limitMessage = '';
            if ( 'word' === content_limit_type ){
                if ( limit_to === 'min' ) {
                    limitMessage = wpuf_frontend.word_min_title + '<br>';
                    limitMessage += wpuf_frontend.word_min_details.replace( '%number%', limit );
                } else {
                    limitMessage = wpuf_frontend.word_max_title + '<br>';
                    limitMessage += wpuf_frontend.word_max_details.replace( '%number%', limit );
                }
            } else {
                if ( limit_to === 'min' ) {
                    limitMessage = wpuf_frontend.char_min_title + '<br>';
                    limitMessage += wpuf_frontend.char_min_details.replace( '%number%', limit );
                } else {
                    limitMessage = wpuf_frontend.char_max_title + '<br>';
                    limitMessage += wpuf_frontend.char_max_details.replace( '%number%', limit );
                }
            }

            field.closest('.wpuf-fields').find('span.wpuf-wordlimit-message').html( limitMessage );
        },

        editorContainingShortcode: function( field ) {
            var item = $( field );
            var editor_id = item.data( 'id' );
            var postContent = $.trim( tinyMCE.get( editor_id ).getContent() ).toLowerCase();
            var shortcodes = wpuf_frontend.protected_shortcodes;

            if ( ! shortcodes) {
                return {
                    shortcodeFound: false,
                };
            }
            for ( var i = 0; i < shortcodes.length; i++) {
                var shortcode = shortcodes[i];
                var regex = new RegExp(shortcode);
                if (regex.test(postContent)) {
                    return {
                        shortcodeFound: true,
                        shortcode: shortcode,
                    };
                }
            }

            return {
                shortcodeFound: false,
            };
        }
    };

    $(function() {
        WP_User_Frontend.init();

        // payment gateway selection
        $('ul.wpuf-payment-gateways').on('click', 'input[type=radio]', function(e) {
            $('.wpuf-payment-instruction').slideUp(250);

            $(this).parents('li').find('.wpuf-payment-instruction').slideDown(250);
        });

        if( !$('ul.wpuf-payment-gateways li').find('input[type=radio]').is(':checked') ) {
            $('ul.wpuf-payment-gateways li').first().find('input[type=radio]').click()
        } else {
            var el = $('ul.wpuf-payment-gateways li').find('input[type=radio]:checked');
            el.parents('li').find('.wpuf-payment-instruction').slideDown(250);
        }
    });

    $(function() {
        $('input[name="first_name"], input[name="last_name"]').on('change keyup', function() {
            var myVal, newVal = $.makeArray($('input[name="first_name"], input[name="last_name"]').map(function(){
                if (myVal = $(this).val()) {
                    return(myVal);
                }
            })).join(' ');
            $('input[name="display_name"]').val(newVal);
        });
    });

    // script for Dokan vendor registration template
    $(function($) {

        $('.wpuf-form-add input[name="dokan_store_name"]').on('focusout', function() {
            var value = $(this).val().toLowerCase().replace(/-+/g, '').replace(/\s+/g, '-').replace(/[^a-z0-9-]/g, '');
            $('input[name="shopurl"]').val(value);
            $('#url-alart').text( value );
            $('input[name="shopurl"]').focus();
        });

        $('.wpuf-form-add input[name="shopurl"]').keydown(function(e) {
            var text = $(this).val();

            // Allow: backspace, delete, tab, escape, enter and .
            if ($.inArray(e.keyCode, [46, 8, 9, 27, 13, 91, 109, 110, 173, 189, 190]) !== -1 ||
                // Allow: Ctrl+A
                (e.keyCode == 65 && e.ctrlKey === true) ||
                // Allow: home, end, left, right
                (e.keyCode >= 35 && e.keyCode <= 39)) {
                // let it happen, don't do anything
                return;
            }

            if ((e.shiftKey || (e.keyCode < 65 || e.keyCode > 90) && (e.keyCode < 48 || e.keyCode > 57)) && (e.keyCode < 96 || e.keyCode > 105) ) {
                e.preventDefault();
            }
        });

        $('.wpuf-form-add input[name="shopurl"]').keyup(function(e) {
            $('#url-alart').text( $(this).val() );
        });

        $('.wpuf-form-add input[name="shopurl"]').on('focusout', function() {
            var self = $(this),
                data = {
                    action : 'shop_url',
                    url_slug : self.val(),
                    _nonce : dokan.nonce,
                };

            if ( self.val() === '' ) {
                return;
            }

            $.post( dokan.ajaxurl, data, function(resp) {

                if ( resp == 0){
                    $('#url-alart').removeClass('text-success').addClass('text-danger');
                    $('#url-alart-mgs').removeClass('text-success').addClass('text-danger').text(dokan.seller.notAvailable);
                } else {
                    $('#url-alart').removeClass('text-danger').addClass('text-success');
                    $('#url-alart-mgs').removeClass('text-danger').addClass('text-success').text(dokan.seller.available);
                }

            } );

        });

        // Set name attribute for google map search field
        $(".wpuf-form-add #wpuf-map-add-location").attr("name", "find_address");
    });

    $(function($) {
        // eye icon for password field
        $(document).on('click', '.wpuf-eye', function () {
            const input = $( this ).siblings( 'input' );

            if ( input.attr("type") === "password" ) {
                input.attr( "type", "text" );
                $( this ).attr( "src", wpuf_frontend.asset_url + '/images/eye-close.svg' );
            } else {
                input.attr( "type", "password" );
                $( this ).attr( "src", wpuf_frontend.asset_url + '/images/eye.svg' );
            }
        });
    });
})(jQuery, window);<|MERGE_RESOLUTION|>--- conflicted
+++ resolved
@@ -446,20 +446,12 @@
                         // enable external plugins to use events
                         $('body').trigger('wpuf:postform:success', res);
 
-<<<<<<< HEAD
                         if ( res.data ) {
                             if ( res.data.show_message ) {
                                 form.before( '<div class="wpuf-success">' + res.data.message + '</div>');
                                 form.slideUp( 'fast', function() {
                                     form.remove();
                                 });
-=======
-                        if (res.show_message) {
-                            form.before( '<div class="wpuf-success">' + res.message + '</div>');
-                            form.slideUp( 'fast', function() {
-                                form.remove();
-                            });
->>>>>>> e33e510a
 
                                 //focus
                                 $('html, body').animate({
@@ -488,7 +480,6 @@
 
 
                     } else {
-<<<<<<< HEAD
 
                         if ( typeof res.data.type !== 'undefined' && res.data.type === 'login' ) {
 
@@ -499,7 +490,8 @@
                                 submitButton.removeClass('button-primary-disabled');
                                 form.find('span.wpuf-loading').remove();
                             }
-=======
+                        }
+
                         if ( typeof res.type !== 'undefined' && res.type === 'login' ) {
                             Swal.fire({
                                 text: res.error,
@@ -517,7 +509,6 @@
                                     form.find('span.wpuf-loading').remove();
                                 }
                             });
->>>>>>> e33e510a
 
                             return;
                         } else {
@@ -528,11 +519,7 @@
                             const errorMsg = res.error ? res.error : res.data.error;
 
                             Swal.fire({
-<<<<<<< HEAD
-                                html: res.data.error,
-=======
                                 html: errorMsg,
->>>>>>> e33e510a
                                 icon: 'warning',
                                 showCancelButton: false,
                                 confirmButtonColor: '#d54e21',
