--- conflicted
+++ resolved
@@ -4,11 +4,7 @@
 Plugin URI: https://wordpress.org/plugins/wp-user-frontend/
 Description: Create, edit, delete, manages your post, pages or custom post types from frontend. Create registration forms, frontend profile and more...
 Author: weDevs
-<<<<<<< HEAD
-Version: 3.6.6
-=======
 Version: 3.6.7
->>>>>>> a6ab4f71
 Author URI: https://wedevs.com/?utm_source=WPUF_Author_URI
 License: GPL2 or later
 License URI: https://www.gnu.org/licenses/gpl-2.0.html
@@ -16,7 +12,6 @@
 Domain Path: /languages
 */
 
-<<<<<<< HEAD
 // don't call the file directly
 if ( ! defined( 'ABSPATH' ) ) {
     exit;
@@ -28,10 +23,7 @@
     require_once $autoload;
 }
 
-define( 'WPUF_VERSION', '3.6.6' );
-=======
 define( 'WPUF_VERSION', '3.6.7' );
->>>>>>> a6ab4f71
 define( 'WPUF_FILE', __FILE__ );
 define( 'WPUF_ROOT', __DIR__ );
 define( 'WPUF_ROOT_URI', plugins_url( '', __FILE__ ) );
@@ -141,13 +133,6 @@
         add_action( 'plugins_loaded', [ $this, 'wpuf_loader' ] );
         add_action( 'plugins_loaded', [ $this, 'plugin_upgrades' ] );
         add_action( 'plugins_loaded', [ $this, 'instantiate' ] );
-<<<<<<< HEAD
-=======
-        add_action( 'init', [ $this, 'load_textdomain' ] );
-
-        add_action( 'admin_init', [ $this, 'block_admin_access' ] );
-        add_action( 'admin_init', [ $this, 'plugin_upgrade_notice' ] );
->>>>>>> a6ab4f71
 
         add_action( 'init', [ $this, 'load_textdomain' ] );
 
@@ -198,88 +183,6 @@
      */
     public function includes() {
         require_once __DIR__ . '/wpuf-functions.php';
-<<<<<<< HEAD
-=======
-        require_once __DIR__ . '/lib/gateway/paypal.php';
-        require_once __DIR__ . '/lib/gateway/bank.php';
-        require_once __DIR__ . '/lib/class-wedevs-insights.php';
-
-        require_once WPUF_ROOT . '/includes/class-frontend-render-form.php';
-        require_once WPUF_ROOT . '/admin/form-builder/class-wpuf-form-builder-field-settings.php';
-
-        // global classes/functions
-        require_once WPUF_ROOT . '/class/upload.php';
-        require_once WPUF_ROOT . '/admin/form-template.php';
-        require_once WPUF_ROOT . '/class/post-form-template.php';
-        require_once WPUF_ROOT . '/class/subscription.php';
-        require_once WPUF_ROOT . '/class/render-form.php';
-        require_once WPUF_ROOT . '/class/payment.php';
-        require_once WPUF_ROOT . '/class/frontend-account.php';
-        require_once WPUF_ROOT . '/includes/class-form.php';
-        require_once WPUF_ROOT . '/includes/class-form-manager.php';
-        require_once WPUF_ROOT . '/includes/class-login-widget.php';
-        require_once WPUF_ROOT . '/includes/setup-wizard.php';
-        require_once WPUF_ROOT . '/includes/countries-state.php';
-        require_once WPUF_ROOT . '/includes/class-billing-address.php';
-        include_once WPUF_ROOT . '/includes/class-gutenblock.php';
-        include_once WPUF_ROOT . '/includes/class-form-preview.php';
-        include_once WPUF_ROOT . '/includes/class-customizer.php';
-        include_once WPUF_ROOT . '/includes/log/class-log.php';
-        include_once WPUF_ROOT . '/includes/log/class-log-wpdb-query.php';
-        //        include_once WPUF_ROOT . '/includes/class-user-prorate.php';
-
-        if ( class_exists( 'WeDevs_Dokan' ) ) {
-            require_once WPUF_ROOT . '/includes/class-dokan-integration.php';
-        }
-
-        if ( class_exists( 'WCMp' ) ) {
-            require_once WPUF_ROOT . '/includes/class-wcmp-integration.php';
-        }
-
-        if ( class_exists( 'WC_Vendors' ) ) {
-            require_once WPUF_ROOT . '/includes/class-wc-vendors-integration.php';
-        }
-
-        require_once WPUF_ROOT . '/includes/class-user.php';
-        require_once WPUF_ROOT . '/includes/class-user-subscription.php';
-
-        if ( is_admin() ) {
-            require_once WPUF_ROOT . '/admin/settings-options.php';
-            require_once WPUF_ROOT . '/admin/class-admin-settings.php';
-            require_once WPUF_ROOT . '/admin/form-handler.php';
-            require_once WPUF_ROOT . '/admin/form.php';
-            require_once WPUF_ROOT . '/admin/posting.php';
-            require_once WPUF_ROOT . '/admin/class-admin-subscription.php';
-            require_once WPUF_ROOT . '/admin/installer.php';
-            require_once WPUF_ROOT . '/admin/class-admin-welcome.php';
-            require_once WPUF_ROOT . '/admin/promotion.php';
-            require_once WPUF_ROOT . '/admin/post-forms-list-table.php';
-            require_once WPUF_ROOT . '/includes/free/admin/shortcode-button.php';
-            require_once WPUF_ROOT . '/admin/form-builder/class-wpuf-admin-form-builder.php';
-            require_once WPUF_ROOT . '/admin/form-builder/class-wpuf-admin-form-builder-ajax.php';
-            // include_once WPUF_ROOT . '/lib/class-weforms-upsell.php';
-            include_once WPUF_ROOT . '/includes/class-whats-new.php';
-            include_once WPUF_ROOT . '/includes/class-acf.php';
-            include_once WPUF_ROOT . '/includes/class-privacy.php';
-            include_once WPUF_ROOT . '/admin/dashboard-metabox.php';
-            include_once WPUF_ROOT . '/admin/class-plugin-upgrade-notice.php';
-        } else {
-            require_once WPUF_ROOT . '/class/frontend-dashboard.php';
-            require_once WPUF_ROOT . '/includes/free/class-registration.php';
-        }
-
-        // add reCaptcha library if not found
-        if ( ! function_exists( 'recaptcha_get_html' ) ) {
-            require_once __DIR__ . '/lib/recaptchalib.php';
-            require_once __DIR__ . '/lib/invisible_recaptcha.php';
-        }
-
-        require_once WPUF_ROOT . '/includes/free/class-login.php';
-        require_once WPUF_ROOT . '/includes/class-frontend-form-post.php';
-        require_once WPUF_ROOT . '/includes/class-field-manager.php';
-        require_once WPUF_ROOT . '/includes/class-pro-upgrades.php';
-        require_once WPUF_ROOT . '/includes/fields/field-trait.php';
->>>>>>> a6ab4f71
     }
 
     /**
@@ -511,265 +414,6 @@
     }
 
     /**
-<<<<<<< HEAD
-=======
-     * Enqueues Styles and Scripts when the shortcodes are used only
-     *
-     * @uses has_shortcode()
-     *
-     * @since 0.2
-     */
-    public function enqueue_scripts() {
-        $suffix = defined( 'SCRIPT_DEBUG' ) && SCRIPT_DEBUG ? '' : '.min';
-
-        global $post;
-
-        $scheme  = is_ssl() ? 'https' : 'http';
-        $api_key = wpuf_get_option( 'gmap_api_key', 'wpuf_general' );
-
-        $load_gmap = apply_filters( 'wpuf_load_gmap_script', true );
-
-        $pay_page = intval( wpuf_get_option( 'payment_page', 'wpuf_payment' ) );
-
-        if ( ! empty( $api_key ) && $load_gmap ) {
-            wp_enqueue_script( 'google-maps', $scheme . '://maps.google.com/maps/api/js?libraries=places&key=' . $api_key, [], null );
-        }
-
-        if ( isset( $post->ID ) ) {
-            ?>
-            <script type="text/javascript" id="wpuf-language-script">
-                var error_str_obj = {
-                    'required' : '<?php esc_attr_e( 'is required', 'wp-user-frontend' ); ?>',
-                    'mismatch' : '<?php esc_attr_e( 'does not match', 'wp-user-frontend' ); ?>',
-                    'validation' : '<?php esc_attr_e( 'is not valid', 'wp-user-frontend' ); ?>'
-                }
-            </script>
-            <?php
-            wp_register_script( 'wpuf-form', WPUF_ASSET_URI . '/js/frontend-form' . $suffix . '.js', [ 'jquery' ] );
-        }
-
-        wp_register_style( 'wpuf-css', WPUF_ASSET_URI . '/css/frontend-forms.css' );
-
-        // register css files for different layouts of frontend form
-        wp_register_style( 'wpuf-layout1', WPUF_ASSET_URI . '/css/frontend-form/layout1.css' );
-        wp_register_style( 'wpuf-layout2', WPUF_ASSET_URI . '/css/frontend-form/layout2.css' );
-        wp_register_style( 'wpuf-layout3', WPUF_ASSET_URI . '/css/frontend-form/layout3.css' );
-        wp_register_style( 'wpuf-layout4', WPUF_ASSET_URI . '/css/frontend-form/layout4.css' );
-        wp_register_style( 'wpuf-layout5', WPUF_ASSET_URI . '/css/frontend-form/layout5.css' );
-
-        wp_register_script( 'wpuf-subscriptions', WPUF_ASSET_URI . '/js/subscriptions.js', [ 'jquery' ], false, true );
-
-        global $wp;
-        if ( wpuf_get_option( 'load_script', 'wpuf_general', 'on' ) == 'on' ) {
-            $this->plugin_scripts();
-        } elseif ( wpuf_has_shortcode( 'wpuf-login' )
-                   || wpuf_has_shortcode( 'wpuf-registration' )
-                   || wpuf_has_shortcode( 'wpuf-meta' )
-                   || wpuf_has_shortcode( 'wpuf_form' )
-                   || wpuf_has_shortcode( 'wpuf_edit' )
-                   || wpuf_has_shortcode( 'wpuf_profile' )
-                   || wpuf_has_shortcode( 'wpuf_dashboard' )
-                   || wpuf_has_shortcode( 'weforms' )
-                   || wpuf_has_shortcode( 'wpuf_account' )
-                   || wpuf_has_shortcode( 'wpuf_sub_pack' )
-                   || ( isset( $post->ID ) && ( $pay_page == $post->ID ) )
-                   || isset( $_GET['wpuf_preview'] )
-                   || class_exists( '\Elementor\Plugin' )
-                   || ( class_exists( 'WeDevs_Dokan' ) && dokan_is_seller_dashboard() && ! empty( $wp->query_vars['posts'] ) ) ) {
-            $this->plugin_scripts();
-        }
-    }
-
-    /**
-     * add custom css to head
-     */
-    public function add_custom_css() {
-        global $post;
-
-        if ( ! is_a( $post, 'WP_Post' ) ) {
-            return;
-        }
-
-        if ( wpuf_has_shortcode( 'wpuf-login', $post->ID )
-            || wpuf_has_shortcode( 'wpuf-registration', $post->ID )
-            || wpuf_has_shortcode( 'wpuf-meta', $post->ID )
-            || wpuf_has_shortcode( 'wpuf_form', $post->ID )
-            || wpuf_has_shortcode( 'wpuf_edit', $post->ID )
-            || wpuf_has_shortcode( 'wpuf_profile', $post->ID )
-            || wpuf_has_shortcode( 'wpuf_dashboard', $post->ID )
-            || wpuf_has_shortcode( 'wpuf_sub_pack', $post->ID )
-            || wpuf_has_shortcode( 'wpuf-login', $post->ID )
-            || wpuf_has_shortcode( 'wpuf_form', $post->ID )
-            || wpuf_has_shortcode( 'wpuf_account', $post->ID )
-         ) {
-            ?>
-            <style>
-                <?php
-                    $custom_css = wpuf_get_option( 'custom_css', 'wpuf_general' );
-                    echo esc_html( $custom_css );
-                ?>
-            </style>
-            <?php
-        }
-    }
-
-    public function plugin_scripts() {
-        wp_enqueue_style( 'wpuf-css' );
-        wp_enqueue_style( 'jquery-ui', WPUF_ASSET_URI . '/css/jquery-ui-1.9.1.custom.css' );
-        wp_enqueue_style( 'wpuf-sweetalert2', WPUF_ASSET_URI . '/vendor/sweetalert2/sweetalert2.css', [], '11.4.19' );
-
-        wp_enqueue_script( 'jquery' );
-        wp_enqueue_script( 'jquery-ui-datepicker' );
-        wp_enqueue_script( 'jquery-ui-autocomplete' );
-        wp_enqueue_script( 'suggest' );
-        wp_enqueue_script( 'jquery-ui-slider' );
-        wp_enqueue_script( 'plupload-handlers' );
-        wp_enqueue_script( 'wpuf-upload', WPUF_ASSET_URI . '/js/upload.js', [ 'jquery', 'plupload-handlers', 'jquery-ui-sortable' ] );
-        wp_enqueue_script( 'wpuf-form' );
-        wp_enqueue_script( 'wpuf-subscriptions' );
-        wp_enqueue_script( 'wpuf-sweetalert2', WPUF_ASSET_URI . '/vendor/sweetalert2/sweetalert2.js', [], '11.4.19' );
-
-        wp_localize_script(
-            'wpuf-form', 'wpuf_frontend', apply_filters(
-                'wpuf_frontend_js_data', [
-                    'ajaxurl'                      => admin_url( 'admin-ajax.php' ),
-                    'error_message'                => __( 'Please fix the errors to proceed', 'wp-user-frontend' ),
-                    'nonce'                        => wp_create_nonce( 'wpuf_nonce' ),
-                    'cancelSubMsg'                 => __(
-                        'Are you sure you want to cancel your current subscription ?', 'wp-user-frontend'
-                    ),
-                    'delete_it'                    => __( 'Yes', 'wp-user-frontend' ),
-                    'cancel_it'                    => __( 'No', 'wp-user-frontend' ),
-                    'word_max_title'               => __(
-                        'Maximum word limit reached. Please shorten your texts.', 'wp-user-frontend'
-                    ),
-                    'word_max_details'             => __(
-                        'This field supports a maximum of %number% words, and the limit is reached. Remove a few words to reach the acceptable limit of the field.',
-                        'wp-user-frontend'
-                    ),
-                    'word_min_title'               => __( 'Minimum word required.', 'wp-user-frontend' ),
-                    'word_min_details'             => __(
-                        'This field requires minimum %number% words. Please add some more text.', 'wp-user-frontend'
-                    ),
-                    'char_max_title'               => __(
-                        'Maximum character limit reached. Please shorten your texts.', 'wp-user-frontend'
-                    ),
-                    'char_max_details'             => __(
-                        'This field supports a maximum of %number% characters, and the limit is reached. Remove a few characters to reach the acceptable limit of the field.',
-                        'wp-user-frontend'
-                    ),
-                    'char_min_title'               => __( 'Minimum character required.', 'wp-user-frontend' ),
-                    'char_min_details'             => __(
-                        'This field requires minimum %number% characters. Please add some more character.',
-                        'wp-user-frontend'
-                    ),
-                    'protected_shortcodes'         => wpuf_get_protected_shortcodes(),
-                    'protected_shortcodes_message' => __( 'Using %shortcode% is restricted', 'wp-user-frontend' ),
-                ]
-            )
-        );
-
-        wp_localize_script(
-            'wpuf-subscriptions', 'wpuf_subscription', apply_filters(
-                'wpuf_subscription_js_data', [
-                    'pack_notice'  => __( 'Please Cancel Your Currently Active Pack first!', 'wp-user-frontend' ),
-                ]
-            )
-        );
-
-        wp_localize_script(
-            'wpuf-upload', 'wpuf_frontend_upload', [
-                'confirmMsg'   => __( 'Are you sure?', 'wp-user-frontend' ),
-                'delete_it'    => __( 'Yes, delete it', 'wp-user-frontend' ),
-                'cancel_it'    => __( 'No, cancel it', 'wp-user-frontend' ),
-                'nonce'        => wp_create_nonce( 'wpuf_nonce' ),
-                'ajaxurl'      => admin_url( 'admin-ajax.php' ),
-                'max_filesize' => wpuf_max_upload_size(),
-                'plupload'     => [
-                    'url'              => admin_url( 'admin-ajax.php' ) . '?nonce=' . wp_create_nonce( 'wpuf-upload-nonce' ),
-                    'flash_swf_url'    => includes_url( 'js/plupload/plupload.flash.swf' ),
-                    'filters'          => [
-                        [
-                            'title'      => __( 'Allowed Files', 'wp-user-frontend' ),
-                            'extensions' => '*',
-                        ],
-                    ],
-                    'multipart'        => true,
-                    'urlstream_upload' => true,
-                    'warning'          => __( 'Maximum number of files reached!', 'wp-user-frontend' ),
-                    'size_error'       => __( 'The file you have uploaded exceeds the file size limit. Please try again.', 'wp-user-frontend' ),
-                    'type_error'       => __( 'You have uploaded an incorrect file type. Please try again.', 'wp-user-frontend' ),
-                ],
-            ]
-        );
-    }
-
-    /**
-     * Block user access to admin panel for specific roles
-     *
-     * @global string $pagenow
-     */
-    public function block_admin_access() {
-        global $pagenow;
-
-        // bail out if we are from WP Cli
-        if ( defined( 'WP_CLI' ) ) {
-            return;
-        }
-
-        $access_level = wpuf_get_option( 'admin_access', 'wpuf_general', 'read' );
-        $valid_pages  = [ 'admin-ajax.php', 'admin-post.php', 'async-upload.php', 'media-upload.php' ];
-
-        if ( ! current_user_can( $access_level ) && ! in_array( $pagenow, $valid_pages ) ) {
-            // wp_die( __( 'Access Denied. Your site administrator has blocked your access to the WordPress back-office.', 'wpuf' ) );
-            wp_redirect( home_url() );
-            exit;
-        }
-    }
-
-    /**
-     * show plugin upgrade notice upon checking
-     *
-     * @since 3.6.6
-     *
-     * @return void
-     */
-    public function plugin_upgrade_notice() {
-        global $pagenow;
-
-        // Show extra upgrade notices within the plugins.php screen only
-        if ( 'plugins.php' === $pagenow ) {
-            new Plugin_Upgrade_Notice();
-        }
-    }
-
-    /**
-     * Show/hide admin bar to the permitted user level
-     *
-     * @since 2.2.3
-     *
-     * @return void
-     */
-    public function show_admin_bar( $val ) {
-        if ( ! is_user_logged_in() ) {
-            return false;
-        }
-
-        $roles        = wpuf_get_option( 'show_admin_bar', 'wpuf_general', [ 'administrator', 'editor', 'author', 'contributor', 'subscriber' ] );
-        $roles        = $roles && is_string( $roles ) ? [ strtolower( $roles ) ] : $roles;
-        $current_user = wp_get_current_user();
-
-        if ( ! empty( $current_user->roles ) && ! empty( $current_user->roles[0] ) ) {
-            if ( ! in_array( $current_user->roles[0], $roles ) ) {
-                return false;
-            }
-        }
-
-        return $val;
-    }
-
-    /**
->>>>>>> a6ab4f71
      * Load the translation file for current language.
      *
      * @since version 0.7
