--- conflicted
+++ resolved
@@ -5,11 +5,8 @@
     'subscriptions': './assets/js/subscriptions.js',
     'frontend-subscriptions': './assets/js/frontend-subscriptions.js', 
     'forms-list': './assets/js/forms-list.js',
-<<<<<<< HEAD
     'account': './assets/js/account.js',
-=======
     'ai-form-builder': './assets/js/ai-form-builder.js',
->>>>>>> 61f733e9
 };
 
 export default defineConfig(() => {
