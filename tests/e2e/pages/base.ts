import * as dotenv from 'dotenv';
dotenv.config();
import { expect, type Page } from '@playwright/test';
import { Urls } from '../utils/testData';

export class Base {
    readonly page: Page;
    readonly wpAdminPage: string = Urls.baseUrl + '/wp-admin/';
    readonly pluginsPage: string = Urls.baseUrl + '/wp-admin/plugins.php';
    readonly toolsPage: string = Urls.baseUrl + '/wp-admin/tools.php';
    readonly settingsPage: string = Urls.baseUrl + '/wp-admin/options-general.php';
    readonly usersPage: string = Urls.baseUrl + '/wp-admin/users.php';
    readonly postsPage: string = Urls.baseUrl + '/wp-admin/edit.php';
    readonly pagesPage: string = Urls.baseUrl + '/wp-admin/edit.php?post_type=page';
    readonly newPagePage: string = Urls.baseUrl + '/wp-admin/post-new.php?post_type=page';
    readonly mediaPage: string = Urls.baseUrl + '/wp-admin/upload.php';
    readonly accountPage: string = Urls.baseUrl + '/account/';
    readonly settingsPermalinkPage: string = Urls.baseUrl + '/wp-admin/options-permalink.php';
    readonly categoriesPage: string = Urls.baseUrl + '/wp-admin/edit-tags.php?taxonomy=category';
    readonly tagsPage: string = Urls.baseUrl + '/wp-admin/edit-tags.php?taxonomy=post_tag';
    readonly wpMailLogPage: string = Urls.baseUrl + '/wp-admin/admin.php?page=wp-mail-log';
    readonly wpResetPage: string = Urls.baseUrl + '/wp-admin/tools.php?page=wp-reset';
    readonly wpufPostFormPage: string = Urls.baseUrl + '/wp-admin/admin.php?page=wpuf-post-forms';
    readonly wpufRegFormPage: string = Urls.baseUrl + '/wp-admin/admin.php?page=wpuf-profile-forms';
    readonly wpufSetupPage: string = Urls.baseUrl + '/wp-admin/admin.php?page=wpuf-setup';
    readonly wpufSettingsPage: string = Urls.baseUrl + '/wp-admin/admin.php?page=wpuf-settings';
    readonly wpufSettingsGeneralPage: string = Urls.baseUrl + '/wp-admin/admin.php?page=wpuf-settings-general';
    readonly wpufPostSubmitPage: string = Urls.baseUrl + '/account/?section=submit-post';
    readonly wpufPostPage: string = Urls.baseUrl + '/account/?section=post';
    readonly postHerePage: string = Urls.baseUrl + '/post-here/';
    readonly siteHomePage: string = Urls.baseUrl;
    readonly wpufTransactionPage: string = Urls.baseUrl + '/wp-admin/admin.php?page=wpuf_transaction';
    readonly wpufRegistrationFormPage: string = Urls.baseUrl + '/wp-admin/admin.php?page=wpuf-profile-forms';
    readonly wpufRegistrationPage: string = Urls.baseUrl + '/registration-page/';
    readonly newRegFormPage: string = Urls.baseUrl + '/reg-here/';
    readonly wpufLoginPage: string = Urls.baseUrl + '/login/';
    readonly productBrandPage: string = Urls.baseUrl + '/wp-admin/edit-tags.php?taxonomy=product_brand&post_type=product';
    readonly productCategoryPage: string = Urls.baseUrl + '/wp-admin/edit-tags.php?taxonomy=product_cat&post_type=product';
    readonly productTagPage: string = Urls.baseUrl + '/wp-admin/edit-tags.php?taxonomy=product_tag&post_type=product';
    readonly productAttributePage: string = Urls.baseUrl + '/wp-admin/edit.php?post_type=product&page=product_attributes';
    readonly addProductPage: string = Urls.baseUrl + '/add-product/';
    readonly eddCatPage: string = Urls.baseUrl + '/wp-admin/edit-tags.php?taxonomy=download_category&post_type=download';
    readonly eddTagPage: string = Urls.baseUrl + '/wp-admin/edit-tags.php?taxonomy=download_tag&post_type=download';
    readonly addDownloadsPage: string = Urls.baseUrl + '/add-downloads/';
    readonly downloadsPage: string = Urls.baseUrl + '/wp-admin/edit.php?post_type=download';


    constructor(page: Page) {
        this.page = page;
    }

    // URL navigation
    async navigateToURL(url: string) {
<<<<<<< HEAD
        try {
            await this.waitForLoading();
            await this.page.goto(url);
            await this.waitForLoading();
            console.log('\x1b[34m%s\x1b[0m', `✅ Navigated to ${url}`);
            return true;
        } catch (error) {
            console.log('\x1b[31m%s\x1b[0m', `❌ Failed to navigate to ${url}: ${error}`);
            throw error;
        }
=======
        await this.waitForLoading();
        await this.page.goto(url);
        await this.waitForLoading();
        console.log('\x1b[34m%s\x1b[0m', `✅ Navigated to ${url}`);
        return true;
>>>>>>> b56e6a6b
    }

    // Just Validate
    async assertionValidate(locator: string) {
<<<<<<< HEAD
        try {
            await this.waitForLoading();
            await this.page.locator(locator).waitFor();
            console.log('\x1b[34m%s\x1b[0m', `✅ Asserted ${locator}`);
            await this.waitForLoading();
            return expect(this.page.locator(locator).isVisible).toBeTruthy();
        } catch (error) {
            console.log('\x1b[31m%s\x1b[0m', `❌ Failed to assert ${locator}: ${error}`);
            throw error;
        }
=======
        await this.waitForLoading();
        await this.page.locator(locator).waitFor();
        console.log('\x1b[34m%s\x1b[0m', `✅ Asserted ${locator}`);
        return expect(this.page.locator(locator).isVisible).toBeTruthy();
>>>>>>> b56e6a6b
    }

    // Validate and Click
    async validateAndClick(locator: string) {
<<<<<<< HEAD
        try {
            await this.waitForLoading();
            const element = this.page.locator(locator);
            await element.waitFor();
            expect(element.isVisible).toBeTruthy();
            await element.click();
            await this.waitForLoading();
            console.log('\x1b[35m%s\x1b[0m', `✅ Clicked on ${locator}`);
        } catch (error) {
            console.log('\x1b[31m%s\x1b[0m', `❌ Failed to click on ${locator}: ${error}`);
            throw error;
        }
=======
        await this.waitForLoading();
        const element = this.page.locator(locator);
        await element.waitFor();
        expect(element.isVisible).toBeTruthy();
        await element.click();
        await this.waitForLoading();
        console.log('\x1b[35m%s\x1b[0m', `✅ Clicked on ${locator}`);
>>>>>>> b56e6a6b
    }

    // Validate and Click by text
    async validateAndClickByText(locator: string) {
<<<<<<< HEAD
        try {
            await this.waitForLoading();
            const element = this.page.getByText(locator, { exact: true });
            await element.waitFor();
            expect(element.isVisible).toBeTruthy();
            await element.click();
            await this.waitForLoading();
            console.log('\x1b[35m%s\x1b[0m', `✅ Clicked on text: ${locator}`);
        } catch (error) {
            console.log('\x1b[31m%s\x1b[0m', `❌ Failed to click on text: ${locator}: ${error}`);
            throw error;
        }
=======
        await this.waitForLoading();
        const element = this.page.getByText(locator, { exact: true });
        await element.waitFor();
        expect(element.isVisible).toBeTruthy();
        await element.click();
        await this.waitForLoading();
>>>>>>> b56e6a6b
    }

    // Validate and Click any
    async validateAndClickAny(locator: string) {
        try {
            const elements = this.page.locator(locator);
            const count = await elements.count();

            for (let i = 0; i < count; i++) {
                const element = elements.nth(i);
                if (await element.isVisible()) {
                    await element.click();
                    console.log('\x1b[35m%s\x1b[0m', `✅ Clicked on visible element: ${locator}`);
                    return; // Exit the function once a visible element is clicked
                }
            }

            throw new Error(`No visible elements found for locator: ${locator}`);
        } catch (error) {
            console.log('\x1b[31m%s\x1b[0m', `❌ Failed to click any element: ${locator}: ${error}`);
            throw error;
        }
    }

    // Validate any
    async validateAny(locator: string) {
        try {
            const elements = this.page.locator(locator);
            const count = await elements.count();

            for (let i = 0; i < count; i++) {
                const element = elements.nth(i);
                if (await element.isVisible()) {
                    console.log('\x1b[34m%s\x1b[0m', `✅ Found visible element: ${locator}`);
                    return; // Exit the function once a visible element is clicked
                }
            }

            throw new Error(`No visible elements found for locator: ${locator}`);
        } catch (error) {
            console.log('\x1b[31m%s\x1b[0m', `❌ Failed to validate any element: ${locator}: ${error}`);
            throw error;
        }
    }

    // Validate and Fill Strings
    async validateAndFillStrings(locator: string, value: string) {
<<<<<<< HEAD
        try {
            await this.waitForLoading();
            const element = this.page.locator(locator);
            await element.waitFor();
            expect(element.isVisible).toBeTruthy();
            await element.fill(value);
            await this.waitForLoading();
            console.log('\x1b[35m%s\x1b[0m', `✅ Filled ${locator} with ${value}`);
        } catch (error) {
            console.log('\x1b[31m%s\x1b[0m', `❌ Failed to fill ${locator} with ${value}: ${error}`);
            throw error;
        }
=======
        await this.waitForLoading();
        const element = this.page.locator(locator);
        await element.waitFor();
        expect(element.isVisible).toBeTruthy();
        await element.fill(value);
        await this.waitForLoading();
        console.log('\x1b[35m%s\x1b[0m', `✅ Filled ${locator} with ${value}`);
>>>>>>> b56e6a6b
    }

    // Validate and Fill Numbers
    async validateAndFillNumbers(locator: string, value: number) {
<<<<<<< HEAD
        try {
            await this.waitForLoading();
            const element = this.page.locator(locator);
            await element.waitFor();
            expect(element.isVisible).toBeTruthy();
            await element.fill(value.toString());
            await this.waitForLoading();
            console.log('\x1b[35m%s\x1b[0m', `✅ Filled ${locator} with ${value}`);
        } catch (error) {
            console.log('\x1b[31m%s\x1b[0m', `❌ Failed to fill ${locator} with ${value}: ${error}`);
            throw error;
        }
=======
        await this.waitForLoading();
        const element = this.page.locator(locator);
        await element.waitFor();
        expect(element.isVisible).toBeTruthy();
        await element.fill(value.toString());
        await this.waitForLoading();
        console.log('\x1b[35m%s\x1b[0m', `✅ Filled ${locator} with ${value}`);
>>>>>>> b56e6a6b
    }

    // Validate and CheckBox
    async validateAndCheckBox(locator: string) {
<<<<<<< HEAD
        try {
            await this.waitForLoading();
            const element = this.page.locator(locator);
            await element.waitFor();
            expect(element.isVisible).toBeTruthy();
            await element.check();
            await this.waitForLoading();
            console.log('\x1b[35m%s\x1b[0m', `✅ Checked ${locator}`);
        } catch (error) {
            console.log('\x1b[31m%s\x1b[0m', `❌ Failed to check ${locator}: ${error}`);
            throw error;
        }
=======
        await this.waitForLoading();
        const element = this.page.locator(locator);
        await element.waitFor();
        expect(element.isVisible).toBeTruthy();
        await element.check();
        await this.waitForLoading();
        console.log('\x1b[35m%s\x1b[0m', `✅ Checked ${locator}`);
>>>>>>> b56e6a6b
    }

    // Match Toast Notification message(s)
    async matchToastNotifications(extractedToast: string, matchWithToast: string) {
<<<<<<< HEAD
        try {
            await this.waitForLoading();
            expect(matchWithToast).toContain(extractedToast);
            await this.waitForLoading();
            console.log('\x1b[32m%s\x1b[0m', `✅ Toast notification matched: "${extractedToast}"`);
        } catch (error) {
            console.log('\x1b[31m%s\x1b[0m', `❌ Toast notification mismatch: "${extractedToast}" not found in "${matchWithToast}": ${error}`);
            throw error;
        }
=======
        await this.waitForLoading();
        expect(matchWithToast).toContain(extractedToast);
        await this.waitForLoading();
>>>>>>> b56e6a6b
    }

    //SelectOptionWithLabel
    async selectOptionWithLabel(locator: string, label: string) {
<<<<<<< HEAD
        try {
            await this.waitForLoading();
            const element = this.page.locator(locator);
            await element.waitFor();
            expect(element.isVisible).toBeTruthy();
            await this.page.selectOption(locator, { label: label });
            await this.waitForLoading();
            console.log('\x1b[33m%s\x1b[0m', `✅ Selected ${locator} with ${label}`);
        } catch (error) {
            console.log('\x1b[31m%s\x1b[0m', `❌ Failed to select ${locator} with label ${label}: ${error}`);
            throw error;
        }
=======
        await this.waitForLoading();
        const element = this.page.locator(locator);
        await element.waitFor();
        expect(element.isVisible).toBeTruthy();
        await this.page.selectOption(locator, { label: label });
        await this.waitForLoading();
        console.log('\x1b[33m%s\x1b[0m', `✅ Selected ${locator} with ${label}`);
>>>>>>> b56e6a6b
    }

    //SelectOptionWithValue
    async selectOptionWithValue(locator: string, value: string) {
<<<<<<< HEAD
        try {
            await this.waitForLoading();
            const element = this.page.locator(locator);
            await element.waitFor();
            expect(element.isVisible).toBeTruthy();
            await this.page.selectOption(locator, { value: value });
            await this.waitForLoading();
            console.log('\x1b[33m%s\x1b[0m', `✅ Selected ${locator} with ${value}`);
        } catch (error) {
            console.log('\x1b[31m%s\x1b[0m', `❌ Failed to select ${locator} with value ${value}: ${error}`);
            throw error;
        }
=======
        await this.waitForLoading();
        const element = this.page.locator(locator);
        await element.waitFor();
        expect(element.isVisible).toBeTruthy();
        await this.page.selectOption(locator, { value: value });
        await this.waitForLoading();
        console.log('\x1b[33m%s\x1b[0m', `✅ Selected ${locator} with ${value}`);
>>>>>>> b56e6a6b
    }

    // Wait for networkidle
    async waitForLoading() {
        await this.page.waitForLoadState('domcontentloaded');
    }

    async waitForFormSaved(formSavedLocator: string, saveButtonLocator: string) {
        try {
            let formNotSaved = true;
            while (formNotSaved) {
                try {
                    await this.waitForLoading();
                    await this.page.waitForSelector(formSavedLocator, { timeout: 5000 });
                    await this.waitForLoading();
                    formNotSaved = false;
                } catch (error) {
                    console.log('\x1b[33m%s\x1b[0m', `⚠️ Form not saved yet, clicking save button: ${saveButtonLocator}`);
                    await this.waitForLoading();
                    await this.validateAndClick(saveButtonLocator);
                    await this.waitForLoading();
                }
            }
            console.log('\x1b[32m%s\x1b[0m', `✅ Form saved`);
        } catch (error) {
            console.log('\x1b[31m%s\x1b[0m', `❌ Failed to save form: ${error}`);
            throw error;
        }
    }

    // Check if element exists and validate its text
    async checkElementText(locator: string, expectedText: string) {
        try {
            await this.waitForLoading();
            const element = this.page.locator(locator);
            await element.waitFor();
            const isAvailable = await element.isVisible();
            
            if (isAvailable) {
                const actualText = await element.innerText();
                expect(actualText).toContain(expectedText);
                console.log("Expected Text: " + expectedText);
                console.log('\x1b[32m%s\x1b[0m', `✅ Element text validated: ${actualText}`);
                await this.waitForLoading();
                return true;
            } else {
                console.log('\x1b[33m%s\x1b[0m', `⚠️ Element not available: ${locator}`);
                return false;
            }
        } catch (error) {
            console.log('\x1b[31m%s\x1b[0m', `❌ Failed to check element text ${locator}: ${error}`);
            return false;
        }
    }

    async waitForFormSaved(formSavedLocator: string, saveButtonLocator: string) {
        let formNotSaved = true;
        while (formNotSaved) {
            try {
                await this.waitForLoading();
                await this.page.waitForSelector(formSavedLocator, { timeout: 30000 });
                await this.waitForLoading();
                formNotSaved = false;
            } catch (error) {
                await this.waitForLoading();
                await this.validateAndClick(saveButtonLocator);
                await this.waitForLoading();
            }
        }
        console.log('\x1b[32m%s\x1b[0m', `✅ Form saved`);
    }
}<|MERGE_RESOLUTION|>--- conflicted
+++ resolved
@@ -51,7 +51,6 @@
 
     // URL navigation
     async navigateToURL(url: string) {
-<<<<<<< HEAD
         try {
             await this.waitForLoading();
             await this.page.goto(url);
@@ -62,18 +61,10 @@
             console.log('\x1b[31m%s\x1b[0m', `❌ Failed to navigate to ${url}: ${error}`);
             throw error;
         }
-=======
-        await this.waitForLoading();
-        await this.page.goto(url);
-        await this.waitForLoading();
-        console.log('\x1b[34m%s\x1b[0m', `✅ Navigated to ${url}`);
-        return true;
->>>>>>> b56e6a6b
     }
 
     // Just Validate
     async assertionValidate(locator: string) {
-<<<<<<< HEAD
         try {
             await this.waitForLoading();
             await this.page.locator(locator).waitFor();
@@ -84,17 +75,10 @@
             console.log('\x1b[31m%s\x1b[0m', `❌ Failed to assert ${locator}: ${error}`);
             throw error;
         }
-=======
-        await this.waitForLoading();
-        await this.page.locator(locator).waitFor();
-        console.log('\x1b[34m%s\x1b[0m', `✅ Asserted ${locator}`);
-        return expect(this.page.locator(locator).isVisible).toBeTruthy();
->>>>>>> b56e6a6b
     }
 
     // Validate and Click
     async validateAndClick(locator: string) {
-<<<<<<< HEAD
         try {
             await this.waitForLoading();
             const element = this.page.locator(locator);
@@ -107,20 +91,10 @@
             console.log('\x1b[31m%s\x1b[0m', `❌ Failed to click on ${locator}: ${error}`);
             throw error;
         }
-=======
-        await this.waitForLoading();
-        const element = this.page.locator(locator);
-        await element.waitFor();
-        expect(element.isVisible).toBeTruthy();
-        await element.click();
-        await this.waitForLoading();
-        console.log('\x1b[35m%s\x1b[0m', `✅ Clicked on ${locator}`);
->>>>>>> b56e6a6b
     }
 
     // Validate and Click by text
     async validateAndClickByText(locator: string) {
-<<<<<<< HEAD
         try {
             await this.waitForLoading();
             const element = this.page.getByText(locator, { exact: true });
@@ -133,14 +107,6 @@
             console.log('\x1b[31m%s\x1b[0m', `❌ Failed to click on text: ${locator}: ${error}`);
             throw error;
         }
-=======
-        await this.waitForLoading();
-        const element = this.page.getByText(locator, { exact: true });
-        await element.waitFor();
-        expect(element.isVisible).toBeTruthy();
-        await element.click();
-        await this.waitForLoading();
->>>>>>> b56e6a6b
     }
 
     // Validate and Click any
@@ -188,7 +154,6 @@
 
     // Validate and Fill Strings
     async validateAndFillStrings(locator: string, value: string) {
-<<<<<<< HEAD
         try {
             await this.waitForLoading();
             const element = this.page.locator(locator);
@@ -201,20 +166,10 @@
             console.log('\x1b[31m%s\x1b[0m', `❌ Failed to fill ${locator} with ${value}: ${error}`);
             throw error;
         }
-=======
-        await this.waitForLoading();
-        const element = this.page.locator(locator);
-        await element.waitFor();
-        expect(element.isVisible).toBeTruthy();
-        await element.fill(value);
-        await this.waitForLoading();
-        console.log('\x1b[35m%s\x1b[0m', `✅ Filled ${locator} with ${value}`);
->>>>>>> b56e6a6b
     }
 
     // Validate and Fill Numbers
     async validateAndFillNumbers(locator: string, value: number) {
-<<<<<<< HEAD
         try {
             await this.waitForLoading();
             const element = this.page.locator(locator);
@@ -227,20 +182,10 @@
             console.log('\x1b[31m%s\x1b[0m', `❌ Failed to fill ${locator} with ${value}: ${error}`);
             throw error;
         }
-=======
-        await this.waitForLoading();
-        const element = this.page.locator(locator);
-        await element.waitFor();
-        expect(element.isVisible).toBeTruthy();
-        await element.fill(value.toString());
-        await this.waitForLoading();
-        console.log('\x1b[35m%s\x1b[0m', `✅ Filled ${locator} with ${value}`);
->>>>>>> b56e6a6b
     }
 
     // Validate and CheckBox
     async validateAndCheckBox(locator: string) {
-<<<<<<< HEAD
         try {
             await this.waitForLoading();
             const element = this.page.locator(locator);
@@ -253,20 +198,10 @@
             console.log('\x1b[31m%s\x1b[0m', `❌ Failed to check ${locator}: ${error}`);
             throw error;
         }
-=======
-        await this.waitForLoading();
-        const element = this.page.locator(locator);
-        await element.waitFor();
-        expect(element.isVisible).toBeTruthy();
-        await element.check();
-        await this.waitForLoading();
-        console.log('\x1b[35m%s\x1b[0m', `✅ Checked ${locator}`);
->>>>>>> b56e6a6b
     }
 
     // Match Toast Notification message(s)
     async matchToastNotifications(extractedToast: string, matchWithToast: string) {
-<<<<<<< HEAD
         try {
             await this.waitForLoading();
             expect(matchWithToast).toContain(extractedToast);
@@ -276,16 +211,10 @@
             console.log('\x1b[31m%s\x1b[0m', `❌ Toast notification mismatch: "${extractedToast}" not found in "${matchWithToast}": ${error}`);
             throw error;
         }
-=======
-        await this.waitForLoading();
-        expect(matchWithToast).toContain(extractedToast);
-        await this.waitForLoading();
->>>>>>> b56e6a6b
     }
 
     //SelectOptionWithLabel
     async selectOptionWithLabel(locator: string, label: string) {
-<<<<<<< HEAD
         try {
             await this.waitForLoading();
             const element = this.page.locator(locator);
@@ -298,20 +227,10 @@
             console.log('\x1b[31m%s\x1b[0m', `❌ Failed to select ${locator} with label ${label}: ${error}`);
             throw error;
         }
-=======
-        await this.waitForLoading();
-        const element = this.page.locator(locator);
-        await element.waitFor();
-        expect(element.isVisible).toBeTruthy();
-        await this.page.selectOption(locator, { label: label });
-        await this.waitForLoading();
-        console.log('\x1b[33m%s\x1b[0m', `✅ Selected ${locator} with ${label}`);
->>>>>>> b56e6a6b
     }
 
     //SelectOptionWithValue
     async selectOptionWithValue(locator: string, value: string) {
-<<<<<<< HEAD
         try {
             await this.waitForLoading();
             const element = this.page.locator(locator);
@@ -324,15 +243,6 @@
             console.log('\x1b[31m%s\x1b[0m', `❌ Failed to select ${locator} with value ${value}: ${error}`);
             throw error;
         }
-=======
-        await this.waitForLoading();
-        const element = this.page.locator(locator);
-        await element.waitFor();
-        expect(element.isVisible).toBeTruthy();
-        await this.page.selectOption(locator, { value: value });
-        await this.waitForLoading();
-        console.log('\x1b[33m%s\x1b[0m', `✅ Selected ${locator} with ${value}`);
->>>>>>> b56e6a6b
     }
 
     // Wait for networkidle
