= v4.1.8
<<<<<<< HEAD
* Invoice Generation and Email Integration for payment gateway
=======
* Template filtering search in post form
>>>>>>> e4a77bb4

= v4.1.7 (15 July, 2025) =
* New - Add Sort Order for subscription
* Enhancement - Update country list and improve state handling
* Fix - Conflict with email log plugin
* Fix - Disable "Update Post Notification" pro features preview
* Fix - CSS on long form lists

= v4.1.6 (30 June, 2025) =
* Enhancement - Form title, description toggle added for post form
* Enhancement - Separate translation context for date range "To"
* Fix - PayPal redirection issues
* Fix - Allowed memory size error on the Post Forms List Page
* Fix - Improved registration page redirects to prevent interference with XML sitemap and XML file requests
* Fix - Dynamic url for {login} and {register} in un-authorized message

= v4.1.5 (2 June, 2025) =
* Enhancement - Added support for unlimited subscriptions.
* Enhancement - Added trial period & next billing dates in subscription.
* Enhancement - Added “Show More” button for subscriptions with many post types.
* Enhancement - Support for PayPal REST API for payments.
* Enhancement - Real-time PayPal Webhook support for payment events.
* Enhancement - Added REST API credentials & test mode to Payment settings.
* Fix - Forms list not loading issue fixed.
* Fix - Fixed issues with null gateways causing errors.
* Fix - Improved handling of duplicate PayPal transactions.
* Fix - Fixed several subscription-related bugs.
* Fix - Fixed tag auto-suggestions not appearing in post forms.

= v4.1.4 (12 May, 2025) =
* Enhance - Post form list page UI and UX
* Fix - Coupon functionality
* Fix - Post submission when name email not required
* Fix - Styling on multiple pages

= v4.1.3 (23 April, 2025) =
* Fix - Draft button does not appear
* Fix - Post submission when name email not required
* Fix - Subscription number not showing
* Fix - Image upload button condition
* Fix - Email body not respecting spaces
* Fix - Show recurring and trial info on subscription
* Fix - Minor css and styling

= v4.1.2 (16 April, 2025) =
* Fix - Help page of profile editing has duplicated text
* Fix - Warning message not showing when guest post submitted with duplicate email, username

= v4.1.1 (27 March, 2025) =
* Fix - Resolved validation issue with error (!) after form submission.
* Fix - Improve template selection UX to uncheck a selected post form template.

= v4.1.0 (20 March, 2025) =
* Enhance - Redesigned Post Form Builder UI/UX
* Enhance - Reorganized Forms Settings for better structure
* Enhance - Added a search bar for quick field filtering
* Enhance - Added new field & feature request submission area
* Enhance - Improved field grouping & customization

= v4.0.15 (19 March, 2025) =
* Fix - Security vulnerabilities: escaped variables & sanitized inputs
* Fix - Reverted SweetAlert2 to v11.4.8 for compliance
* Fix - Removed unnecessary files

= v4.0.14 (23 Nov, 2024) =
* Fix - Error in login page
* Fix - Support situations in which (WPUF) translations are loaded too early

= v4.0.13 (14 Nov, 2024) =
* Enhance - Cloudflare Turnstile field on form builder
* Enhance - Cloudflare Turnstile on login form
* Fix - Events calendar post form integration
* Fix - Post form submission with same email
* Fix - Post description image broken for block theme

= v4.0.12 (14 Oct, 2024) =
* Enhance - Decimal value for subscription pack
* Fix - Required asterisk on password label
* Fix - Field overlapping in address field
* Fix - Read-only does not work for 'Teeny Rich textarea'
* Fix - Integrations not loading properly for Dokan, ACF, WC Vendors

= v4.0.11 (12 Sep, 2024) =
* Enhance - Subscription design revamp
* Enhance - Consistent format in email templates
* Enhance - Move newsletter subscription to weMail
* Fix - Translation for password strength
* Fix - Different languages breaking design
* Fix - State field is not changing

= v4.0.10 (08 Aug, 2024) =
* Fix - Error on WC post template
* Fix - Move login validation to pro

= v4.0.9 (17 Jul, 2024) =
* Fix - Remove PHP AllowDynamicProperties warning on plugin pages
* Fix - Remove print_emoji_styles is deprecated message from setup page

= v4.0.8 (03 Jul, 2024) =
* Fix - Optimized the script loading process by removing a Promise polyfill
* Fix - Added validation on the transaction page

= v4.0.7 (11 Jun, 2024) =
* Enhance - Remove what's new page
* Fix - Pending user can log in
* Fix - Error when multiple password fields in form
* Fix - Error when using CPT on post form
* Fix - File upload problem using page builders
* Fix - Conflict with WC Stripe Gateway plugin
* Fix - Edit link on mail not working
* Fix - Form import is not working

= v4.0.6 (13 Feb, 2024) =
* Enhance - Update deprecated uses for PHP versions and latest WordPress
* Enhance - Eye icon inside password field
* Fix - Error after PayPal payment
* Fix - Reset password not working
* Fix - Subscription posting restriction not working

= v4.0.5 (31 Jan, 2024) =
* Enhance - Integrate headway and canny

= v4.0.4 (25 Jan, 2024) =
* Enhance - Add visibility to the Columns field
* Fix - Login with reCAPTCHA gives error
* Fix - AJAX image upload
* Fix - Error on multi select form custom taxonomy
* Fix - Frontend registration form is not showing
* Fix - Handle email for guest post
* Fix - Default form template not selecting
* Fix - Error in setup wizard

= v4.0.3 (05 Jan, 2024) =
* Enhance - Restructure plugin codes
* Fix - Error when editing the featured post
* Fix - add/edit post forms if the site language is set to Simplified Chinese
* Fix - Errors with Post Form Conditional Logic

= v4.0.2 (03 Jan, 2024) =
* Enhance - Restructure plugin codes
* Fix - Error when editing the featured post
* Fix - add/edit post forms if the site language is set to Simplified Chinese
* Fix - Errors with Post Form Conditional Logic

= v4.0.1 (03 Jan, 2024) =
* Enhance - Restructure plugin codes
* Fix - Error when editing the featured post
* Fix - add/edit post forms if the site language is set to Simplified Chinese
* Fix - Errors with Post Form Conditional Logic

= v4.0.0 (02 Jan, 2024) =
* Enhance - Restructure plugin codes
* Fix - Error when editing the featured post
* Fix - add/edit post forms if the site language is set to Simplified Chinese
* Fix - Errors with Post Form Conditional Logic

= v3.6.9 (11 Sep, 2023) =

* Enhance - add capabilities check on AJAX actions

= v3.6.8 (31 Aug, 2023) =

* Fix - Delete upload file even after clicking cancel button
* Fix - Taxonomy data not showing for checkbox
* Fix - Some validation for AJAX actions

= v3.6.7 (09 Aug, 2023) =

* Fix - conflicts with Advanced Custom Fields Pro Plugin
* Fix - conflicts with the Classic Editor Plugin
* Fix - multiple HTML field inside column field

= v3.6.6 (27 Jul, 2023) =

* Enhancement - Restrict shortcode in post form
* Enhancement - Add custom note on plugin update page

= v3.6.5 (25 May, 2023) =

* Enhancement - Revamp registration page design

* Fix - Expiration time not showing for admin
* Fix - Error when editing user profile

= v3.6.4 (4 Apr, 2023) =

* Fix - Post submission for dokan vendors
* Fix - Paypal transaction not showing
* Fix - Predefined category field not working
* Fix - Field visibility not working

= v3.6.3 (13 Feb, 2023) =

* Fix - Error if Dokan not installed
* Fix - Style conflict with LearnPress

= v3.6.2 (8 Feb, 2023) =

* Fix - Post submission for the Dokan Vendors

= v3.6.1 (2 Jan, 2023) =

* Enhancement - Add responsiveness to the upgrade-to-pro popup widget
* Enhancement - Update Appsero SDK to the latest version
* Enhancement - warning before updating a subscription package

* Fix - Subscription shouldn't be editable from user's profile
* Fix - Text field append '0' when character exceeds content restriction limit
* Fix - Fields within column doesn't behave as expected in forms
* Fix - Change sweetalert2 to v11.4.19 to remove anti-war message

= v3.6.0 (23 Nov, 2022) =

* Enhancement - Admin dashboard news and update meta-box added
* Enhancement - Upgrade prompts design

* Fix - Email style handled
* Fix - text-area type selection(Normal, Rich text-area, Teeny Rich text-area) bug in field options
* Fix - Frontend form validation
* Fix - Default value not saving for radio, dropdown, checkbox

* Update - sweetalert2 version

v3.5.29 (15 Sep, 2022) =

* Enhancement - Short-code encryption updated for registration page

= v3.5.28 (17 Jun, 2022) =

* Tweak - Updated compatibility with the latest version of WordPress 6.0
* Tweak - Improved some backend implementations

= v3.5.27 (15 Mar, 2022) =

* Enhancement - Email template enhanced for after activation
* Enhancement - Read only option for custom field
* Enhancement - Editor toolbar exclude option enhanced
* Enhancement - Preview option enhanced  for user profile
* Enhancement - Meta key enhanced for user email notification
* Enhancement - Global option for disable post edit on account
* Enhancement - Filter for conditional logic for fields added
* Fix - PHP 8 compatibility handled
* Fix - Address / Billing address inconsistency handled
* Fix - Content restriction several issue fixed
* Fix - Tax calculation properly handled for all areas
* Fix - Validation added for invalid email and URL formats
* Fix - Special character password handled for login
* Fix - Reset password handled for sidebar widget
* Fix - Required google map issues handled
* Fix - Translation related issue handled for admin menu
* Fix - Label & query enhanced for transaction table
* Fix - Template override for child theme fixed
* Fix - Custom field modal handled for registration form
* Fix - Redundant CSS issues handled
* Fix - Address field inconsistency fixed
* Fix - Plugin page spin loading issue handled
* Fix - Warning on exit for draft post fixed
* Fix - Unlimited expire on admin user profile handled
* Fix - No value checkbox issue handled
* Fix - Tag search security Vulnerability handled
* Fix - Multi dropdown field error handled


= v3.5.25 (18 Nov, 2021) =

* Enhancement - Promotion notice enhanced through api

= v3.5.25 (18 Nov, 2021) =

* Fix - Security Vulnerability fixed

= v3.5.22 (28 Oct, 2021) =

* Enhancement - Settings page search implemented
* Enhancement - Featured item for subscriber
* Enhancement - Warning added for unsaved form data on frontend
* Enhancement - Editor added for registration form email template
* Fix - Fallback pay per post not working with when draft enabled
* Fix - User Dashboard responsive issues fixed
* Fix - Showing wrong license expire message handled
* Fix - Remove expire cron handled for once daily
* Fix - Billing address validation handled
* Update - Promotion notice restricted for WPUF menu

= v3.5.21 (21 Oct, 2021) =

* Fix - reCaptcha issue with other plugin handled
* Fix - Multiple post type for wpuf dashboard not working fixed
* Fix - Billing address ajax request issue handled
* Update - Halloween promotion notice added

= v3.5.20 (16 Sep, 2021) =

* Enhancement - Content restriction for minimum, maximum value enhanced
* Enhancement - New option for redirection after pay per post payment in form setting
* Enhancement - Controller added for various email notification
* Enhancement - Placeholder added for unauth message option
* Update - Subscription Post expiration option change to input field
* Fix - Content restriction message translatable
* Fix - ACF integration inconsistency handled
* Fix - Enable payment checkbox handled for child option
* Fix - Broken asset link handled for custom field popup
* Fix - Rollback inconsistency for CPT handled
* Fix - Login form loaded after resetting password
* Fix - Billing address inconsistency handled
* Fix - Form duplication on creation handled
* Fix - Field Dragging inconsistency fixed

= v3.5.18 (06 Jul, 2021) =

* Enhancement - Google Map field enhanced along with acf google map
* Enhancement - Filter added for dashboard account menu
* Fix - Fallback Pay Per Post inconsistency handled
* Fix - Google map search field not showing
* Fix - Form preview page inconsistency with builder
* Fix - Category not showing as hierarchy
* Fix - TOC field rendering issue with registration form
* Fix - Custom plupload filter inconsistency with file upload handled
* Fix - Guest Pay Per Post inconsistency handled
* Fix - Responsive and font issue handled

= v3.5.17 (08 Jun, 2021) =

* Enhancement - Preview page added for post form and registration form
* Enhancement - Post types menu on account page added
* Enhancement - Dashboard shortcode attributes enhanced
* Enhancement - Account page post type list new design
* Fix - Payment page restricted from direct unauthenticated access
* Fix - Timepicker conflict with dokan handled
* Fix - Trial inconsistency with paypal fixed
* Fix - Subscription does not cancel with paypal due to profile missing id
* Fix - Subscription email notification inconsistency fixed
* Fix - Various issues on payment page for non-logged in user handled
* Fix - Column inner field cloning inconsistency fixed
* Fix - Popup z-index changed due to other plugin z-index

= v3.5.16 (08 May, 2021) =

* Update - Added Mauritian Rupee for currency
* Update - Added eid promotional offer notice
* Fix - Multiple google map validation for same form
* Fix - Various issues on verification, autologin payments & address field
* Fix - Docs update for file & attachments feature which is pro only

= v3.5.15 (15 March, 2021) =

* Notice - Limited time promotion for weDevs birthday
* Fix - Overflow footer on form builder page
* Fix - WordPress 5.7 compatibility

= v3.5.14 (08 March, 2021) =

* Fix - Meta key will not change if label update
* Fix - Login redirect empty previous url
* Fix - Email doesnt set as username
* Fix - Post redirection to payment doesn't work
* Fix - Address field not working when used with conditional logic
* Fix - Non recurring subscription did not work
* Fix - Ajax type category child of not working

= v3.5.13 (05 February, 2021) =

* Fix - Menu position has chenged due to dokan has same menu position
* Fix - Drag and drop not working properly for new field

= v3.5.11 (12 January, 2021) =
* Fix - QR and math captcha added to pro feature list
* Fix - Tooltip for category navigate
* Fix - Understandable guest payment notice
* Fix - Paypal non recurring pack id does not set


= v3.5.10 (18 December, 2020) =
* Update - Added holiday promotional offer notice

= v3.5.9 (11 December, 2020) =
* Fix - Once trial subscription is used, it couldn't reset
* Fix - Subscription cancel doesn't work
* Fix - The tax rate was not calculated with the total amount
* Fix - The width of the column field was breaking
* Enhancement - Paypal recurring payment

= v3.5.8 (21 November, 2020) =
* Fix - Updated codebase to fix timezone mismatch

= v3.5.7 (21 November, 2020) =
* Enhancement - Custom html content field's width
* Enhancement - All states of New Zealand are added

= v3.5.6 (13 November, 2020) =
* Fix - Can't edit post
* Fix - Show warning if newly created post form doesn't set role base enable
* Fix - Show warning in dashboard billing address tab

= v3.5.5 (12 November, 2020) =
* Fix - Dashboard page broken and couldn't render [wpuf_account], [wpuf_sub_pack], [wpuf_dashboard] shortcodes

= v3.5.4 (11 November, 2020) =
* Fix - Get appropriate user id when role based conditions are present
* Fix - Show Invalid subscription message if wrong pack id passed
* Fix - URL field new window not working
* Fix - Option label not working when & use
* Fix - Ajax type category not showing on edit
* Fix - Multiple file image can't select
* Fix - Subscription pack PayPal Checkout gets "Error: Access Denied"
* Fix - Conflict image field with acf image field
* Enhancement - Missing Auckland State for New Zealand country.
* Enhancement - Added support for WooCommerce product category value replacemen

= v3.5.3 (21 October, 2020) =
* Fix - Default post form is not showing on the frontend account
* Fix - Missing featured image field when previewing a post form
* Fix - Post query loop for post forms
* Fix - Post edit could not be edited after unlocking post edit
* Fix - Taxes couldn't count properly when selecting different tax region
* Fix - Google map field validation doesn't work
* Fix - Redirect payment page after post updating
* Fix - Custom field value and link send as plain text when sending an email for post notification

= v3.5.2 (22 September, 2020) =
* Fix - Changelog for wordpress.org

= v3.5.0 (22 September, 2020) =
* New - Add character restriction feature
* Tweak - Make sure post author edit link works only in frontend
* Fix - Inconsistency in lost password reset email message
* Fix - Saving custom taxonomy terms when input type is text
* Fix - Taxonomy field JS error in builder
* Fix - Showing WPUF edit link for WP default roles
* Fix - Upload button unresponsive issue in iOS

= v3.4.0 (24 August, 2020) =
* New - Add post edit link for post authors in single or archive pages
* Enhancement - Enhance post delete message
* Tweak - Refactor control buttons visibility in form builder
* Fix - Add missing colons after field label
* Fix - Post edit map capability condition
* Fix - Role based permission for accessing a post form
* Fix - Section-break field alignment
* Fix - Pay per post doesn't work if subscription pack is activated
* Fix - Mime type for uploading JSON files
* Fix - File upload with same file name
* Fix - Post preview missing fields
* Fix - Illigal variable declartion
* Fix - Featured image updating issue
* Fix - Conflict with Phlox theme
* Fix - Textarea custom field data sanitization
* Fix - exclude_type warning in wpuf_category_checklist
* Fix - Category field not showing all child categories for selection type child of
* Fix - Conflict between image and file upload custom fields
* Fix - Login url when login page is not set

= v3.3.1 (16 June, 2020) =
* Tweak - Use common names for Ivory Coast, North Korea and Sourth Korea instead of their official names
* Fix - Condition to use default avatar
* Fix - Make Email and URL fields clickable
* Fix - Redirect after user login
* Fix - Sanitize textarea field data
* Fix - Missing colon to email, URL, text and textarea labels when renders their data
* Fix - Prevent showing empty labels for fields that have render_field_data method

= v3.3.0 (11 June, 2020) =
* Enhancement - Add Namibian Dollar in currency list
* Enhancement - Add sync values option for option data fields
* Tweak - Allow uploading image that having filesize meets php ini settings
* Tweak - Limit the selection of one image at a time
* Tweak - Use file name and size to generate hash to prevent duplicant image upload
* Tweak - Sanitize text and textarea field data
* Tweak - Show label instead of values for radio, checkbox, dropdown and multiselect data
* Fix - Saving custom taxonomies for type text input
* Fix - Admin settings link for recaptcha helper text
* Fix - Undefined name property for Custom HTML fields
* Fix - Delete attachment process
* Fix - Missing billing address in invoice PDF
* Fix - Showing country field value in frontend post content
* Fix - Avatar size display not complying with admin settings size
* Fix - Display default avatars on admin settings discussion page
* Fix - Redirect to subscription page at registration
* Fix - Error notice regarding registration page redirect
* Fix - Escaping html in registration errors
* Fix - Default login redirect link
* Fix - Implementing default WP login page override option
* Fix - Transparent background of autosuggestion dropdown

= v3.2.0 (14 April, 2020) =
* **Improvement:** Import forms system
* **Improvement:** Password reset system
* **Improvement:** Updated url validation regex to support modern tlds
* **Fix** Export WPUF forms individually from admin tools page
* **Fix** Subscription cycle label translation issue
* **Fix** ACF integration for checkbox fields
* **Fix** Illegal string offset warning while updating settings
* **Fix** Conditional logic for Section Break field
* **Fix** Subscriptions cannot be deleted from backend
* **Fix** A regression regarding saving checkbox data
* **Fix** Default value of multi-select fields is not showing

= v3.1.18 (13 March, 2020) =
* **Improvement:** Hide post edit option when subscription is expired
* **Improvement:** Check files to prevent duplicity in media upload
* **Improvement:** Added Jordanian Dinar to currency list
* **Improvement:** Update post edit button display logic
* **Improvement:** Update some notice messages
* **Improvement:** Made some query and asset loading improvements
* **Improvement:** Refactor address fields in Account section & Payment page
* **Improvement:** Enqueue color picker only in some WPUF pages
* **Improvement:** Update Paypal payment gateway
* **Improvement:** Inconsistency with the Shop Name & Shop URL in WPUF Vendor registration form
* **Fix:** Prevent taxonomy and category fields from being duplicated
* **Fix:** Selected form export issue
* **Fix:** Category column issue in dashboard
* **Fix:** Taxonomy checkbox checked not showing
* **Fix:** Fatal error after updating privacy policy page
* **Fix:** Fixed some instances of wrong escaping
* **Fix:** Submit issue with image and reCaptcha
* **Fix:** Expired subscription pack throwing error on dashboard
* **Fix:** Photo insert option in content editor and feature image field is not working on windows server
* **Fix:** HTML Tags are not rendering the HTML format for the Radio or Checkbox Field
* **Fix:** Country List field issue in frontend
* **Fix:** Multi-column Repeater field data saving issue
* **Fix:** Multistep form conflict with Elementor
* **Fix:** Compatibility issue with ACF date time field
* **Fix:** Meta field issue with multiple images
* **Fix:** Category type as "Text Input" is not saving.
* **Fix:** Some warnings in user directory
* **Fix:** File upload can fail in some cases
* **Fix:** Media title, caption & description not saving
* **Fix:** Address Field not rendering properly in email notification
* **Fix:** Checkbox data not saving from WPUF Custom Fields metabox
* **Fix:** Workaround for The Events Calendar venue and organizer fields in metabox

= v3.1.17 (31 January, 2020) =
* **Fix:** some regressions after phpcs fixes

= v3.1.16 (17 January, 2020) =
* **Fix:** Photo insert option in content editor
* **Fix:** Subscription page is not showing the content/package description as formatted content
* **Fix:** Predefined form is not saving on the WPUF form page's backend area
* **Fix:** WPUF Custom HTML field is not saving the data
* **Improve:** Improve Code Quality

= v3.1.15 (14 January, 2020) =
* **Fix:** update url validation
* **Tweak:** Added privacy policy info in setup wizard for admin

= v3.1.14 (13 December, 2019) =

* **Fix:** Fixed a warning while in block editor
* **Fix:** Add better URL validation
* **New:** Added two filters on transaction
* **Fix:** Notification Checkbox not working
* **Fix:** Fixed some Column field issues

= v3.1.13 (18 November, 2019) =

* **New:** Added Arabic translations.
* **Fix:** Free subscription info was not showing in dashboard.
* **Fix:** Fixed subscriptions can't be assigned from user profile due to a regression.
* **Fix:** Fixed some column field issues. closes #734
* **Fix:** Guest post hook was not working properly. Closes #704
* **Fix:** Fixed missing default value for post content rich text editor. Closes #730

= v3.1.12 (17 October, 2019) =

* **Fix:** Nonce not verify on login

= v3.1.11 (02 October, 2019) =

* **Feature:** Option to set which tab shows as active on the account page.
* **Fix:** Unlock option was unavailable after the post being locked.
* **Fix:** Gutenberg block of WPUF didn't work on bedrock installation.
* **Fix:** Sending admin payment received email twice.
* **Enhancement:** Add shortcode support to display post information in the Post Expiration Message.
* **Enhancement:** Add Appsero option checkbox on the setup wizard.

= v3.1.10 (06 September, 2019) =

* **Fix:** Posts were not assigned to the selected default post owner.
* **Fix:** Google reCaptcha was not working, users could submit the form without reCaptcha validation.

= v3.1.9 (22 July, 2019) =

* **Fix:** call_user_func_array() error while editing or add a new post from admin panel.
* **Fix:** Address fields on payment page were not checking which fields are optional.
* **Fix:** WooCommerce gallery images were not being shown on the frontend.
* **Fix:** Show & hide coupon message based on response.
* **Fix:** Login page was including registration page link even when user registration was turned off.
* **Fix:** Notification emails were not respecting the spaces.

= v3.1.8 (26 June, 2019) =

* **Fix:** Multistep form was scrolling to the top of the browser instead of moving to the top of the form when clicking on `Next` or `Previous` button.
* **Fix:** Uploaded images were not showing in the ACF gallery field.
* **Fix:** Billing address was not saved from the frontend payment page.
* **Fix:** Added translation functions to the missing strings.
* **Fix:** Dependency styles error of Gutenblock-editor.css.

= v3.1.7 (31 May, 2019) =

* **Fix:** check for 'button_label' existence before using it.
* **Fix:** after accepting bank payment, post status was not changing.
* **Fix:** custom taxonomy empty value was not saving when editing a post & field type is a checkbox.
* **Fix:** fix PHP warning.
* **Improvement:** added `Select Country` text for billing address country field.

= v3.1.6 (23 May, 2019) =

* **Fix:** URL field empty value was not saving.
* **Fix:** Custom taxonomy field empty data were not updating.
* **Fix:** Added translation function for missing strings.
* **Improvement:** Added active class to account page menu items.
* **Improvement:** Responsive frontend pages.

= v3.1.5 (02 May, 2019) =

* **Fix:** Conflict weDevs insight library with WP Project Manager plugin.

= v3.1.4 (02 May, 2019) =

* **Fix:** Category field data were not being saved when conditional logic is applied to custom taxonomy fields based on category field.
* **Fix:** While editing the checkbox values from the backend user profile page, the values were not being saved.
* **Fix:** While editing profile, using the default profile form, the password strength indicator didn't respond.
* **Fix:** Insights data were not being sent.

= v3.1.3 (15 April, 2019) =

* **Fix:** Required option of checkbox field was not validating on the frontend.
* **Fix:** Select mulitple options in checkbox field doesn't save the data.
* **Fix:** Fallback pay per post was not respecting the payment procedure & fallback cost was not correct on the payment page.

= v3.1.2 (01 April, 2019) =

* **Feature:** Added column field: Now, creating multi-column in a single row is super easy with WPUF Column field. Just drag the column field in the builder area, configure columns number, column space and add any fields you want inside that Column field.
* **Fix:** Unable to render the events on the front-end: On the frontend dashboard, the submitted events were not showing, you will get it fixed in this version.
* **Fix:** Page order getting 0(zero) after editing from the frontend: Page order was not saving while editing a post using WPUF form, it has been fixed.
* **Fix:** Text Input field for Taxonomies not working: When taxonomy field type is set to `Text Input` then a fatal error was showing on the frontend, no error with taxonomy field in the latest version
* **Fix:** In radio and checkbox field use conditional logic that value does not save in database: The selected value of radio and checkbox field were not showing while editing posts from the backend or frontend, you can see the selected value in this version.
* **Fix:** The args parameter not working with get_avatar filter: The args parameter did not exist with get_avatar filter, which now exists.
* **Fix:** The item in ajax taxonomy field is not selected: When the taxonomy field type is set to Ajax, the submitted terms were not showing in the backend and frontend which have been fixed.

= v3.1.1 (28 February, 2019) =

* **Fix:** Help text in the Category field were not displaying on the frontend.
* **Fix:** Category was not editable when editing the post from the frontend.
* **Fix:** Display the admin bar when user role exist.
* **Fix:** When the admin edits a post from the backend, it was creating duplicate post.
* **Fix:** After enabling post expiration in post form do not save post_expiration meta.
* **Fix:** Checkboxes were not linking/syncing with ACF field.
* **Fix:** Publish time input option in the Date/Time field, was not working.

= v3.1.0 (31 January, 2019) =

* **Fix:** The Default registration form `[wpuf-registration]` was unable to send the new user registration email.
* **Fix:** With the latest version of WordPress the Gutenberg block of WP User Frontend were not working. Fixed in this version.
* **Fix:** While using Gutenberg editor, the pages were not being updated with WPUF shortcode consisting`[wpuf dashboard]`
* **Fix:** From the User Frontend Settings, you had the capability to set if the Administrator, Editor, Vendor etc can see the admin bar. Now, the super admin want one specific user ( who has the user role from the above ) can't see the admin bar and disabled it from the Toolbar form that specific user profile. And this configuration ( Toolbar ) from the specific user profile were unable to impact on the frontend.
* **Fix:** WP User Frontend was unable to install with PHP 5.4 or lower version.
* **Fix:** When a user uploaded single image for product gallery using WPUF WooCommerce product form, that image was not showing on the frontend.

= v3.0.2 (1 January, 2019) =

* **Feature:** Added post lock feature based on posts and user
* **Fix:** 'show directions' link doesn't show with the google map on submitted post
* **Fix:** Subscription pack price not formatting according to the settings
* **Fix:** Post date is not updating when enable time input option for date field

= v3.0.1 (5 December, 2018) =

* **Fix:** Image is duplicating

= v3.0.0 (4 December, 2018) =

* **New:** Integrated WC Marketplace plugin: vendor can submit post from their frontend dashboard
* **New:** Integrated WC Vendors plugin: vendor can submit post from their frontend dashboard
* **Fix:** Post is getting duplicate while updating

= v2.9.4 (20 November, 2018) =

* **Fix:** WooCommerce Gallery images not getting saved

= v2.9.3 (02 November, 2018) =

* **Fix:** NoCaptcha reCaptcha compatibility issue
* **Fix:** Empty URL field label showing with the post on frontend
* **New:** Add option to hide field label
* **New:** Use theme style for all input fields
* **New:** Added SweetAlert pop up box for image delete & subscription cancel confirmaton
* **Improved:** Showing user display name instead of username on the frontend dashboard

= v2.9.2 (20 September, 2018) =

* **Fix:** Delete & drag icon showing inappropriately
* **Fix:** Custom fields data not showing on the frontend when different conditional logic apply based on same field with different options

= v2.9.1 (18 August, 2018) =

* **New:** Added custom classes to make two or three columns form
* **Fix:** If add a field with the 'field visibility' to the admin only, it was fine to the admin. But, the field and the fields below were not showing to the non-admin users. It has been fixed in this version.
* **Fix:** Duplicated field was not saving on the post form

= v2.9.0 (16 August, 2018) =

* **New:** The Events Calendar Integration Form
* **New:** Post Submission Facility From Account Page
* **Improved:** Login/Lost Password Link Under Registration Form
* **Improved:** Added settings to show/hide payment column on frontend dashboard table
* **Fix:** Draft post gets published after editing without even asking for payment
* **Fix:** Added Placeholder for Empty Featured Image

= v2.8.10 (17 July, 2018) =

* **New:** Added drag and drop image ordering on image upload field
* **New:** Added preview option in forms
* **New:** Added form limit message before form submission
* **New:** Added option to show reCAPTCHA field in login forms
* **Improved:** Replace alert with Sweet-alert in frontend
* **Improved:** Internationalized subscription pack cycle period labels
* **Fix:** "Select Image" button disappears while uploading multiple images.
* **Fix:** Showing username while login with wrong password and email
* **Fix:** Default post category not saving
* **Fix:** Pages was not being created from setup wizard
* **Fix:** Separator spacing for multi select and checkbox render view
* **Fix:** Form id specific posts are not displaying on the dashboard

= v2.8.9 (6 June, 2018) =

* **New:** Added functionality to export and erase WP User Frontend Data.
* **New:** Added billing address customizer.
* **New:** Changed plugin text-domain to 'wp-user-frontend' from 'wpuf'.
* **Improved:** Some responsive adjustments are made in payment page.
* **Improved:** Some scripts and styles were loading in all pages, it is fixed now.
* **Improved:** Fixed warning on dashboard for custom post types with no label.
* **Fix:** Images were not showing after upload in safari, it is fixed now.
* **Fix:** Posts cannot be updated after changing post images, it is fixed now.
* **Fix:** Fixed getting fatal error when submitting post with image in some cases.
* **Fix:** Fixed billing amount not showing when assign pack from backend.
* **Fix:** Fixed some translations issues.

= v2.8.8 (16 May, 2018) =

* **New:** Allow override form input style using theme styling.
* **Improved:** Nocaptcha recaptcha wasn't working when allow_url_fopen is disabled is fixed.
* **Improved:** Free pack users were not showing in subscribers list, now they will.
* **Improved:** If login override is disabled redirect to default wordpress register page.
* **Improved:** Updated image upload field style.
* **Improved:** Updated logged in user display style.
* **Improved:** Added label in featured image field.
* **Improved:** Changed content of subscription expiration mail.
* **Fix:** Taxonomy fields checkboxes were disappearing from builder in some cases, now they won't.
* **Fix:** Fallback cost calculation was inaccurate, it is fixed now.
* **Fix:** Subscription expiry date showing wrong time for unlimited packs, it is fixed now.
* **Fix:** User subscription deletion gets reverted if updated, it is fixed now.
* **Fix:** Fixed some issues in Advanced Custom Fields(Free) compatibility
* **Fix:** Fixed some translations issues.

= v2.8.7 (09 April, 2018) =

* **New:** Added WP User Frontend Guten Block
* **New:** Added Advanced Custom Fields(Free) compatibility
* **New:** Added Avatar size settings
* **Improved:** Changed postcode input field to string in billing address
* **Improved:** Added PHP backward compatibility for login redirect
* **Fix:** Taxonomy Terms not showing for custom post types in form settings
* **Fix:** Taxonomy Terms not showing for custom post types in front-end dashboard
* **Fix:** Fixed some issues in billing address

= v2.8.6 (22 March, 2018) =

* **Improved:** Added backward compatibility for WooCommerce product template
* **Fix:** Some fields were rendered as Array
* **Fix:** Added WoooCommerce address sync with WP User Frontend billing address
* **Fix:** Fixed issues in Reset Password Mail
* **Fix:** Fixed invalid key in email
* **Fix:** Subscription trial message was not showing properly
* **Fix:** Address Field was not updating
* **Fix:** Subscription Email toggle in settings was not working properly
* **Fix:** Sometimes username was not showing in transaction list
* **Fix:** Post count not showing on the frontend dashboard
* **Fix:** Date/Time was not following backend format in frontend
* **Fix:** Login redirect issues with blank page

= v2.8.5 (12 March, 2018) =

 * **New:** Enhanced Login Redirect settings to redirect to previous page
 * **Fix:** Form fields help text styles now showing properly
 * **Fix:** Reset Links not showing on HTML email in some cases
 * **Improved:** Show Form schedule notice before form submission
 * **Improved:** Added version meta for Forms
 * **Improved:** various other code improvements

= v2.8.4 (04 March, 2018) =

 * **New:** Dashboard post listing now supports multiple post type within shortcode
 * **New:** Added settings in URL field to view link on new window or same window
 * **New:** Added settings to change button text for Image upload field
 * **New:** Added Login Redirect settings to redirect users to a page after login
 * **Fix:** MultiStep Form styles not working properly
 * **Fix:** Account Activation link not working for new users
 * **Fix:** Separated Serbia and Montenegro in country list
 * **Fix:** Required field condition for google map not working
 * **Fix:** Post submission infinity loop issue fixed
 * **Fix:** TinyMCE styling not working on frontend layouts fixed
 * **Improved:** Updated turkish translation

= v2.8.3 (15 February, 2018) =

 * **New:** Admin form builder is now fully responsive.
 * **New:** Added color schemes for creating attractive form layouts.
 * **Fix:** Confirmation password field size is not updated
 * **Fix:** Email notification contains unnecessary texts
 * **Fix:** Assign pack costs not showing on admin fixed
 * **Fix:** Restrict Free subscription pack to be enabled multiple times
 * **Fix:** While updating post, image changes are updated after saving the post
 * **Improved:** Show purchase link on notice of post purchase
 * **Improved:** Hide edit link on front-end post listing if editing is disabled

= v2.8.2 (23 January, 2017) =

 * **Improved:** Added upgrade function for default category: Upgrader added to upgrade previously set default post category.
 * **New:** Subscription pack cannot be canceled: Fixed recurring subscription pack cannot be canceled from my account page in subscription details section.
 * **Fix:** page installer admin notice logic issue: Fixed page installer admin notice logic problem due to new payment settings default value not set.

= v2.8.1 (14 January, 2017) =

 * **New:** Setup Wizard: Setup Wizard added to turn off payment options and install pages.
 * **New:** Multi-select Category: Add multi-select to default category in post form settings.
 * **Improved:** Select Text option for Taxonomy: Add Select Text option for taxonomy fields. Now you can add default text with empty value as first option for Taxonomy dropdown.
 * **Improved:** Taxonomy Checkbox Inline: Added checkbox inline option to taxonomy checkbox. You can now display Taxonomy checkbox fields inline.
 * **Fix:** WooComerce Template fix: WooCommerce product form submittion error fixed. Product adding with WooCommerce template works fine now.
 * **Fix:** Date Display Issue: Date not save/display after save form settings in Schedule form section.
 * **Fix:** Default Field Width: Default Field Width set empty. Previously set as medium.


= v2.8.0 (6 January, 2017) =

 * **New:** Limit Entries: limit how many entries a form will accept and display a custom message when that limit is reached.
 * **New:** Schedule form: Don't accept form submission if the current date is not between the date range of the schedule.
 * **New:** Restrict Users: Restrict form submission based on the users role.
 * **New:** Show/hide Admin Bar: Control the admin bar visibility based on user roles.
 * **New:** Ajax Login widget: Login user is more simple now with Ajax Login Widget. The simple login form don't required page loding for login.
 * **Improved:** Form submission with Captcha: Form field validation process updated if form submits with captcha field.
 * **Fix:** Payment redirection: Pay per post payment redirection not working after subscription expired.
 * **Fix:** Edit Profile: User cannot edit their profile by frontend profile edit form.
 * **Fix:** Undefined error: Data processing error on purchasing free subscription pack.


= v2.7.0 (12 December, 2017) =

 * **New:** Posting integration with Dokan added. Now you can create and edit blog posts from your Dokan dashboard.
 * **New:** Fallback cost for form subscription payment. When a subscribed user reaches post limit before the pack expires, this option will allow user to pay per post and continue making posts until the membership is valid.
 * **New:** Added bulk accept feature to pending transactions.
 * **New:** We have removed the add-on page and introduced a premium page with all the features available for you when you upgrade to pro version.
 * **New:** A **What's New** page has been added to let users know about the most important new features and fixes has been introduced to the current version of the plugin.
 * **New:** Newsletter subscription form added on the help page to keep you staying updated with latest news from us.
 * **Improved:** A newly designed settings page has been introduced where you can easily configure everything more easily.
 * **Improved:** If you are using a PHP version older than 5.4, you'll see notice to update your PHP version.
 * **Improved:** Design improvements of subscription edit screen and user profile area in backend, it looks pretier now.
 * **Improved:** Few settings options has been re-arranged in different tabs for better understanding.
 * **Fix:** Fix Pay Per Post only shows round figure in frontend. #269


= v2.6.1 (8 November, 2017) =

 * **Fix:** Fixed subscription pack frontend display issue. A small bug was introduced that was preventing displaying the subscription packs correctly.
 * **Fix:** Fix for packs with unlimited post. We had a small mistake in pack post counting and unlimited subscription plan was discarded. This version fixes the issue.


= v2.6.0 (6 November, 2017) =

 * **New:** When configuring payment settings from wp-admin → User Frontend → Settings → Payments, the payment options were applicable for all post forms with the same behavior. Admin could not configure payment option for each post form individually. In this version, the payment configuration option for individual form has been added. Now the admin can configure payment from wp-admin → User Frontend → Post Forms → Add/Edit a form → Navigate Payment Settings located under Settings tab.
 * **New:** When rendering a form, each field can be shown/hidden based on the type of user roles, subscription pack. This visibility option is located under **Advanced Options** section of each form field and provides a more granular control over which value you want to show and to whom.
 * **New:** **Menu Restriction** feature added. Like content restriction, now the admin can restrict the menu items based on roles of logged in users, logged out users, subscription pack or everyone. Available to **Pro** users.
 * **New:** When use `[wpuf_sub_pack]` shortcode, all the subscriptions were visible on the frontend. Admin could not exclude any subscription pack from the available packs. Now, the admin has the opportunity to show specific subscription pack using include/exclude attributes inside `[wpuf_sub_pack]` shortcode. For example, if you have 3 subscription packs with 101, 102, 103 IDs and want to show only the last two packs then you can use `[wpuf_sub_pack include="102,103"]` or to exclude the middle one from the list then you can use `[wpuf_sub_pack exclude="102" order="DESC"]`.
 * **New:** Admin could not understand which users currently have subscription validity & what is the subscription pack a user is assigned to. Now, a new column **Subscribers** has been added in the **User Frontend** → **Subscriptions** list. Admin can easily understand how many users have purchased a subscription pack & who are the users.
 * **New:** **Payment Invoice** added. Users who purchase a subscription or process payment for pay per post could not receive an invoice. Now, it's available, a PDF invoice will  be sent to user's email with details. Available to **Pro** users.
 * **New:** Registration/Login function is now available in the free version. User's don't need to login/registration using WordPress default form but the frontend opportunity of WPUF plugin.
 * **New:** **"Custom Fields in post"** option was available in global settings (User Frontend > Settings > General Options) when admin enable it the data of all the custom fields of all post forms were showing on the frontend with the post. Now, the admin has more flexibility to choose which field's data will show on the frontend. This option can be found as **"Show data in the post"** when editing custom fields under **"Advanced Options"** section.
 * **Fix:** When viewing pending transactions, the admin could not see more than 20 but there are a lot more available then this number. This issue has been fixed.
 * **Fix:** Now, the site must have SSL (https) enabled to receive payment with PayPal. We had to update the payment process due to [PayPal security update notice](https://www.paypal-notice.com/en/IPN-Verification-Postback-to-HTTPS/)
 * **New:** Added plugin welcome wizard. Users who are installing the plugin for the first time will be presented with a nice video and instructions to configure the plugin.
 * **Improved:** Styling update for edit profile shortcode, now it looks more user friendly with newly applied styles.
 * **Improved:** Add form preview image in template popup.
 * **Improved:** Improved help texts in settings → general & form settings

= v2.5.7 (18 October, 2017) =

 * **New:** Guest post email verification feature added. When turned on, users need to click the activation link on their email before publising the post.
 * **New:** Added Login and Registration shortcode support in the plugin. Now free version users will get the themed login and a simple registration feature.
 * **Improved:** Add missing icon on field button (form builder).
 * **Improved:** Added related help documents/links in various pages.
 * **Fix:** Fix the upgrade routine. Version number mismatch gives fatal error. Fixes #179
 * **Fix:** Removed integration classes, vue modal component from WPUF as it was not necessary anymore.
 * **Fix:** Users could not update profile from my account page.
 * **Fix:** Product visibility for WooCommerce wasn't working as they migrated to a taxonomy system.
 * **Fix:** PayPal gateway security enforced. When checking the IPN request, few things weren't being done before checking the valid IPN response.

= v2.5.7 (11 September, 2017) =

 * [improved] Added background in form builder div, so notices don’t overlap the form builder
 * [improved] Added filter `wpuf_free_loader` for conditional loading pro elements. Added class instance container to access class instances via <code>wpuf()->dashboard</code> like magic methods.
 * [new] Form label display settings added. Now you can place the form element labels at left/right/above/hide, brings more flexibility.
 * [new] New post notification feature brought back in individual form notification settings. You could only change the new post notification email in the PRO version, now you can change it in the free version, as well as disable the email.

= v2.5.6 (28 August, 2017) =

 * [fix] Call subscriptions.js file directly from the js directory. Fix #174

= v2.5.5 (26 August, 2017) =

 * [new] Added Invisible reCaptcha option
 * [new] Added weForms shortcode on script loading check
 * [improve] functions formatting
 * [improve] reCaptcha field title and settings tweak
 * [fix] Fixed translation issue by removing translation function of admin menu
 * [fix] WPUF Custom Fields don’t save in admin/editor
 * [fix] Fatal Error:undefined function wpuf_cf_count_form_entries()
 * [fix] Fix form entries count function name

= v2.5.4 (30 July, 2017) =

 * [new] Added WPUF admin menu icon
 + [new] Added Recaptcha field
 + [new] Added tracker (weDevs Insights)
 * [improve] Add Spanish Translation
 * [improve] Re-design addons page according to WP plugins page listing
 * [improve] When duplicating a form, add a form ID in the form name
 * [improve] Remove Google map and reCaptcha settings
 * [improve] Remove “Fixed form elements” from settings → general
 * [improve] Remove additional + - buttons on radio buttons
 * [improve] Removed Autoloader, Single JS Templates
 * [improve] Form settings saving: compatible with JSON payload
 * [improve] Editor: show warning only when some form field have changed
 * [improve] Added integrations class
 * [improve] Form notification, modal, integration components added
 * [improve] Added first/middle/last name support on merge tag
 * [fix] Sweetalert returning text "true" instead of original message
 * [fix] Hide subscription menu from "my account" page when user has no subscription pack
 * [fix] On saving as draft post custom taxonomy not saved
 * [fix] Page content not loading after successful submission of Ajax
 * [fix] URL is not clickable on the frontend
 * [fix] Mail & URL Field not have validation
 * [fix] Fix infinite post and make compatible with ACF plugin
 * [fix] Cannot delete attribute field from product form after delete attribute
 * [fix] Apply coupon returned unexpected value for separator
 * [fix] swal: fix text and button color
 * [fix] Form render error when using shortcodes in custom html field
 * [fix] Conflict with Imagify Image Optimizer plugin
 * [fix] When site language changed, Add Form/ Edit Form page display nothing
 * [fix] Fix sweetalert promise
 * [fix] Subscription don't display any value if there has no remaining post
 * [fix] Google map not loading on multistep form
 * [fix] Fix undefined index in count
 * [fix] Invalid post type due to class loading hook

= v2.5.3 (8 June, 2017) =

 * [improve] Update action name by removing language changing option
 * [improve] Update SweetAlert version
 * [improve] Added merge tags component
 * [improve] Correctly use password strength meter and show mismatch
 * [improve] Add post forms js dependency filter
 * [improve] Radio/checkbox inline-block CSS added
 * [fix] Default option not set in radio field
 * [fix] Selected option gets level rather than value
 * [fix] Multi select and checkbox default value issue
 * [fix] Refresh upload buttons on multistep forms on each step change
 * [fix] Radio buttons pre-select default option not working while editing the button value
 * [fix] Corrected the plugin documentation link
 * [fix] Mail not going on post expiration
 * [fix] Cannot delete attribute field from product form after delete attribute
 * [fix] Overload Js in subscription and form setting
 * [fix] Post empty content issue on save draft
 * [fix] Form render error when using shortcodes in custom html field
 * [fix] Conflict with Imagify Image Optimizer plugin
 * [fix] When site language changed, Add Form/ Edit Form page display nothing


= v2.5.2 (27 April, 2017) =

 * [improve] Added word limit feature for text field
 * [improve] Added page shortcode insert button in TinyMCE
 * [improve] Added media button to insert form shortcode in post/page edit
 * [improve] Added parameter in wpuf_format_price function to allow return both (with symbol and without symbol) price format
 * [improve] Replace shorthand array syntax due to php version compatibility
 * [improve] Added coupon code error message in payment page
 * [improve] Added apply_filters to manage page shortcode
 * [improve] Modal links and link tags updated for extending
 * [improve] Added function to get client IP
 * [improve] Saving custom fields sanitized and switched
 * [improve] Added notification settings in core
 * [improve] Added meta box to public post to select post edit form for frontend
 * [improve] Added delete form and form submission open checking function
 * [improve] Added label type core support on form builder with CSS
 * [improve] Notification added on post form template class
 * [fix] Dashboard template html closing tag issue
 * [fix] Radio buttons & checkbox display issue
 * [fix] Paypal payment status issue
 * [fix] Form edit screen not showing in Internet Explorer
 * [fix] WooCommerce attribute not showing issue
 * [fix] Change the form status to publish once saved on duplicating a form
 * [fix] The cancel subscription button doesn't work with non-recurring subscription
 * [fix] Post is not creating by Save Draft button with no post content field
 * [fix] Discount amount not deducting when payment is processed with bank option
 * [fix] Image/File upload field not working when JavaScript is optimized by Async JavaScript plugin
 * [fix] "save draft" button not working post saving as pending, conflict with subscription


= v2.5.1 (22 March, 2017) =

 * [improve] Update vue.js and vuex.js version
 * [improve] Update parent_slug parameter of add_submenu_page function to 'wp-user-frontend'
 * [fix] Admin fields in form edit section reset on clicking 'Save form' button


= v2.5 (18 March, 2017) =

 * [new] Brand new form builder added for post form and profile form
 * [new] Added payment status for pay per post
 * [improve] `wpuf_add_html` filter name changed to `wpuf_custom_field_render`
 * [improve] add and update price formating function


= v2.4.4 (22 February, 2017) =

 * [fix] Undefined JavaScript error when post is editing in admin
 * [fix] User IP if the script is running in cli
 * [fix] Date field on frontend post
 * [fix] Hide subscription tab from my account page when subscription is turned off
 * [fix] Plugin activation hooks
 * [fix] Recaptcha refresh when validation failed


= v2.4.3 (07 February, 2017) =

 * [fix] PHP backward compatibility issue


= v2.4.2 (05 February, 2017) =

 * [new] Shortcodes supported on post notification's every field
 * [fix] Conditional logic on address field
 * [fix] Pricing format improvements
 * [new] Currency position settings
 * [fix] File upload warning
 * [new] Re-design Transactions List Table
 * [new] Separated Free & Pro plugin
 * [fix] Draft post empty content issue
 * [new] My Account Dashboard `[wpuf_account]`


= v2.4.1 (12 January, 2017) =

 * [new] Added a function `wpuf_get_countries()`
 * [fix] Enable paynow url on dashboard if a new post is submitted as draft
 * [fix] Invalid post id for editing
 * [fix] Removed subscription trial cost
 * [new] Showing messages when there is no form associated with an id or deleted or not published yet
 * [new] Added dynamic action hooks `wpuf_cancel_payment_{gateway}`, `wpuf_cancel_subscription_{gateway}`
 * [fix] User profile url on transaction's list
 * [fix] Multistep form button & validations
 * [fix] Replaced some raw query to builder
 * [new] jQuery added on preview form
 * [fix] Some undefined variables issue
 * [fix] Replaced `$wpdb->escape()` to `$wpdb->prepare()` for depreciation
 * [fix] Missing data when saving draft post
 * [fix] Updated some textdomains
 * [fix] `wpuf-ajax-tag-search` priv/nopriv ajax request


= v2.4 (26 October, 2016) =

 * [fix] Plupload string translations
 * [fix] Post expiration logic updated
 * [fix] Ignore google map error when the API key is not inserted
 * [fix] Upload error from admin panel, nonce issue
 * [fix] reCaptcha lib constructor for strict standard
 * [fix] tinyMCE and textarea word limit fixed
 * [fix] User profile edit warning issue fixed for PHP 7
 * [fix] Tag suggestion showing -1
 * [fix] Showing -1 in case of unlimited remaining post count
 * [fix] Google map on a multi-step section
 * [improved] Settings API v1.3 updated
 * [improved] Added links to transaction packs in admin area
 * [new] Post template feature added with simple post and WooCommerce form template
 * [new] Added filter on text area editor args
 * [new] Content restriction added on *pro* version


= v2.3.15 (11 August, 2016) =

 * [fix] License renewal prompt fix


= v2.3.14 (10 August, 2016) =

 * [fix] Text domain and translated strings updated
 * [fix] Reloading the profile/registration page after deleting the avatar fixed.
 * [fix] Styling of delete button of form fixed.
 * [fix] Visibility of deleting avatar button fixed.
 * [fix] Issue with saving form in php 7 fixed.
 * [fix] Restoring remaining number of posts allowed to post in subscription is now working for non-admin member (Pro).
 * [fix] noCaptcha in registration is now working (Pro).
 * [fix] Registration form is now saving in php 7 (Pro).
 * [new] Form file uploader is now allowing uploading multiple files and removing extras with warnings.
 * [new] New filters added to show meta functions
 * [new] gMap API settings Added
 * [new] Registration field added (Pro).
 * [new] Post taxonomies visibility in form builder are now dependent on the post type selected (Pro).
 * [new] Multiple forms in the same page


= v2.3.13 (30 March, 2016) =

 * [fix] Paypal user agent changed and issue with paypal transection fixed
 * [new] Multiple images/files can now be uploaded at a time in image and file fields
 * [fix] Upload.js has been modified
 * [fix] Problem with saving form element in php 7.0.0 is fixed


= v2.3.12 (8 February, 2016) =

 * [new] WooCommerce Product Category and Attributes are now sectionized
 * [new] Error notice can now be translated.
 * [new] Errors on filling up the form will now be visible as warning/notice below the relevant field in front end.
 * [new] Meta key name in form field in form builder  will now be auto populated only if the meta key field is empty
 * [fix] Progress bar issue in post edit mode is fixed
 * [new] Multistep registration form added
 * [new] Hook added before registration form
 * [fix] SSL issue fixed


= v2.3.11 (8 February, 2016) =

 * [fix] File upload vulnerability fix. Props to: Panagiotis Vagenas
 * [fix] Replaced deprecated user notification function
 * [fix] Email error validation in multistep
 * [fix] Disabling subscription in form settings
 * [fix] Product taxonomy fixes
 * [new] No-captcha support added


= v2.3.10 (5 Ocotber, 2015) =

 * [fix] Custom css is now working
 * [fix] Textdomain added to some text
 * [fix] Visibility of address field data in the frontend is now fixed
 * [tweak] A new filter has been added to get subscription meta data
 * [new] A new option has been added to date field to treat it future publish date if user wants
 * [new] Autologin after registration - feature added
 * [new] Confirmation alert added when user wants to delete subscription in frontend
 * [fix] Publish post after paypal payment completion


= v2.3.9 (13 Sepetember, 2015) =

 * [fix] Newly registered users were having no meta named "wpuf_postlock"
 * [fix] Newly registered users (having no meta named "wpuf_postlock") are now having form in the frontend
 * [fix] Text input field for category is now working
 * [fix] Pack id warning in admin area profile
 * [fix] Error in rendering map in edit mode, when having no value
 * [fix] Progress bar style are set in condition
 * [fix] Error undefined object post when updating user profile
 * [improve] Button style in payment form


= v2.3.8 (3rd Sepetember, 2015) =

 * [fix] Problem with wpuf lock post fixed.
 * [fix] Problem with retyping password disability in the frontend fixed.
 * [fix] Problem with password visibilty fixed.
 * [fix] Redirection to subscription page from user profile fixed.
 * [fix] Scripts and styles of wpuf are now loading when needed.
 * [add] RTL support improvement


= v2.3.7 (24 August, 2015) =

 * [fix] Problem with conditional logic in image upload field fixed.
 * [fix] Transaction log updating issue fixed.
 * [fix] Email field in form with required flag is now working even if left empty.
 * [fix] Data from address field in registration form is now saved and shows data in edit form .
 * [new] Persian language translation added
 * [fix] Problem with 'pay per post' feature fixed


= v2.3.6 (13 July, 2015) =

 * [fix] Login page bug fixed.
 * [fix] Wordpress native registration page made working.
 * [fix] Email validation bug fixed.
 * [fix] Issue in country field fixed.
 * [fix] Issue with saving taxonomy fixed.
 * [fix] Problem with captcha and really simple captcha fixed.
 * [fix] Problem with action hook fixed.


= v2.3.5 (2 July, 2015) =

 * [fix] Ajax taxonomy field bug fixed.


= v2.3.4 (June 29, 2015) =

 * [fix] Featured image caption was not being updated


= v2.3.3 (June 24, 2015) =

 * [fix] Post status settings in form, wasn't being updated.


= v2.3.2 (June 22, 2015) =

 * [fix] Featured image upload fix
 * [new] Image upload field brought back to free


= v2.3.1 (June 21, 2015) =

 * [fix] Compatibility problem with PHP < 5.2. Accidental PHP array shorthand used.


= version 2.3 (June 20, 2015) =

 * Pro plugin released as free with less features


= version 1.3.2 =

 * [improve] post thumbnail image association added
 * [improve] various form styles updated
 * [fix] teeny textarea buttons fix
 * [fix] Dashboard show post type settings won't effect
 * [fix] zxcvbn is not defined in edit profile
 * [fix] Two click needed to submit a post
 * [fix] dashboard author bio height fix


= version 1.3.1 =

 * [fix] `[wpuf_editpost]` typo fix
 * [fix] clean $dashboard_query from corrupting beyond use


= version 1.3 =

 * [fix] PayPal payment user_id issue fixed
 * [fix] Plupload `o is null` error fix
 * [fix] PHP 5.4 strict warnings fix
 * [update] new version of settings api class


= version 1.2.3 =

* [fix] `has_shortcode()` brought back again by renaming as `wpuf_has_shortcode()`
* [fix] all the labels now have a default text


= version 1.2.2 =

* [fix] shortcode error fix for edit users
* [fix] plugin css/js url
* [fix] removed has_shortcode() call


= version 1.2.1 =

* [fix] Performance problem with wp_list_users()


= version 1.2 =

* [fix] Subscription post publish
* [fix] Post delete fix in dashboard
* [fix] Silverlight in IE upload error
* [fix] Category checklist bug fix
* [new] Checkbox field in custom field


= version 1.1 =

* warning for multisite fix
* allow category bug fix
* fix ajaxurl in ajaxified category
* custom post type dropdown fix in admin
* post date bug fix
* category dropdown fix


= version 1.0 =

* Admin panel converted to settings API
* Ajax featured Image uploader added (using plupload)
* Ajax attachment uploader added (using plupload)
* Rich/full/normal text editor mode
* Editor button fix on twentyelven theme
* Massive Code rewrite and cleanup
* Dashboard replaced with WordPress loop
* Output buffering added for header already sent warning
* Redirect user on deleting a post
* Category checklist added
* Post publish date fix and post expirator changed from hours to day
* Subscription and payment rewrite. Extra payment gateways can be added as plugin
* Other payment currency added


= version 0.7 =

* admin ui improved
* updated new post notification mail template
* custom fields and attachment show/hide in posts
* post edit link override option
* ajax "posting..." changed
* attachment fields restriction in edit page
* localized ajaxurl and posting message
* improved action hooks and filter hooks


= version 0.6 =

* fixed error on attachment delete
* added styles on dashboard too
* fixed custom field default dropdown
* fixed output buffering for add_post/edit_post/dashboard/profile pages
* admin panel scripts are added wp_enqueue_script instead of echo
* fixed admin panel block logic
* filter hook added on edit post for post args


= version 0.5 =

* filters on add posting page for blocking the post capa
* subscription pack id added on user meta upon purchase
* filters on add posting page for blocking the post capa
* option for force pack purchase on add post. dropdown p
* subscription info on profile edit page
* post direction fix after payment
* filter added on form builder


= version 0.4 =

* missing custom meta field added on edit post form
* jQuery validation added on edit post form


= version 0.3 =

* rich/plain text on/off fixed
* ajax chained category added on add post form
* missing action added on edit post form
* stripslashes on admin/frontend meta field
* 404 error fix on add post


= version 0.2 =

* Admin settings page has been improved
* Header already sent warning messages has been fixed
* Now you can add custom post meta from the settings page
* A new pay per post and subscription based posting options has been introduced (Only paypal is supported now)
* You can upload attachment with post
* WYSIWYG editor has been added
* You can add and manage your users from frontend now (only having the capability to edit_users )
* Some action and filters has been added for developers to add their custom form elements and validation
* Pagination added in post dashboard
* You can use the form to accept "custom post type" posts. e.g: [wpuf_addpost post_type="event"]. It also applies for showing post on dashboard like "[wpuf_dashboard post_type="event"]"
* Changing the form labels of the add post form is now possible from admin panel.
* The edit post page setting is changed from URL to page select dropdown.
* You can lock certain users from posting from their edit profile page.<|MERGE_RESOLUTION|>--- conflicted
+++ resolved
@@ -1,9 +1,6 @@
 = v4.1.8
-<<<<<<< HEAD
 * Invoice Generation and Email Integration for payment gateway
-=======
 * Template filtering search in post form
->>>>>>> e4a77bb4
 
 = v4.1.7 (15 July, 2025) =
 * New - Add Sort Order for subscription
