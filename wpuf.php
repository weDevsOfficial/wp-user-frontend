<?php
/*
Plugin Name: WP User Frontend
Plugin URI: https://wordpress.org/plugins/wp-user-frontend/
Description: Create, edit, delete, manages your post, pages or custom post types from frontend. Create registration forms, frontend profile and more...
Author: Tareq Hasan
Version: 2.8.9
Author URI: https://tareq.co
License: GPL2 or later
License URI: https://www.gnu.org/licenses/gpl-2.0.html
Text Domain: wpuf
Domain Path: /languages
*/

define( 'WPUF_VERSION', '2.8.9' );
define( 'WPUF_FILE', __FILE__ );
define( 'WPUF_ROOT', dirname( __FILE__ ) );
define( 'WPUF_ROOT_URI', plugins_url( '', __FILE__ ) );
define( 'WPUF_ASSET_URI', WPUF_ROOT_URI . '/assets' );

/**
 * Main bootstrap class for WP User Frontend
 *
 * @package WP User Frontend
 */
final class WP_User_Frontend {

    /**
     * Holds various class instances
     *
     * @since 2.5.7
     *
     * @var array
     */
    private $container = array();

    /**
     * The singleton instance
     *
     * @var WP_User_Frontend
     */
    private static $_instance;

    /**
     * Pro plugin checkup
     *
     * @var boolean
     */
    private $is_pro = false;

    /**
     * Form field value seperator
     *
     * @var string
     */
    static $field_separator = '| ';

    /**
     * Minimum PHP version required
     *
     * @var string
     */
    private $min_php = '5.4.0';

    /**
     * Fire up the plugin
     */
    public function __construct() {

        if ( ! $this->is_supported_php() ) {
            add_action( 'admin_notices', array( $this, 'php_version_notice' ) );
            return;
        }

        register_activation_hook( __FILE__, array( $this, 'install' ) );
        register_deactivation_hook( __FILE__, array( $this, 'uninstall' ) );

        $this->includes();
        $this->init_hooks();

        do_action( 'wpuf_loaded' );
    }

    /**
     * Check if the PHP version is supported
     *
     * @return bool
     */
    public function is_supported_php( $min_php = null ) {

        $min_php = $min_php ? $min_php : $this->min_php;

        if ( version_compare( PHP_VERSION, $min_php , '<=' ) ) {
            return false;
        }

        return true;
    }

    /**
     * Show notice about PHP version
     *
     * @return void
     */
    function php_version_notice() {

        if ( $this->is_supported_php() || ! current_user_can( 'manage_options' ) ) {
            return;
        }

        $error = __( 'Your installed PHP Version is: ', 'wp-user-frontend' ) . PHP_VERSION . '. ';
        $error .= __( 'The <strong>WP User Frontend</strong> plugin requires PHP version <strong>', 'wp-user-frontend' ) . $this->min_php . __( '</strong> or greater.', 'wp-user-frontend' );
        ?>
        <div class="error">
            <p><?php printf( $error ); ?></p>
        </div>
        <?php
    }

    /**
     * Initialize the hooks
     *
     * @since 2.5.4
     *
     * @return void
     */
    public function init_hooks() {

        add_action( 'plugins_loaded', array( $this, 'wpuf_loader' ) );
        add_action( 'plugins_loaded', array( $this, 'plugin_upgrades' ) );

        add_action( 'plugins_loaded', array( $this, 'instantiate' ) );
        add_action( 'init', array( $this, 'load_textdomain' ) );

        add_action( 'admin_init', array( $this, 'block_admin_access' ) );

        add_filter( 'show_admin_bar', array( $this, 'show_admin_bar' ) );

        add_action( 'wp_enqueue_scripts', array( $this, 'enqueue_scripts' ) );

        // do plugin upgrades
        add_filter( 'plugin_action_links_' . plugin_basename( __FILE__ ), array( $this, 'plugin_action_links' ) );

        // add custom css
        add_action( 'wp_head', array( $this, 'add_custom_css' ) );

        // set schedule event
        add_action( 'wpuf_remove_expired_post_hook', array( $this, 'action_to_remove_exipred_post' ) );
        add_action( 'wp_ajax_wpuf_weforms_install', array( $this, 'install_weforms' ) );
    }

    /**
     * Magic getter to bypass referencing plugin.
     *
     * @since 2.5.7
     *
     * @param string $prop
     *
     * @return mixed
     */
    public function __get( $prop ) {
        if ( array_key_exists( $prop, $this->container ) ) {
            return $this->container[ $prop ];
        }

        return $this->{$prop};
    }

    /**
     * Schedules the post expiry event
     *
     * @since 2.2.7
     */
    public static function set_schedule_events() {
        wp_schedule_event( time(), 'daily', 'wpuf_remove_expired_post_hook' );
    }

    /**
     * Action when posts expiration date is passed
     *
     * @since 2.2.7
     */
    public function action_to_remove_exipred_post() {
        $args = array(
            'meta_key'       => 'wpuf-post_expiration_date',
            'meta_value'     => date( 'Y-m-d' ),
            'meta_compare'   => '<',
            'post_type'      => get_post_types(),
            'post_status'    => 'publish',
            'posts_per_page' => -1
        );

        $mail_subject = apply_filters( 'wpuf_post_expiry_mail_subject', sprintf( '[%s] %s', get_bloginfo( 'name' ), __( 'Your Post Has Been Expired', 'wp-user-frontend' ) ) );
        $posts        = get_posts( $args );

        foreach ( $posts as $each_post ) {
            $post_to_update = array(
                'ID'          => $each_post->ID,
                'post_status' => get_post_meta( $each_post->ID, 'wpuf-expired_post_status', true ) ? get_post_meta( $each_post->ID, 'wpuf-expired_post_status', true ) : 'draft'
            );

            wp_update_post( $post_to_update );

            $message = get_post_meta( $each_post->ID, 'wpuf-post_expiration_message', true );

            if ( ! empty( $message ) ) {
                wp_mail( get_the_author_meta( 'user_email', $each_post->post_author ), $mail_subject, $message );
            }
        }
        // save an option for debugging purpose
        update_option( 'wpuf_expiry_posts_last_cleaned', date( 'F j, Y g:i a' ) );
    }

    /**
     * Singleton Instance
     *
     * @return \self
     */
    public static function init() {

        if ( ! self::$_instance ) {
            self::$_instance = new WP_User_Frontend();
        }

        return self::$_instance;
    }

    /**
     * Include the required files
     *
     * @return void
     */
    public function includes() {
        require_once dirname( __FILE__ ) . '/wpuf-functions.php';
        require_once dirname( __FILE__ ) . '/lib/gateway/paypal.php';
        require_once dirname( __FILE__ ) . '/lib/gateway/bank.php';
        require_once dirname( __FILE__ ) . '/lib/class-wedevs-insights.php';

        // global classes/functions
        require_once WPUF_ROOT . '/class/upload.php';
        require_once WPUF_ROOT . '/admin/form-template.php';
        require_once WPUF_ROOT . '/class/post-form-template.php';
        require_once WPUF_ROOT . '/class/subscription.php';
        require_once WPUF_ROOT . '/class/render-form.php';
        require_once WPUF_ROOT . '/class/payment.php';
        require_once WPUF_ROOT . '/class/frontend-form-post.php';
        require_once WPUF_ROOT . '/class/frontend-account.php';
        require_once WPUF_ROOT . '/includes/class-form.php';
        require_once WPUF_ROOT . '/includes/class-form-manager.php';
        require_once WPUF_ROOT . '/includes/class-login-widget.php';
        require_once WPUF_ROOT . '/includes/setup-wizard.php';
        require_once WPUF_ROOT . '/includes/countries-state.php';
        require_once WPUF_ROOT . '/includes/class-billing-address.php';
        include_once WPUF_ROOT . '/includes/class-gutenblock.php';
        include_once WPUF_ROOT . '/includes/class-form-preview.php';
        include_once WPUF_ROOT . '/includes/class-customizer.php';

        if ( class_exists( 'WeDevs_Dokan' ) ) {
            require_once WPUF_ROOT . '/includes/class-dokan-integration.php';
        }

        require_once WPUF_ROOT . '/includes/class-user.php';
        require_once WPUF_ROOT . '/includes/class-user-subscription.php';

        if ( is_admin() ) {
            require_once WPUF_ROOT . '/admin/settings-options.php';
            require_once WPUF_ROOT . '/admin/class-admin-settings.php';
            require_once WPUF_ROOT . '/admin/form-handler.php';
            require_once WPUF_ROOT . '/admin/form.php';
            require_once WPUF_ROOT . '/admin/form-builder/class-field-manager.php';
            require_once WPUF_ROOT . '/admin/posting.php';
            require_once WPUF_ROOT . '/admin/class-admin-subscription.php';
            require_once WPUF_ROOT . '/admin/installer.php';
            require_once WPUF_ROOT . '/admin/class-admin-welcome.php';
            require_once WPUF_ROOT . '/admin/promotion.php';
            require_once WPUF_ROOT . '/admin/post-forms-list-table.php';
            require_once WPUF_ROOT . '/includes/free/admin/shortcode-button.php';
            require_once WPUF_ROOT . '/admin/form-builder/class-wpuf-admin-form-builder.php';
            require_once WPUF_ROOT . '/admin/form-builder/class-wpuf-admin-form-builder-ajax.php';
            include_once WPUF_ROOT . '/lib/class-weforms-upsell.php';
            include_once WPUF_ROOT . '/includes/class-whats-new.php';
            include_once WPUF_ROOT . '/includes/class-acf.php';
            include_once WPUF_ROOT . '/includes/class-privacy.php';

        } else {

            require_once WPUF_ROOT . '/class/frontend-dashboard.php';
            require_once WPUF_ROOT . '/includes/free/class-registration.php';
            require_once WPUF_ROOT . '/includes/free/class-login.php';
        }

        // add reCaptcha library if not found
        if ( ! function_exists( 'recaptcha_get_html' ) ) {
            require_once dirname( __FILE__ ) . '/lib/recaptchalib.php';
            require_once dirname( __FILE__ ) . '/lib/recaptchalib_noCaptcha.php';
            require_once dirname( __FILE__ ) . '/lib/invisible_recaptcha.php';
        }
    }

    /**
     * Instantiate the classes
     *
     * @return void
     */
    function instantiate() {

        $this->container['upload']                  = new WPUF_Upload();
        $this->container['paypal']                  = new WPUF_Paypal();
        $this->container['form_template']           = new WPUF_Admin_Form_Template();

        $this->container['subscription']            = WPUF_Subscription::init();
        $this->container['frontend_post']           = WPUF_Frontend_Form_Post::init();
        $this->container['account']                 = new WPUF_Frontend_Account();
        $this->container['insights']                = new WPUF_WeDevs_Insights( 'wp-user-frontend', 'WP User Frontend', __FILE__ );
        $this->container['billing_address']         = new WPUF_Ajax_Address_Form();
        $this->container['forms']                   = new WPUF_Form_Manager();
        $this->container['preview']                 = new WPUF_Form_Preview();
        $this->container['block']                   = new WPUF_Form_Block();
        $this->container['customize']               = new WPUF_Customizer_Options();

        if ( class_exists( 'WeDevs_Dokan' ) ) {
            $this->container['dokan_integration']   = new WPUF_Dokan_Integration();
        }

        if ( is_admin() ) {

            $this->container['settings']           = WPUF_Admin_Settings::init();
            $this->container['form_handler']       = new WPUF_Admin_Form_Handler();
            $this->container['admin_form']         = new WPUF_Admin_Form();
            $this->container['admin_posting']      = WPUF_Admin_Posting::init();
            $this->container['admin_subscription'] = new WPUF_Admin_Subscription();
            $this->container['admin_installer']    = new WPUF_Admin_Installer();
            $this->container['admin_promotion']    = new WPUF_Admin_Promotion();
            $this->container['welcome']            = new WPUF_Admin_Welcome();
            $this->container['whats_new']          = new WPUF_Whats_New();
            $this->container['wpuf_acf']           = new WPUF_ACF_Compatibility();
<<<<<<< HEAD
            $this->container['fields']             = new WPUF_Field_Manager();
=======
            $this->container['privacy']            = new WPUF_Privacy();
>>>>>>> 54b48b8f

        } else {

            $this->container['dashboard']       = new WPUF_Frontend_Dashboard();
            $this->container['payment']         = new WPUF_Payment();
            $this->container['login']           = WPUF_Simple_Login::init();
            $this->container['registration']    = WPUF_Registration::init();
        }
    }

    /**
     * Create tables on plugin activation
     *
     * @global object $wpdb
     */
    public static function install() {
        require_once WPUF_ROOT . '/includes/class-installer.php';

        $installer = new WPUF_Installer();
        $installer->install();
    }

    /**
     * Do plugin upgrades
     *
     * @since 2.2
     *
     * @return void
     */
    function plugin_upgrades() {

        if ( ! is_admin() && ! current_user_can( 'manage_options' ) ) {
            return;
        }

        require_once WPUF_ROOT . '/includes/class-upgrades.php';

        $upgrader = new WPUF_Upgrades();

        if ( $upgrader->needs_update() ) {
            $upgrader->perform_updates();
        }
    }

    /**
     * Load wpuf free class if not pro
     *
     * @since 2.5.4
     */
    function wpuf_loader() {
        $is_expired = wpuf_is_license_expired();
        $has_pro    = class_exists( 'WP_User_Frontend_Pro' );

        if ( $has_pro && $is_expired ) {
            add_action( 'admin_notices', array( $this, 'license_expired' ) );
        }

        if ( $has_pro ) {
            $this->is_pro = true;
        } else {

            include dirname( __FILE__ ) . '/includes/free/loader.php';

            $this->container['free_loader'] = new WPUF_Free_Loader();
        }
    }

    /**
     * Manage task on plugin deactivation
     *
     * @return void
     */
    public static function uninstall() {
        wp_clear_scheduled_hook( 'wpuf_remove_expired_post_hook' );
    }

    /**
     * Enqueues Styles and Scripts when the shortcodes are used only
     *
     * @uses has_shortcode()
     *
     * @since 0.2
     */
    function enqueue_scripts() {
        $suffix = defined( 'SCRIPT_DEBUG' ) && SCRIPT_DEBUG ? '' : '.min';

        global $post;

        $scheme  = is_ssl() ? 'https' : 'http';
        $api_key = wpuf_get_option( 'gmap_api_key', 'wpuf_general' );

        $load_gmap = apply_filters( 'wpuf_load_gmap_script', true );

        $pay_page = intval( wpuf_get_option( 'payment_page', 'wpuf_payment' ) );

        if ( ! empty( $api_key ) && $load_gmap ) {
            wp_enqueue_script( 'google-maps', $scheme . '://maps.google.com/maps/api/js?libraries=places&key=' . $api_key, array(), null );
        }

        if ( isset( $post->ID ) ) {
            ?>
            <script type="text/javascript" id="wpuf-language-script">
                var error_str_obj = {
                    'required' : '<?php esc_attr_e( 'is required', 'wp-user-frontend' ); ?>',
                    'mismatch' : '<?php esc_attr_e( 'does not match', 'wp-user-frontend' ); ?>',
                    'validation' : '<?php esc_attr_e( 'is not valid', 'wp-user-frontend' ); ?>'
                }
            </script>
            <?php
            wp_register_script( 'wpuf-form', WPUF_ASSET_URI . '/js/frontend-form' . $suffix . '.js', array( 'jquery' ) );
        }

        wp_register_style( 'wpuf-css', WPUF_ASSET_URI . '/css/frontend-forms.css' );

        // register css files for different layouts of frontend form
        wp_register_style( 'wpuf-layout1', WPUF_ASSET_URI . '/css/frontend-form/layout1.css' );
        wp_register_style( 'wpuf-layout2', WPUF_ASSET_URI . '/css/frontend-form/layout2.css' );
        wp_register_style( 'wpuf-layout3', WPUF_ASSET_URI . '/css/frontend-form/layout3.css' );
        wp_register_style( 'wpuf-layout4', WPUF_ASSET_URI . '/css/frontend-form/layout4.css' );
        wp_register_style( 'wpuf-layout5', WPUF_ASSET_URI . '/css/frontend-form/layout5.css' );

        wp_register_script( 'wpuf-subscriptions', WPUF_ASSET_URI . '/js/subscriptions.js', array( 'jquery' ), false, true );

        if ( wpuf_get_option( 'load_script', 'wpuf_general', 'on' ) == 'on' ) {
            $this->plugin_scripts();
        } elseif ( wpuf_has_shortcode( 'wpuf-login' ) || wpuf_has_shortcode( 'wpuf-registration' ) || wpuf_has_shortcode( 'wpuf-meta' ) || wpuf_has_shortcode( 'wpuf_form' ) || wpuf_has_shortcode( 'wpuf_edit' ) || wpuf_has_shortcode( 'wpuf_profile' ) || wpuf_has_shortcode( 'wpuf_dashboard' ) || wpuf_has_shortcode( 'weforms' ) || wpuf_has_shortcode( 'wpuf_account' ) || wpuf_has_shortcode( 'wpuf_sub_pack' ) || ( isset( $post->ID  ) && ( $pay_page == $post->ID ) ) ) {
            $this->plugin_scripts();
        }
    }

    /**
     * add custom css to head
     */
    function add_custom_css() {
        global $post;

        if ( ! is_a( $post, 'WP_Post' ) ) {
            return;
        }

        if ( wpuf_has_shortcode( 'wpuf-login', $post->ID )
            || wpuf_has_shortcode( 'wpuf-registration', $post->ID )
            || wpuf_has_shortcode( 'wpuf-meta', $post->ID )
            || wpuf_has_shortcode( 'wpuf_form', $post->ID )
            || wpuf_has_shortcode( 'wpuf_edit', $post->ID )
            || wpuf_has_shortcode( 'wpuf_profile', $post->ID )
            || wpuf_has_shortcode( 'wpuf_dashboard', $post->ID )
            || wpuf_has_shortcode( 'wpuf_sub_pack', $post->ID )
            || wpuf_has_shortcode( 'wpuf-login', $post->ID )
            || wpuf_has_shortcode( 'wpuf_form', $post->ID )
            || wpuf_has_shortcode( 'wpuf_account', $post->ID )
        ) {
            ?>
            <style>
                <?php echo $custom_css = wpuf_get_option( 'custom_css', 'wpuf_general' ); ?>
            </style>
            <?php

        }
    }


    function plugin_scripts() {

        wp_enqueue_style( 'wpuf-css' );
        wp_enqueue_style( 'jquery-ui', WPUF_ASSET_URI . '/css/jquery-ui-1.9.1.custom.css' );

        wp_enqueue_script( 'jquery' );
        wp_enqueue_script( 'jquery-ui-datepicker' );
        wp_enqueue_script( 'jquery-ui-autocomplete' );
        wp_enqueue_script( 'suggest' );
        wp_enqueue_script( 'jquery-ui-slider' );
        wp_enqueue_script( 'plupload-handlers' );
        wp_enqueue_script( 'jquery-ui-timepicker', WPUF_ASSET_URI . '/js/jquery-ui-timepicker-addon.js', array( 'jquery-ui-datepicker' ) );
        wp_enqueue_script( 'wpuf-upload', WPUF_ASSET_URI . '/js/upload.js', array( 'jquery', 'plupload-handlers' ) );
        wp_enqueue_script( 'wpuf-form' );
        wp_enqueue_script( 'wpuf-subscriptions' );

        wp_localize_script( 'wpuf-form', 'wpuf_frontend', apply_filters( 'wpuf_frontend_js_data' , array(
            'ajaxurl'       => admin_url( 'admin-ajax.php' ),
            'error_message' => __( 'Please fix the errors to proceed', 'wp-user-frontend' ),
            'nonce'         => wp_create_nonce( 'wpuf_nonce' ),
            'word_limit'    => __( 'Word limit reached', 'wp-user-frontend' )
        )) );

        wp_localize_script( 'wpuf-subscriptions', 'wpuf_subscription', apply_filters( 'wpuf_subscription_js_data' , array(
            'pack_notice'  => __( 'Please Cancel Your Currently Active Pack first!', 'wp-user-frontend' ),
        )) );

        wp_localize_script( 'wpuf-upload', 'wpuf_frontend_upload', array(
			'confirmMsg' => __( 'Are you sure?', 'wp-user-frontend' ),
			'nonce'      => wp_create_nonce( 'wpuf_nonce' ),
			'ajaxurl'    => admin_url( 'admin-ajax.php' ),
			'plupload'   => array(
				'url'              => admin_url( 'admin-ajax.php' ) . '?nonce=' . wp_create_nonce( 'wpuf-upload-nonce' ),
				'flash_swf_url'    => includes_url( 'js/plupload/plupload.flash.swf' ),
				'filters'          => array(
					array(
						'title' => __( 'Allowed Files', 'wp-user-frontend' ),
						'extensions' => '*'
					)
				),
				'multipart'        => true,
				'urlstream_upload' => true,
				'warning'          => __( 'Maximum number of files reached!', 'wp-user-frontend' ),
				'size_error'       => __( 'The file you have uploaded exceeds the file size limit. Please try again.', 'wp-user-frontend' ),
				'type_error'       => __( 'You have uploaded an incorrect file type. Please try again.', 'wp-user-frontend' )
			)
        ) );
    }

    /**
     * Block user access to admin panel for specific roles
     *
     * @global string $pagenow
     */
    function block_admin_access() {
        global $pagenow;

        // bail out if we are from WP Cli
        if ( defined( 'WP_CLI' ) ) {
            return;
        }

        $access_level = wpuf_get_option( 'admin_access', 'wpuf_general', 'read' );
        $valid_pages  = array( 'admin-ajax.php', 'admin-post.php', 'async-upload.php', 'media-upload.php' );

        if ( ! current_user_can( $access_level ) && ! in_array( $pagenow, $valid_pages ) ) {
            // wp_die( __( 'Access Denied. Your site administrator has blocked your access to the WordPress back-office.', 'wpuf' ) );
            wp_redirect( home_url() );
            exit;
        }
    }

    /**
     * Show/hide admin bar to the permitted user level
     *
     * @since 2.2.3
     * @return void
     */
    function show_admin_bar() {

        if ( !is_user_logged_in() ) {
            return false;
        }

        $roles = wpuf_get_option( 'show_admin_bar', 'wpuf_general', array( 'administrator', 'editor', 'author', 'contributor', 'subscriber' ) );
        $roles = $roles ? $roles : array();
        $current_user = wp_get_current_user();
        if ( !in_array( $current_user->roles[0], $roles ) ) {
            return false;
        }

        return true;
    }

    /**
     * Load the translation file for current language.
     *
     * @since version 0.7
     * @author Tareq Hasan
     */
    function load_textdomain() {
        load_plugin_textdomain( 'wp-user-frontend', false, dirname( plugin_basename( __FILE__ ) ) . '/languages/' );
    }

    /**
     * The main logging function
     *
     * @uses error_log
     * @param string $type type of the error. e.g: debug, error, info
     * @param string $msg
     */
    public static function log( $type = '', $msg = '' ) {
        $msg = sprintf( "[%s][%s] %s\n", date( 'd.m.Y h:i:s' ), $type, $msg );
        error_log( $msg, 3, dirname( __FILE__ ) . '/log.txt' );
    }

    /**
     * Returns if the plugin is in PRO version
     *
     * @since 2.3.2
     *
     * @return boolean
     */
    public function is_pro() {
        return $this->is_pro;
    }

    /**
     * Plugin action links
     *
     * @param  array $links
     *
     * @since  2.3.3
     *
     * @return array
     */
    function plugin_action_links( $links ) {

        if ( ! $this->is_pro() ) {
            $links[] = '<a href="' . WPUF_Pro_Prompt::get_pro_url() . '" target="_blank" style="color: red;">Get PRO</a>';
        }

        $links[] = '<a href="' . admin_url( 'admin.php?page=wpuf-settings' ) . '">Settings</a>';
        $links[] = '<a href="https://docs.wedevs.com/docs/wp-user-frontend-pro/getting-started/how-to-install/" target="_blank">Documentation</a>';

        return $links;
    }

    /**
     * Show renew prompt once the license key is expired
     *
     * @since 2.3.13
     *
     * @return void
     */
    function license_expired() {
        echo '<div class="error">';
        echo '<p>Your <strong>WP User Frontend Pro</strong> License has been expired. Please <a href="https://wedevs.com/account/" target="_blank">renew your license</a>.</p>';
        echo '</div>';
    }

    /**
     * If the core isn't installed
     *
     * @return void
     */
    public function maybe_weforms_install() {
        if ( class_exists( 'WeForms' ) ) {
            return;
        }
        // install the core
        add_action( 'wp_ajax_wpuf_weforms_install', array( $this, 'install_weforms' ) );
    }
    /**
     * Install weforms plugin via ajax
     *
     * @return void
     */
    public function install_weforms() {

        if ( ! isset( $_REQUEST['_wpnonce'] ) || ! wp_verify_nonce( $_REQUEST['_wpnonce'], 'wpuf-weforms-installer-nonce' ) ) {
            wp_send_json_error( __( 'Error: Nonce verification failed', 'wp-user-frontend' ) );
        }

        include_once ABSPATH . 'wp-admin/includes/plugin-install.php';
        include_once ABSPATH . 'wp-admin/includes/class-wp-upgrader.php';

        if ( file_exists( WP_PLUGIN_DIR . '/weforms/weforms.php' ) ) {
            activate_plugin( 'weforms/weforms.php' );
            wp_send_json_success();
        }

        $plugin = 'weforms';
        $api    = plugins_api( 'plugin_information', array(
            'slug'   => $plugin,
            'fields' => array(
				'sections' => false
			)
        ) );

        $upgrader = new Plugin_Upgrader( new WP_Ajax_Upgrader_Skin() );
        $result   = $upgrader->install( $api->download_link );

        if ( is_wp_error( $result ) ) {
            wp_send_json_error( $result );
        }

        $result = activate_plugin( 'weforms/weforms.php' );

        if ( is_wp_error( $result ) ) {
            wp_send_json_error( $result );
        }

        wp_send_json_success();
    }
}

/**
 * Returns the singleton instance
 *
 * @return \WP_User_Frontend
 */
function wpuf() {
    return WP_User_Frontend::init();
}

// kickoff
wpuf();<|MERGE_RESOLUTION|>--- conflicted
+++ resolved
@@ -334,12 +334,8 @@
             $this->container['welcome']            = new WPUF_Admin_Welcome();
             $this->container['whats_new']          = new WPUF_Whats_New();
             $this->container['wpuf_acf']           = new WPUF_ACF_Compatibility();
-<<<<<<< HEAD
-            $this->container['fields']             = new WPUF_Field_Manager();
-=======
             $this->container['privacy']            = new WPUF_Privacy();
->>>>>>> 54b48b8f
-
+            
         } else {
 
             $this->container['dashboard']       = new WPUF_Frontend_Dashboard();
