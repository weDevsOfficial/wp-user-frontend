--- conflicted
+++ resolved
@@ -128,15 +128,9 @@
                 'src'     => WPUF_ASSET_URI . '/css/jquery-ui-1.9.1.custom.css',
                 'version' => '1.9.1',
             ],
-<<<<<<< HEAD
-            'sweetalert2'         => [
-                'src'     => WPUF_ASSET_URI . '/vendor/sweetalert2/dist/sweetalert2.css',
-                'version' => '11.4.19',
-=======
             'sweetalert2'        => [
                 'src'     => WPUF_ASSET_URI . '/vendor/sweetalert2/sweetalert2.css',
                 'version' => '11.4.8',
->>>>>>> b318c7bc
             ],
             'font-awesome'        => [
                 'src'     => WPUF_ASSET_URI . '/vendor/font-awesome/css/font-awesome.min.css',
