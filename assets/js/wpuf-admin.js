--- conflicted
+++ resolved
@@ -109,19 +109,18 @@
         tooltip.appendTo( this );
     });
 
-<<<<<<< HEAD
     // warn the admin before updating a post if it's contains a restricted shortcode
     setTimeout(function() {
         var shortcodes = wpuf_admin_script.protected_shortcodes;
 
-        if ( ! shortcodes) {
+        if (!shortcodes) {
             return true;
         }
 
         // first get the body tag with 'post-type-*' class.
         // post type can be `post`
         // or any other custom post type like WooCommerce product, Events from event calendar etc.
-        var body = $('body').filter(function() {
+        var body = $( 'body' ).filter( function () {
             var classes = $( this ).attr( 'class' ).split( ' ' );
             for (var i = 0; i < classes.length; i++) {
                 if (classes[i].indexOf( 'post-type-' ) === 0) {
@@ -129,164 +128,55 @@
                 }
             }
             return false;
-        });
-
-        if (body.length === 0) {
-            body = $('body.block-editor-page');
+        } );
+        // check for restricted shortcodes
+        var shortcodes = wpuf_admin_script.protected_shortcodes;
+
+        if (!shortcodes) {
+            return;
         }
 
-        var postButton = body.find('button.editor-post-publish-button, button.editor-post-publish-button__button');
+        // first get the body tag with 'post-type-*' class.
+        // post type can be `post`
+        // or any other custom post type like WooCommerce product, Events from event calendar etc.
+        var body = $( 'body' ).filter( function () {
+            var classes = $( this ).attr( 'class' ).split( ' ' );
+            for (var i = 0; i < classes.length; i++) {
+                if (classes[i].indexOf( 'post-type-' ) === 0) {
+                    return true;
+                }
+            }
+            return false;
+        } );
+
+        var publishBtn = body.find( '#post input#publish' );
 
         // for classic editor
-        body.find('#post').submit( function( event ) {
+        publishBtn.click( function ( event ) {
             event.preventDefault();
 
             var shortcodesFound = [];
 
             var postContent = tinymce.activeEditor.getContent();
 
-            for ( var i = 0; i < shortcodes.length; i++) {
+            for (var i = 0; i < shortcodes.length; i++) {
                 var shortcode = shortcodes[i];
-                var regex = new RegExp(shortcode);
+                var regex = new RegExp( shortcode );
                 if (!regex.test( postContent )) {
                     continue;
                 }
 
-                shortcodesFound.push(shortcode);
+                shortcodesFound.push( shortcode );
             }
 
             // no shortcodes found
-            if ( ! shortcodesFound.length ) {
-                $( this ).unbind('submit').submit();
+            if (!shortcodesFound.length) {
+                publishBtn.unbind( 'click' ).click();
 
                 return;
             }
 
-            Swal.fire({
-                title: 'Are you sure to update the post?',
-                text: wpuf_admin_script.protected_shortcodes_message,
-                icon: 'warning',
-                padding: '0px 2em 2em',
-                width: '35em',
-                showCancelButton: true,
-                confirmButtonColor: '#d33',
-                cancelButtonColor: '#3085d6',
-                confirmButtonText: 'Proceed with Update',
-                cancelButtonText: 'Remove Shortcode & Publish'
-            }).then((result) => {
-                if (result.isConfirmed) {
-                    $( this ).unbind('submit').submit();
-                }
-            });
-        });
-        // end classic editor
-=======
-    // check for restricted shortcodes
-    var shortcodes = wpuf_admin_script.protected_shortcodes;
-
-    if ( ! shortcodes ) {
-        return;
-    }
-
-    // first get the body tag with 'post-type-*' class.
-    // post type can be `post`
-    // or any other custom post type like WooCommerce product, Events from event calendar etc.
-    var body = $('body').filter(function() {
-        var classes = $( this ).attr( 'class' ).split( ' ' );
-        for (var i = 0; i < classes.length; i++) {
-            if (classes[i].indexOf( 'post-type-' ) === 0) {
-                return true;
-            }
-        }
-        return false;
-    });
-
-    var publishBtn = body.find('#post input#publish');
-
-    // for classic editor
-    publishBtn.click( function( event ) {
-        event.preventDefault();
-
-        var shortcodesFound = [];
-
-        var postContent = tinymce.activeEditor.getContent();
-
-        for ( var i = 0; i < shortcodes.length; i++) {
-            var shortcode = shortcodes[i];
-            var regex = new RegExp(shortcode);
-            if (!regex.test( postContent )) {
-                continue;
-            }
-
-            shortcodesFound.push(shortcode);
-        }
-
-        // no shortcodes found
-        if ( ! shortcodesFound.length ) {
-            publishBtn.unbind('click').click();
-
-            return;
-        }
-
-        Swal.fire({
-            title: 'Are you sure to update the post?',
-            html: wpuf_admin_script.protected_shortcodes_message,
-            icon: 'warning',
-            padding: '0px 2em 2em',
-            width: '35em',
-            showCancelButton: true,
-            confirmButtonColor: '#d33',
-            cancelButtonColor: '#3085d6',
-            confirmButtonText: 'Proceed with Update',
-            cancelButtonText: 'Remove Shortcode & Publish'
-        }).then((result) => {
-            if (result.isConfirmed) {
-                publishBtn.unbind('click').click();
-            }
-        });
-    });
-    // end classic editor
-
-    // warn the admin before updating a post if it's contains a restricted shortcode
-    setTimeout(function() {
-
-        if (body.length === 0) {
-            body = $('body.block-editor-page');
-        }
-
-        var postButton = body.find('button.editor-post-publish-button, button.editor-post-publish-button__button');
->>>>>>> a6ab4f71
-
-        var checkForShortcodes = function(event) {
-            event.stopPropagation();
-
-            var { select } = wp.data;
-            var postContent = select("core/editor").getEditedPostAttribute( 'content' );
-            var shortcodesFound = [];
-
-            for ( var i = 0; i < shortcodes.length; i++) {
-                var shortcode = shortcodes[i];
-                var regex = new RegExp(shortcode);
-                if (!regex.test( postContent )) {
-                    continue;
-                }
-
-                shortcodesFound.push(shortcode);
-            }
-
-            // no shortcodes found
-            if ( ! shortcodesFound.length ) {
-                $(this).off('click', checkForShortcodes).click();
-
-                // Rebind the event listener after the initial removalq
-                setTimeout(function() {
-                    postButton.on('click', checkForShortcodes);
-                }, 500);
-
-                return;
-            }
-
-            Swal.fire({
+            Swal.fire( {
                 title: 'Are you sure to update the post?',
                 html: wpuf_admin_script.protected_shortcodes_message,
                 icon: 'warning',
@@ -299,17 +189,119 @@
                 cancelButtonText: 'Remove Shortcode & Publish'
             } ).then( ( result ) => {
                 if (result.isConfirmed) {
-                    $(this).off('click', checkForShortcodes).click();
-
-                    // Rebind the event listener after the initial removal
-                    setTimeout(function() {
-                        postButton.on('click', checkForShortcodes);
-                    }, 500);
-                }
-            });
-        };
-
-        // for gutenberg
-        postButton.on('click', checkForShortcodes);
-    }, 500);
+                    publishBtn.unbind( 'click' ).click();
+                }
+            } );
+        } );
+        // end classic editor
+
+        // warn the admin before updating a post if it's contains a restricted shortcode
+        setTimeout( function () {
+
+            if (body.length === 0) {
+                body = $( 'body.block-editor-page' );
+            }
+
+            var postButton = body.find( 'button.editor-post-publish-button, button.editor-post-publish-button__button' );
+
+            // for classic editor
+            body.find( '#post' ).submit( function ( event ) {
+                event.preventDefault();
+
+                var shortcodesFound = [];
+
+                var postContent = tinymce.activeEditor.getContent();
+
+                for (var i = 0; i < shortcodes.length; i++) {
+                    var shortcode = shortcodes[i];
+                    var regex = new RegExp( shortcode );
+                    if (!regex.test( postContent )) {
+                        continue;
+                    }
+
+                    shortcodesFound.push( shortcode );
+                }
+
+                // no shortcodes found
+                if (!shortcodesFound.length) {
+                    $( this ).unbind( 'submit' ).submit();
+
+                    return;
+                }
+
+                Swal.fire( {
+                    title: 'Are you sure to update the post?',
+                    text: wpuf_admin_script.protected_shortcodes_message,
+                    icon: 'warning',
+                    padding: '0px 2em 2em',
+                    width: '35em',
+                    showCancelButton: true,
+                    confirmButtonColor: '#d33',
+                    cancelButtonColor: '#3085d6',
+                    confirmButtonText: 'Proceed with Update',
+                    cancelButtonText: 'Remove Shortcode & Publish'
+                } ).then( ( result ) => {
+                    if (result.isConfirmed) {
+                        $( this ).unbind( 'submit' ).submit();
+                    }
+                } );
+            } );
+            // end classic editor
+
+            var checkForShortcodes = function ( event ) {
+                event.stopPropagation();
+
+                var {select} = wp.data;
+                var postContent = select( "core/editor" ).getEditedPostAttribute( 'content' );
+                var shortcodesFound = [];
+
+                for (var i = 0; i < shortcodes.length; i++) {
+                    var shortcode = shortcodes[i];
+                    var regex = new RegExp( shortcode );
+                    if (!regex.test( postContent )) {
+                        continue;
+                    }
+
+                    shortcodesFound.push( shortcode );
+                }
+
+                // no shortcodes found
+                if (!shortcodesFound.length) {
+                    $( this ).off( 'click', checkForShortcodes ).click();
+
+                    // Rebind the event listener after the initial removalq
+                    setTimeout( function () {
+                        postButton.on( 'click', checkForShortcodes );
+                    }, 500 );
+
+                    return;
+                }
+
+                Swal.fire( {
+                    title: 'Are you sure to update the post?',
+                    html: wpuf_admin_script.protected_shortcodes_message,
+                    icon: 'warning',
+                    padding: '0px 2em 2em',
+                    width: '35em',
+                    showCancelButton: true,
+                    confirmButtonColor: '#d33',
+                    cancelButtonColor: '#3085d6',
+                    confirmButtonText: 'Proceed with Update',
+                    cancelButtonText: 'Remove Shortcode & Publish'
+                } ).then( ( result ) => {
+                    if (result.isConfirmed) {
+                        $( this ).off( 'click', checkForShortcodes ).click();
+
+                        // Rebind the event listener after the initial removal
+                        setTimeout( function () {
+                            postButton.on( 'click', checkForShortcodes );
+                        }, 500 );
+                    }
+                } );
+            };
+
+            // for gutenberg
+            postButton.on( 'click', checkForShortcodes );
+        }, 500 );
+    });
 });