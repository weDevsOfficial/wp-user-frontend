--- conflicted
+++ resolved
@@ -316,522 +316,46 @@
             $this->wpuf_user_subscription_pack( $this->form_settings, $post_id );
             // set the post form_id for later usage
             update_post_meta( $post_id, self::$config_id, $form_id );
+
             // save post formats if have any
             if ( isset( $this->form_settings['post_format'] ) && $this->form_settings['post_format'] !== '0' ) {
                 if ( post_type_supports( $this->form_settings['post_type'], 'post-formats' ) ) {
                     set_post_format( $post_id, $this->form_settings['post_format'] );
                 }
             }
+
             // find our if any images in post content and associate them
             if ( ! empty( $postarr['post_content'] ) ) {
                 $dom = new DOMDocument();
                 @$dom->loadHTML( $postarr['post_content'] );
                 $images = $dom->getElementsByTagName( 'img' );
+
                 if ( $images->length ) {
                     foreach ( $images as $img ) {
-                        $url = $img->getAttribute( 'src' );
-                        $url = str_replace( [ '"', "'", '\\' ], '', $url );
+                        $url           = $img->getAttribute( 'src' );
+                        $url           = str_replace( [ '"', "'", '\\' ], '', $url );
                         $attachment_id = wpuf_get_attachment_id_from_url( $url );
+
                         if ( $attachment_id ) {
                             wpuf_associate_attachment( $attachment_id, $post_id );
                         }
                     }
                 }
             }
+
             if ( ! empty( $taxonomy_vars ) ) {
                 $this->set_custom_taxonomy( $post_id, $taxonomy_vars );
             } else {
                 $this->set_default_taxonomy( $post_id );
             }
-            $response = $this->send_mail_for_guest(
-                $charging_enabled, $post_id, $form_id, $is_update, $post_author, $meta_vars
-            );
+
+            $response = $this->send_mail_for_guest( $charging_enabled, $post_id, $form_id, $is_update, $post_author, $meta_vars );
             wpuf_clear_buffer();
 
             wp_send_json( $response );
         }
-<<<<<<< HEAD
-        $this->send_error( __( 'Something went wrong', 'wp-user-frontend' ) );
-    }
-
-    public function wpuf_get_post_user() {
-        $nonce = isset( $_REQUEST['_wpnonce'] ) ? sanitize_key( wp_unslash( $_REQUEST['_wpnonce'] ) ) : '';
-
-        if ( isset( $nonce ) && ! wp_verify_nonce( $nonce, 'wpuf_form_add' ) ) {
-            return;
-        }
-
-        $default_post_author = wpuf_get_option( 'default_post_owner', 'wpuf_frontend_posting', 1 );
-
-        if ( ! is_user_logged_in() ) {
-            if ( isset( $this->form_settings['guest_post'] ) && $this->form_settings['guest_post'] === 'true' && $this->form_settings['guest_details'] === 'true' ) {
-                $guest_name = isset( $_POST['guest_name'] ) ? sanitize_text_field( wp_unslash( $_POST['guest_name'] ) ) : '';
-
-                $guest_email = isset( $_POST['guest_email'] ) ? sanitize_email( wp_unslash( $_POST['guest_email'] ) ) : '';
-                $page_id = isset( $_POST['page_id'] ) ? sanitize_text_field( wp_unslash( $_POST['page_id'] ) ) : '';
-
-                // is valid email?
-                if ( ! is_email( $guest_email ) ) {
-                    $this->send_error( __( 'Invalid email address.', 'wp-user-frontend' ) );
-                }
-
-                // check if the user email already exists
-                $user = get_user_by( 'email', $guest_email );
-
-                if ( $user ) {
-                    // $post_author = $user->ID;
-                    wp_send_json(
-                        [
-                            'success'     => false,
-                            'error'       => __( "You already have an account in our site. Please login to continue.\n\nClicking 'OK' will redirect you to the login page and you will lose the form data.\nClick 'Cancel' to stay at this page.", 'wp-user-frontend' ),
-                            'type'        => 'login',
-                            'redirect_to' => wp_login_url( get_permalink( $page_id ) ),
-                        ]
-                    );
-                } else {
-
-                    // user not found, lets register him
-                    // username from email address
-                    $username = $this->guess_username( $guest_email );
-
-                    $user_pass = wp_generate_password( 12, false );
-
-                    $errors = new WP_Error();
-
-                    do_action( 'register_post', $username, $guest_email, $errors );
-
-                    $user_id = wp_create_user( $username, $user_pass, $guest_email );
-
-                    // if its a success and no errors found
-
-                    if ( $user_id && ! is_wp_error( $user_id ) ) {
-                        update_user_option( $user_id, 'default_password_nag', true, true ); //Set up the Password change nag.
-
-                        if ( class_exists( 'Theme_My_Login_Custom_Email' ) ) {
-                            do_action( 'tml_new_user_registered', $user_id, $user_pass );
-                        } else {
-                            wp_send_new_user_notifications( $user_id );
-                        }
-
-                        // update display name to full name
-                        wp_update_user(
-                            [
-                                'ID' => $user_id,
-                                'display_name' => $guest_name,
-                            ]
-                        );
-
-                        $post_author = $user_id;
-                    } else {
-                        //something went wrong creating the user, set post author to the default author
-                        $post_author = $default_post_author;
-                    }
-                }
-
-                // guest post is enabled and details are off
-            } elseif ( isset( $this->form_settings['guest_post'] ) && $this->form_settings['guest_post'] === 'true' && $this->form_settings['guest_details'] === 'false' ) {
-                $post_author = $default_post_author;
-            } elseif ( isset( $this->form_settings['guest_post'] ) && $this->form_settings['guest_post'] !== 'true' ) {
-                $this->send_error( $this->form_settings['message_restrict'] );
-            }
-
-            // the user must be logged in already
-        } elseif ( isset( $this->form_settings['role_base'] ) && $this->form_settings['role_base'] === 'true' && ! wpuf_user_has_roles( $this->form_settings['roles'] ) ) {
-                $this->send_error( __( 'You do not have sufficient permissions to access this form.', 'wp-user-frontend' ) );
-        } else {
-            $post_author = get_current_user_id();
-        }
-
-        return $post_author;
-    }
-
-    /**
-     * Add post shortcode handler
-     *
-     * @param array $atts
-     * @return string
-    */
-
-    public function add_post_shortcode( $atts ) {
-        add_filter( 'wpuf-form-fields', [ $this, 'add_field_settings' ] );
-
-        // @codingStandardsIgnoreStart
-        extract( shortcode_atts( [ 'id' => 0 ], $atts ) );
-
-        // @codingStandardsIgnoreEnd
-        ob_start();
-        $form                         = new WPUF_Form( $id );
-        $this->form_fields            = $form->get_fields();
-        $this->form_settings          = $form->get_settings();
-        $this->generate_auth_link(); // Translate tag %login% %registration% to login registartion url
-	    [ $user_can_post, $info ] = $form->is_submission_open( $form, $this->form_settings );
-        $info                         = apply_filters( 'wpuf_addpost_notice', $info, $id, $this->form_settings );
-        $user_can_post                = apply_filters( 'wpuf_can_post', $user_can_post, $id, $this->form_settings );
-
-        if ( $user_can_post === 'yes' ) {
-            $this->render_form( $id, null, $atts, $form );
-        } else {
-            echo wp_kses_post( '<div class="wpuf-info">' . $info . '</div>' );
-        }
-        $content = ob_get_contents();
-        ob_end_clean();
-
-        return $content;
-    }
-
-    public static function update_post_meta( $meta_vars, $post_id ) {
-        // check_ajax_referer( 'wpuf_form_add' );
-        // prepare the meta vars
-	    [ $meta_key_value, $multi_repeated, $files ] = self::prepare_meta_fields( $meta_vars );
-        // set featured image if there's any
-
-        // @codingStandardsIgnoreStart
-        $wpuf_files = isset( $_POST['wpuf_files'] ) ? $_POST['wpuf_files'] : [];
-
-        if ( isset( $wpuf_files['featured_image'] ) ) {
-            $attachment_id = $wpuf_files['featured_image'][0];
-
-            wpuf_associate_attachment( $attachment_id, $post_id );
-            set_post_thumbnail( $post_id, $attachment_id );
-
-            $file_data = isset( $_POST['wpuf_files_data'][ $attachment_id ] ) ? $_POST['wpuf_files_data'][ $attachment_id ] : false;
-
-        // @codingStandardsIgnoreEnd
-            if ( $file_data ) {
-                $args = [
-                    'ID'           => $attachment_id,
-                    'post_title'   => $file_data['title'],
-                    'post_content' => $file_data['desc'],
-                    'post_excerpt' => $file_data['caption'],
-                ];
-                wpuf_update_post( $args );
-
-                update_post_meta( $attachment_id, '_wp_attachment_image_alt', $file_data['title'] );
-            }
-        }
-
-
-        if ( ! empty( $multi_repeated ) ) {
-            $fields_meta = ! empty( $multi_repeated['sub_fields'] ) ? $multi_repeated['sub_fields'] : [];
-            $parent      = ! empty( $multi_repeated['parent'] ) ? $multi_repeated['parent'] : '';
-
-            if ( ! empty( $parent ) && ! empty( $fields_meta ) ) {
-                // get how many rows previously saved
-                $row_num = get_post_meta( $post_id, $parent, true );
-
-                // delete previous repeat values
-                foreach ( $fields_meta as $sub_field ) {
-                    for ( $i = 0; $i < $row_num; $i++ ) {
-                        $tmp_meta = $parent . '_' . $i . '_' . $sub_field;
-                        delete_post_meta( $post_id, $tmp_meta );
-                        delete_post_meta( $post_id, '_' . $tmp_meta );
-                    }
-                }
-
-                $row_number = ! empty( $multi_repeated['row_number'] ) ? $multi_repeated['row_number'] : 0;
-                $sub_fields = ! empty( $multi_repeated['fields'] ) ? $multi_repeated['fields'] : [];
-
-                // save new data
-                for ( $i = 0; $i < $row_number; $i++ ) {
-                    foreach ( $sub_fields as $key => $value ) {
-                        update_post_meta( $post_id, $key, $value );
-                        update_post_meta( $post_id, '_' . $key, uniqid( 'field_' ) );
-                    }
-                }
-
-                update_post_meta( $post_id, $parent, $row_number );
-            }
-        }
-
-        // save all custom fields
-        foreach ( $meta_key_value as $meta_key => $meta_value ) {
-            update_post_meta( $post_id, $meta_key, $meta_value );
-        }
-
-        // save any files attached
-        foreach ( $files as $file_input ) {
-            // delete any previous value
-            delete_post_meta( $post_id, $file_input['name'] );
-
-            $image_ids = '';
-
-            if ( count( $file_input['value'] ) > 1 ) {
-                $image_ids = $file_input['value'];
-            }
-
-            if ( count( $file_input['value'] ) === 1 ) {
-                $image_ids = $file_input['value'][0];
-            }
-
-            if ( ! empty( $image_ids ) ) {
-                add_post_meta( $post_id, $file_input['name'], $image_ids );
-            }
-
-            //to track how many files are being uploaded
-            $file_numbers = 0;
-
-            foreach ( $file_input['value'] as $attachment_id ) {
-
-                //if file numbers are greated than allowed number, prevent it from being uploaded
-                if ( $file_numbers >= $file_input['count'] ) {
-                    wp_delete_attachment( $attachment_id );
-                    continue;
-                }
-
-                wpuf_associate_attachment( $attachment_id, $post_id );
-                //add_post_meta( $post_id, $file_input['name'], $attachment_id );
-
-                // file title, caption, desc update
-
-                // @codingStandardsIgnoreStart
-                $file_data = isset( $_POST['wpuf_files_data'][ $attachment_id ] ) ? wp_unslash( $_POST['wpuf_files_data'][ $attachment_id ] ) : false;
-
-                // @codingStandardsIgnoreEnd
-                if ( $file_data ) {
-                    $args = [
-                        'ID'           => $attachment_id,
-                        'post_title'   => $file_data['title'],
-                        'post_content' => $file_data['desc'],
-                        'post_excerpt' => $file_data['caption'],
-                    ];
-                    wpuf_update_post( $args );
-
-                    update_post_meta( $attachment_id, '_wp_attachment_image_alt', $file_data['title'] );
-                }
-                $file_numbers++;
-            }
-        }
-    }
-
-    public function prepare_mail_body( $content, $user_id, $post_id ) {
-        $user = get_user_by( 'id', $user_id );
-        $post = get_post( $post_id );
-
-        $post_field_search = [
-            '%post_title%',
-            '%post_content%',
-            '%post_excerpt%',
-            '%tags%',
-            '%category%',
-            '%author%',
-            '%author_email%',
-            '%author_bio%',
-            '%sitename%',
-            '%siteurl%',
-            '%permalink%',
-            '%editlink%',
-        ];
-
-        $home_url = sprintf( '<a href="%s">%s</a>', home_url(), home_url() );
-        $post_url = sprintf( '<a href="%s">%s</a>', get_permalink( $post_id ), get_permalink( $post_id ) );
-        $post_edit_link = sprintf( '<a href="%s">%s</a>', admin_url( 'post.php?action=edit&post=' . $post_id ), admin_url( 'post.php?action=edit&post=' . $post_id ) );
-
-        $post_field_replace = [
-            $post->post_title,
-            $post->post_content,
-            $post->post_excerpt,
-            get_the_term_list( $post_id, 'post_tag', '', ', ' ),
-            get_the_term_list( $post_id, 'category', '', ', ' ),
-            $user->display_name,
-            $user->user_email,
-            ( $user->description ) ? $user->description : 'not available',
-            get_bloginfo( 'name' ),
-            $home_url,
-            $post_url,
-            $post_edit_link,
-        ];
-
-        if ( class_exists( 'WooCommerce' ) ) {
-            $post_field_search[] = '%product_cat%';
-            $post_field_replace[] = get_the_term_list( $post_id, 'product_cat', '', ', ' );
-        }
-
-        $content = str_replace( $post_field_search, $post_field_replace, $content );
-
-        // custom fields
-        preg_match_all( '/%custom_([\w-]*)\b%/', $content, $matches );
-	    [ $search, $replace ] = $matches;
-
-        if ( $replace ) {
-            foreach ( $replace as $index => $meta_key ) {
-                $value = get_post_meta( $post_id, $meta_key, false );
-
-                if ( isset( $value[0] ) && is_array( $value[0] ) ) {
-                    $new_value = implode( '; ', $value[0] );
-                } else {
-                    $new_value = implode( '; ', $value );
-                }
-
-                $original_value = '';
-                $meta_val       = '';
-
-                if ( count( $value ) > 1 ) {
-                    $is_first = true;
-
-                    foreach ( $value as $val ) {
-                        if ( $is_first ) {
-                            if ( get_post_mime_type( (int) $val ) ) {
-                                $meta_val = wp_get_attachment_url( $val );
-                            } else {
-                                $meta_val = $val;
-                            }
-                            $is_first = false;
-                        } else {
-                            if ( get_post_mime_type( (int) $val ) ) {
-                                $meta_val = $meta_val . ', ' . wp_get_attachment_url( $val );
-                            } else {
-                                $meta_val = $meta_val . ', ' . $val;
-                            }
-                        }
-
-                        if ( get_post_mime_type( (int) $val ) ) {
-                            $meta_val = $meta_val . ',' . wp_get_attachment_url( $val );
-                        } else {
-                            $meta_val = $meta_val . ',' . $val;
-                        }
-                    }
-                    $original_value = $original_value . $meta_val;
-                } else {
-                    if ( 'address_field' === $meta_key ) {
-                        $value     = get_post_meta( $post_id, $meta_key, true );
-                        $new_value = implode( ', ', $value );
-                    }
-
-                    if ( get_post_mime_type( (int) $new_value ) ) {
-                        $original_value = wp_get_attachment_url( $new_value );
-                    } else {
-                        $original_value = $new_value;
-                    }
-                }
-
-                $content = str_replace( $search[ $index ], $original_value, $content );
-            }
-        }
-
-        return $content;
-    }
-
-    public function woo_attribute( $taxonomy ) {
-        check_ajax_referer( 'wpuf_form_add' );
-        $taxonomy_name = isset( $_POST[ $taxonomy['name'] ] ) ? sanitize_text_field( wp_unslash( $_POST[ $taxonomy['name'] ] ) ) : '';
-
-        return [
-            'name'         => $taxonomy['name'],
-            'value'        => $taxonomy_name,
-            'is_visible'   => $taxonomy['woo_attr_vis'] === 'yes' ? 1 : 0,
-            'is_variation' => 0,
-            'is_taxonomy'  => 1,
-        ];
-    }
-
-    /**
-     * Hook to publish verified guest post with payment
-     *
-     * @since 2.5.8
-     */
-    public function publish_guest_post() {
-        $post_msg = isset( $_GET['post_msg'] ) ? sanitize_text_field( wp_unslash( $_GET['post_msg'] ) ) : '';
-        $pid      = isset( $_GET['p_id'] ) ? sanitize_text_field( wp_unslash( $_GET['p_id'] ) ) : '';
-        $fid      = isset( $_GET['f_id'] ) ? sanitize_text_field( wp_unslash( $_GET['f_id'] ) ) : '';
-
-        if ( $post_msg === 'verified' ) {
-            $response       = [];
-            $post_id        = wpuf_decryption( $pid );
-            $form_id        = wpuf_decryption( $fid );
-            $form_settings  = wpuf_get_form_settings( $form_id );
-            $post_author_id = get_post_field( 'post_author', $post_id );
-            $payment_status = new WPUF_Subscription();
-            $form           = new WPUF_Form( $form_id );
-            $pay_per_post   = $form->is_enabled_pay_per_post();
-            $force_pack     = $form->is_enabled_force_pack();
-
-            if ( $form->is_charging_enabled() && $pay_per_post ) {
-                if ( ( $payment_status->get_payment_status( $post_id ) ) === 'pending' ) {
-                    $response['show_message'] = true;
-                    $response['redirect_to']  = add_query_arg(
-                        [
-                            'action'  => 'wpuf_pay',
-                            'type'    => 'post',
-                            'post_id' => $post_id,
-                        ],
-                        get_permalink( wpuf_get_option( 'payment_page', 'wpuf_payment' ) )
-                    );
-
-                    wp_redirect( $response['redirect_to'] );
-                    wpuf_clear_buffer();
-                    wp_send_json( $response );
-                }
-            } else {
-                $p_status = get_post_status( $post_id );
-
-                if ( $p_status ) {
-                    wp_update_post(
-                        [
-                            'ID'          => $post_id,
-                            'post_status' => isset( $form_settings['post_status'] ) ? $form_settings['post_status'] : 'publish',
-                        ]
-                    );
-
-                    echo wp_kses_post( "<div class='wpuf-success' style='text-align:center'>" . __( 'Email successfully verified. Please Login.', 'wp-user-frontend' ) . '</div>' );
-                }
-            }
-        }
-    }
-
-    public function wpuf_user_subscription_pack( $form_settings, $post_id = null ) {
-
-        // if user has a subscription pack
-        $user_wpuf_subscription_pack = get_user_meta( get_current_user_id(), '_wpuf_subscription_pack', true );
-        $wpuf_user               = wpuf_get_user();
-        $user_subscription       = new WPUF_User_Subscription( $wpuf_user );
-        if ( ! empty( $user_wpuf_subscription_pack ) && isset( $user_wpuf_subscription_pack['_enable_post_expiration'] )
-            && isset( $user_wpuf_subscription_pack['expire'] ) && strtotime( $user_wpuf_subscription_pack['expire'] ) >= time() ) {
-            $expire_date = gmdate( 'Y-m-d', strtotime( '+' . $user_wpuf_subscription_pack['_post_expiration_time'] ) );
-            update_post_meta( $post_id, $this->post_expiration_date, $expire_date );
-            // save post status after expiration
-            $expired_post_status = $user_wpuf_subscription_pack['_expired_post_status'];
-            update_post_meta( $post_id, $this->expired_post_status, $expired_post_status );
-            // if mail active
-            if ( isset( $user_wpuf_subscription_pack['_enable_mail_after_expired'] ) && $user_wpuf_subscription_pack['_enable_mail_after_expired'] === 'on' ) {
-                $post_expiration_message = $user_subscription->get_subscription_exp_msg( $user_wpuf_subscription_pack['pack_id'] );
-                update_post_meta( $post_id, $this->post_expiration_message, $post_expiration_message );
-            }
-        } elseif ( ! empty( $user_wpuf_subscription_pack ) && isset( $user_wpuf_subscription_pack['expire'] ) && strtotime( $user_wpuf_subscription_pack['expire'] ) <= time() ) {
-            if ( isset( $form_settings['expiration_settings']['enable_post_expiration'] ) ) {
-                $expire_date = gmdate( 'Y-m-d', strtotime( '+' . $form_settings['expiration_settings']['expiration_time_value'] . ' ' . $form_settings['expiration_settings']['expiration_time_type'] . '' ) );
-
-                update_post_meta( $post_id, $this->post_expiration_date, $expire_date );
-                // save post status after expiration
-                $expired_post_status = $form_settings['expiration_settings']['expired_post_status'];
-                update_post_meta( $post_id, $this->expired_post_status, $expired_post_status );
-                // if mail active
-                if ( isset( $form_settings['expiration_settings']['enable_mail_after_expired'] ) && $form_settings['expiration_settings']['enable_mail_after_expired'] === 'on' ) {
-                    $post_expiration_message = $form_settings['expiration_settings']['post_expiration_message'];
-                    update_post_meta( $post_id, $this->post_expiration_message, $post_expiration_message );
-                }
-            }
-        } elseif ( empty( $user_wpuf_subscription_pack ) || $user_wpuf_subscription_pack === 'Cancel' || $user_wpuf_subscription_pack === 'cancel' ) {
-            if ( isset( $form_settings['expiration_settings']['enable_post_expiration'] ) ) {
-                $expire_date = gmdate( 'Y-m-d', strtotime( '+' . $form_settings['expiration_settings']['expiration_time_value'] . ' ' . $form_settings['expiration_settings']['expiration_time_type'] . '' ) );
-                update_post_meta( $post_id, $this->post_expiration_date, $expire_date );
-                // save post status after expiration
-                $expired_post_status = $form_settings['expiration_settings']['expired_post_status'];
-                update_post_meta( $post_id, $this->expired_post_status, $expired_post_status );
-                // if mail active
-                if ( isset( $form_settings['expiration_settings']['enable_mail_after_expired'] ) && $form_settings['expiration_settings']['enable_mail_after_expired'] === 'on' ) {
-                    $post_expiration_message = $form_settings['expiration_settings']['post_expiration_message'];
-                    update_post_meta( $post_id, $this->post_expiration_message, $post_expiration_message );
-                }
-            }
-        }
-
-        //Handle featured item when edit
-        $sub_meta = $user_subscription->handle_featured_item( $post_id, $user_wpuf_subscription_pack );
-        $user_subscription->update_meta( $sub_meta );
-=======
 
         wpuf()->ajax->send_error( __( 'Something went wrong', 'wp-user-frontend' ) );
->>>>>>> f86f7d75
     }
 
     public function send_mail_for_guest( $charging_enabled, $post_id, $form_id, $is_update, $post_author, $meta_vars ) {
