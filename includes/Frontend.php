--- conflicted
+++ resolved
@@ -146,7 +146,6 @@
                     'validation' => __( 'is not valid', 'wp-user-frontend' ),
                 ]
             );
-<<<<<<< HEAD
 
             wp_localize_script(
                 'wpuf-subscriptions', 'wpuf_subscription', apply_filters(
@@ -154,7 +153,7 @@
                         'pack_notice'  => __( 'Please Cancel Your Currently Active Pack first!', 'wp-user-frontend' ),
                     ]
                 )
-=======
+
             wp_localize_script(
                 'wpuf-billing-address',
                 'ajax_object',
@@ -162,7 +161,6 @@
                     'ajaxurl'     => admin_url( 'admin-ajax.php' ),
                     'fill_notice' => __( 'Some Required Fields are not filled!', 'wp-user-frontend' ),
                 ]
->>>>>>> 7121e705
             );
         }
     }
