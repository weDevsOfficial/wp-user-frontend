--- conflicted
+++ resolved
@@ -7,25 +7,11 @@
 
 	#wpuf-welcome .container{
 		margin: 0 auto;
-<<<<<<< HEAD
-		max-width: 850px;
-=======
 		max-width: 700px;
->>>>>>> 7085ebd5
 		padding: 0;
 	}
 
 	#wpuf-welcome .intro{
-<<<<<<< HEAD
-		margin-bottom: 100px;
-	}
-
-	#wpuf-welcome .header{
-		display: flex;
-		flex-wrap: wrap;
-		align-content: center;
-		margin: 110px 0 55px;
-=======
 		margin-bottom: 60px;
 	}
 
@@ -34,7 +20,6 @@
 		flex-wrap: wrap;
 		align-content: center;
 		margin: 50px 0 40px;
->>>>>>> 7085ebd5
 	}
 	#wpuf-welcome .header > *{
 		width: 50%;
@@ -132,11 +117,7 @@
 		font-size: 33px;
 		line-height: 1.2em;
 		text-align: center;
-<<<<<<< HEAD
-		margin-bottom: 50px;
-=======
 		margin-bottom: 40px;
->>>>>>> 7085ebd5
 	}
 	#wpuf-welcome .features-section .section, .upgrade-section .section{
 		padding: 30px;
@@ -150,12 +131,8 @@
 	#wpuf-welcome .features-section .features-block{
 
 	}
-<<<<<<< HEAD
-	#wpuf-welcome .features-section .features-block h2{
-=======
 
 	#wpuf-welcome .features-section .features-block h2 {
->>>>>>> 7085ebd5
 		border: 2px solid #eff2f7;
 		border-radius: 3px;
 		background-color: rgb(246, 248, 251);
@@ -164,13 +141,9 @@
 		line-height: 1.2em;
 		font-weight: 400;
 		padding: 15px;
-<<<<<<< HEAD
-	}
-=======
 		margin: 20px 0 10px 0;
 	}
 
->>>>>>> 7085ebd5
 	#wpuf-welcome .features-section .features-block h2 img {
 		display: inline-block;
 		vertical-align: middle;
@@ -182,58 +155,31 @@
 		flex-wrap: wrap;
 	}
 	#wpuf-welcome .features-section .features-list > *{
-<<<<<<< HEAD
-		width: 45%;
-=======
 		width: 48%;
->>>>>>> 7085ebd5
 		margin-bottom: 25px;
 		margin-top: 25px;
 	}
 	#wpuf-welcome .features-section .features-list > .feature-block:nth-child(even) {
-<<<<<<< HEAD
-		margin-left: 5%;
-	}
-	#wpuf-welcome .features-section .features-list > .feature-block:nth-child(odd) {
-		margin-right: 5%;
-=======
 		margin-left: 2%;
 	}
 	#wpuf-welcome .features-section .features-list > .feature-block:nth-child(odd) {
 		margin-right: 2%;
->>>>>>> 7085ebd5
 	}
 
 	#wpuf-welcome .features-section .features-list img {
 		float: left;
-<<<<<<< HEAD
-		max-width: 75px;
-	}
-	#wpuf-welcome .features-section .features-list h5 {
-		margin: 0 0 10px 120px;
-		font-size: 14px;
-=======
 		max-width: 60px;
 	}
 	#wpuf-welcome .features-section .features-list h5 {
 		margin: 0 0 8px 80px;
 		font-size: 16px;
->>>>>>> 7085ebd5
 		line-height: 1.2em;
 		font-weight: 600;
 		color: #23282d;
 	}
 	#wpuf-welcome .features-section .features-list p {
-<<<<<<< HEAD
-		margin: 0px 0px 0px 120px;
-		font-size: 14px;
-		line-height: 1.3em;
-		font-weight: 300;
-		color: #919191;
-=======
 		margin: 0px 0px 0px 80px;
 		font-size: 14px;
->>>>>>> 7085ebd5
 	}
 
 	#wpuf-welcome .upgrade-section{
@@ -496,13 +442,8 @@
 					<img src="<?php echo WPUF_ASSET_URI; ?>/images/welcome/welcome-video.png" alt="Watch how to create your first form" class="video-thumbnail">
 				</a>
 				<div class="action-block">
-<<<<<<< HEAD
-					<a href="" class="wpuf-btn primary">Create Your First Form</a>
-					<a href="" class="wpuf-btn default" target="_blank" rel="noopener noreferrer">Read the Full Guide</a>
-=======
 					<a href="<?php echo admin_url( 'admin.php?page=wpuf-post-forms' ); ?>" class="wpuf-btn primary"><?php _e( 'Create Your First Form', 'wpuf' ); ?></a>
 					<a href="https://wedevs.com/docs/wp-user-frontend-pro/posting-forms/creating-posting-forms/" class="wpuf-btn default" target="_blank"><?php _e( 'Read the Full Guide', 'wpuf' ); ?></a>
->>>>>>> 7085ebd5
 				</div>
 			</div>
 			<div class="wpuf-welcome-modal" id="wpuf-welcome-modal">
@@ -519,11 +460,7 @@
 
 		<div class="features-section">
 
-<<<<<<< HEAD
-			<h1>What’s Next</h1>
-=======
 			<h1>What’s Next...</h1>
->>>>>>> 7085ebd5
 
 			<div class="section">
 				<div class="features-block">
@@ -533,87 +470,50 @@
 						<div class="feature-block">
 							<img src="<?php echo WPUF_ASSET_URI; ?>/images/welcome/Form-Builder.svg">
 							<h5>Post Form Builder</h5>
-<<<<<<< HEAD
-							<p>Design your forms with drag & Drop builder with live preview</p>
-=======
 							<p><a href="https://wedevs.com/docs/wp-user-frontend-pro/posting-forms/creating-posting-forms/" target="_blank">Design your forms</a> with drag & Drop builder with live preview</p>
->>>>>>> 7085ebd5
 						</div>
 
 						<div class="feature-block">
 							<img src="<?php echo WPUF_ASSET_URI; ?>/images/welcome/Support.svg">
 							<h5>Custom Field Support</h5>
-<<<<<<< HEAD
-							<p>Build exclusive submission forms with 30+ custom field types</p>
-=======
 							<p>Build exclusive submission forms with <a href="https://wedevs.com/docs/wp-user-frontend-pro/posting-forms/form-elements/" target="_blank">30+ custom field types</a>.</p>
->>>>>>> 7085ebd5
 						</div>
 						<div class="feature-block">
 							<img src="<?php echo WPUF_ASSET_URI; ?>/images/welcome/Post-Taxonomies.svg">
 							<h5>Post Types & Taxonomies</h5>
-<<<<<<< HEAD
-							<p>Unleash your creativity with custom post types & taxonomies</p>
-=======
 							<p>Unleash your creativity with <a href="https://wedevs.com/docs/wp-user-frontend-pro/posting-forms/different-custom-post-type-submission-2/" target="_blank">custom post types</a> & taxonomies</p>
->>>>>>> 7085ebd5
 						</div>
 						<div class="feature-block">
 							<img src="<?php echo WPUF_ASSET_URI; ?>/images/welcome/Guest-Posting.svg">
 							<h5>Guest Posting</h5>
-<<<<<<< HEAD
-							<p>Allow your guests to post from the frontend with full capabilities.</p>
-=======
 							<p>Allow your guests to post from the frontend with full capabilities. <a href="https://wedevs.com/docs/wp-user-frontend-pro/posting-forms/guest-posting/" target="_blank">Learn more</a>.</p>
->>>>>>> 7085ebd5
 						</div>
 					</div>
 				</div>
 				<div class="features-block">
-<<<<<<< HEAD
-					<h2><img src="<?php echo WPUF_ASSET_URI; ?>/images/welcome/Profile-Builder.png" alt="Frontend Posting"> Registration & Profile Builder</h2>
-=======
 					<h2><img src="<?php echo WPUF_ASSET_URI; ?>/images/welcome/Profile-Builder.png" alt="Frontend Posting"> Registration &amp; Profile Builder</h2>
->>>>>>> 7085ebd5
 
 					<div class="features-list">
 						<div class="feature-block">
 							<img src="<?php echo WPUF_ASSET_URI; ?>/images/welcome/Registration-form.svg">
 							<h5>Registration form builder</h5>
-<<<<<<< HEAD
-							<p>Create frontend registration forms with powerful builder using shortcodes.</p>
-=======
 							<p>Create <a href="https://wedevs.com/docs/wp-user-frontend-pro/registration-profile-forms/registration-forms/" target="_blank">frontend registration forms</a> with powerful builder using shortcodes.</p>
->>>>>>> 7085ebd5
 						</div>
 
 						<div class="feature-block">
 							<img src="<?php echo WPUF_ASSET_URI; ?>/images/welcome/Profile-Builder.svg">
 							<h5>User Profile Builder</h5>
-<<<<<<< HEAD
-							<p>Use shortcodes to publish frontend profile page and profile edit page.</p>
-=======
 							<p>Use shortcodes to publish frontend profile page and <a href="https://wedevs.com/docs/wp-user-frontend-pro/registration-profile-forms/wordpress-edit-user-profile-from-front-end/" target="_blank">profile edit</a> page.</p>
->>>>>>> 7085ebd5
 						</div>
 						<div class="feature-block">
 							<img src="<?php echo WPUF_ASSET_URI; ?>/images/welcome/My-Account.svg">
 							<h5>My Account on Frontend</h5>
-<<<<<<< HEAD
-							<p>Use shortcodes to generate frontend my account pages</p>
-						</div>
-						<div class="feature-block">
-							<img src="<?php echo WPUF_ASSET_URI; ?>/images/welcome/Create-Database.svg">
-							<h5>Create Database</h5>
-							<p>Register hundreds of users onto your site and use their profile fields to build a database of your requirement.</p>
-=======
 							<p>Use shortcodes to generate frontend <a href="https://wedevs.com/docs/wp-user-frontend-pro/frontend/how-to-create-my-account-page/" target="_blank">my account</a> pages.</p>
 						</div>
 						<div class="feature-block">
 							<img src="<?php echo WPUF_ASSET_URI; ?>/images/welcome/Create-Database.svg">
 							<h5>Login Page</h5>
 							<p>Create themed login and registration page for a unified user experience for the user.</p>
->>>>>>> 7085ebd5
 						</div>
 					</div>
 				</div>
@@ -624,39 +524,23 @@
 						<div class="feature-block">
 							<img src="<?php echo WPUF_ASSET_URI; ?>/images/welcome/User.svg">
 							<h5>Charge User for Posting</h5>
-<<<<<<< HEAD
-							<p>Accept payments from multiple gateways for post submissions</p>
-=======
 							<p><a href="https://wedevs.com/docs/wp-user-frontend-pro/subscription-payment/" target="_blank">Accept payments</a> from multiple gateways for post submissions</p>
->>>>>>> 7085ebd5
 						</div>
 
 						<div class="feature-block">
 							<img src="<?php echo WPUF_ASSET_URI; ?>/images/welcome/pay-per-post.svg">
 							<h5>Pay-per-post on Forms</h5>
-<<<<<<< HEAD
-							<p>Earn from each guest post with different subscription packs</p>
-=======
 							<p>Earn from <a href="https://wedevs.com/docs/wp-user-frontend-pro/subscription-payment/how-to-charge-for-each-post-submission/" target="_blank">each guest post</a> with different subscription packs</p>
->>>>>>> 7085ebd5
 						</div>
 						<div class="feature-block">
 							<img src="<?php echo WPUF_ASSET_URI; ?>/images/welcome/Content-Locking.svg">
 							<h5>Content Locking</h5>
-<<<<<<< HEAD
-							<p>Lock high value & quality contents for your subscribed users</p>
-=======
 							<p><a href="https://wedevs.com/docs/wp-user-frontend-pro/content-restriction/" target="_blank">Lock high value &amp; quality contents</a> for your subscribed users</p>
->>>>>>> 7085ebd5
 						</div>
 						<div class="feature-block">
 							<img src="<?php echo WPUF_ASSET_URI; ?>/images/welcome/Subscription-Signup.svg">
 							<h5>Subscription Signup</h5>
-<<<<<<< HEAD
-							<p>Do you want to build a site where guests can write their own stories? Yes you can!</p>
-=======
 							<p>Build a membership site where users can <a href="https://wedevs.com/docs/wp-user-frontend-pro/registration-profile-forms/paid-membership-registration/" target="_blank">signup with a subscription plan</a>.</p>
->>>>>>> 7085ebd5
 						</div>
 					</div>
 				</div>
@@ -674,18 +558,6 @@
 
 				<div class="left">
 					<ul>
-<<<<<<< HEAD
-						<li><span class="dashicons dashicons-yes"></span> Frontend Post Submission</li>
-						<li><span class="dashicons dashicons-yes"></span> Registration/Login Forms</li>
-						<li><span class="dashicons dashicons-yes"></span> Subscription</li>
-						<li><span class="dashicons dashicons-yes"></span> Profile Builder</li>
-						<li><span class="dashicons dashicons-yes"></span> Guest Posting</li>
-						<li><span class="dashicons dashicons-yes"></span> Content Restriction</li>
-						<li><span class="dashicons dashicons-yes"></span> Custom Post Types</li>
-						<li><span class="dashicons dashicons-yes"></span> PayPal</li>
-						<li><span class="dashicons dashicons-yes"></span> Stripe</li>
-						<li><span class="dashicons dashicons-yes"></span> Priority Support</li>
-=======
 						<li><span class="dashicons dashicons-yes"></span> Unlock More Fields</li>
 						<li><span class="dashicons dashicons-yes"></span> Registration Forms</li>
 						<li><span class="dashicons dashicons-yes"></span> Content Restriction</li>
@@ -696,18 +568,13 @@
 						<li><span class="dashicons dashicons-yes"></span> Multistep Form</li>
 						<li><span class="dashicons dashicons-yes"></span> Stripe Payment</li>
 						<li><span class="dashicons dashicons-yes"></span> Much More...</li>
->>>>>>> 7085ebd5
 					</ul>
 				</div>
 
 				<div class="right">
 					<span class="price"><sup>$</sup>49</span>
 					<span class="term">Per Year</span>
-<<<<<<< HEAD
-					<a href="" class="wpuf-btn primary" rel="noopener noreferrer" target="_blank">Upgrade Now</a>
-=======
 					<a href="https://wedevs.com/wp-user-frontend-pro/pricing/" class="wpuf-btn primary" target="_blank">Upgrade Now</a>
->>>>>>> 7085ebd5
 				</div>
 
 			</div>
@@ -716,13 +583,8 @@
 
 		<div class="footer">
 			<div class="action-block">
-<<<<<<< HEAD
-				<a href="" class="wpuf-btn primary">Create Your First Form</a>
-				<a href="" class="wpuf-btn default" target="_blank" rel="noopener noreferrer">Read the Full Guide</a>
-=======
 				<a href="<?php echo admin_url( 'admin.php?page=wpuf-post-forms' ); ?>" class="wpuf-btn primary"><?php _e( 'Create Your First Form', 'wpuf' ); ?></a>
 				<a href="https://wedevs.com/docs/wp-user-frontend-pro/posting-forms/creating-posting-forms/" class="wpuf-btn default" target="_blank"><?php _e( 'Read the Full Guide', 'wpuf' ); ?></a>
->>>>>>> 7085ebd5
 			</div>
 		</div><!-- /.footer -->
 
