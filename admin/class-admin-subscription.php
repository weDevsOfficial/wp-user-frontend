<?php

/**
 * Manage Subscription packs
 */
class WPUF_Admin_Subscription {

    /**
     * The class instance holder
     *
     * @var \Object
     */
    private static $_instance;

    /**
     * The constructor
     */
    public function __construct() {
        add_filter( 'post_updated_messages', [ $this, 'form_updated_message' ] );

        add_action( 'show_user_profile', [ $this, 'profile_subscription_details' ], 30 );
        add_action( 'edit_user_profile', [ $this, 'profile_subscription_details' ], 30 );
        add_action( 'personal_options_update', [ $this, 'profile_subscription_update' ] );
        add_action( 'edit_user_profile_update', [ $this, 'profile_subscription_update' ] );
        add_action( 'wp_ajax_wpuf_delete_user_package', [ $this, 'delete_user_package' ] );

        add_filter( 'manage_wpuf_subscription_posts_columns', [ $this, 'subscription_columns_head' ] );
        add_action( 'manage_wpuf_subscription_posts_custom_column', [ $this, 'subscription_columns_content' ], 10, 2 );

        // display help link to docs
        add_action( 'admin_notices', [ $this, 'add_help_link' ] );

        // new subscription metabox hooks
        add_action( 'add_meta_boxes', [ $this, 'add_meta_boxes' ] );
        add_action( 'admin_print_styles-post-new.php', [ $this, 'enqueue_scripts' ] );
        add_action( 'admin_print_styles-post.php', [ $this, 'enqueue_scripts' ] );
        add_action( 'admin_enqueue_scripts', [ $this, 'enqueue_profile_script' ] );
    }

    /**
     * Get singleton instance
     *
     * @return [type] [description]
     */
    public static function getInstance() {
        if ( ! self::$_instance ) {
            self::$_instance = new self();
        }

        return self::$_instance;
    }

    /**
     * Add settings metaboxes
     */
    public function add_meta_boxes() {
        add_meta_box( 'wpuf-metabox-subscription', __( 'Pack Description', 'wp-user-frontend' ), [ $this, 'pack_description_metabox' ], 'wpuf_subscription', 'normal', 'high' );
        add_meta_box( 'wpuf_subs_metabox', 'Subscription Options', [ $this, 'subs_meta_box' ], 'wpuf_subscription' );
    }

    /**
     * Custom post update message
     *
     * @param array $messages
     *
     * @return array
     */
    public function form_updated_message( $messages ) {
        $message = [
            0  => '',
            1  => __( 'Subscription pack updated.', 'wp-user-frontend' ),
            2  => __( 'Custom field updated.', 'wp-user-frontend' ),
            3  => __( 'Custom field deleted.', 'wp-user-frontend' ),
            4  => __( 'Subscription pack updated.', 'wp-user-frontend' ),
            5  => isset( $_GET['revision'] ) ? sprintf( __( 'Subscription pack restored to revision from %s', 'wp-user-frontend' ), wp_post_revision_title( (int) $_GET['revision'], false ) ) : false,
            6  => __( 'Subscription pack published.', 'wp-user-frontend' ),
            7  => __( 'Subscription pack saved.', 'wp-user-frontend' ),
            8  => __( 'Subscription pack submitted.', 'wp-user-frontend' ),
            9  => '',
            10 => __( 'Subscription pack draft updated.', 'wp-user-frontend' ),
        ];

        $messages['wpuf_subscription'] = $message;

        return $messages;
    }

    /**
     * Update user profile lock
     *
     * @param int $user_id
     */
    public function profile_subscription_update( $user_id ) {
        if ( ! is_admin() && ! current_user_can( 'edit_users' ) ) {
            return;
        }
        $nonce = isset( $_REQUEST['wpuf-subscription-nonce'] ) ? sanitize_key( wp_unslash( $_REQUEST['wpuf-subscription-nonce'] ) ) : '';

        if ( isset( $nonce ) && ! wp_verify_nonce( $nonce, 'update-profile_' . $user_id ) ) {
            return;
        }

        if ( ! isset( $_POST['pack_id'] ) ) {
            return;
        }

        if ( isset( $_POST['wpuf_profile_mail_noti'] ) ) {
            $wpuf_profile_mail_noti = sanitize_text_field( wp_unslash( $_POST['wpuf_profile_mail_noti'] ) );
            update_user_meta( $user_id, '_pack_assign_notification', $wpuf_profile_mail_noti );
        }

        $pack_id   = isset( $_POST['pack_id'] ) ? intval( wp_unslash( $_POST['pack_id'] ) ) : '';
        $u_id   = isset( $_POST['user_id'] ) ? intval( wp_unslash( $_POST['user_id'] ) ) : '';
        $pack      = WPUF_Subscription::get_subscription( $pack_id );
        $user_pack = WPUF_Subscription::get_user_pack( $u_id );

        if ( isset( $user_pack['pack_id'] ) && $pack_id == $user_pack['pack_id'] ) {
            //updating number of posts

            if ( isset( $user_pack['posts'] ) ) {
                $p_type = isset( $_POST[ $post_type ] ) ? sanitize_text_field( wp_unslash( $_POST[ $post_type ] ) ) : '';
                foreach ( $user_pack['posts'] as $post_type => $post_num ) {
                    $user_pack['posts'][ $post_type ] = $p_type;
                }
            }

            //post expiration enable or disable

            if ( isset( $_POST['is_post_expiration_enabled'] ) ) {
                $user_pack['_enable_post_expiration'] = sanitize_text_field( wp_unslash( $_POST['is_post_expiration_enabled'] ) );
            } else {
                unset( $user_pack['_enable_post_expiration'] );
            }

            //updating post time
            if ( isset( $_POST['post_expiration_settings'] ) ) {
                $post_expiration_settings = array_map( 'sanitize_text_field', wp_unslash( $_POST['post_expiration_settings'] ) );

                $user_pack['_post_expiration_time'] = $post_expiration_settings['expiration_time_value'] . ' ' . $post_expiration_settings['expiration_time_type'];

                echo esc_html( $user_pack['_post_expiration_time'] );
            }

            if ( isset( $user_pack['recurring'] ) && $user_pack['recurring'] == 'yes' ) {
                foreach ( $user_pack['posts'] as $type => $value ) {
                    $user_pack['posts'][ $type ] = isset( $_POST[ $type ] ) ? sanitize_text_field( wp_unslash( $_POST[ $type ] ) ) : 0;
                }
            } else {
                foreach ( $user_pack['posts'] as $type => $value ) {
                    $user_pack['posts'][ $type ] = isset( $_POST[ $type ] ) ? sanitize_text_field( wp_unslash( $_POST[ $type ] ) ) : 0;
                }
                $user_pack['expire'] = isset( $_POST['expire'] ) && 'Unlimited' !== $_POST['expire'] ? wpuf_date2mysql( sanitize_text_field( wp_unslash( $_POST['expire'] ) ) ) : $user_pack['expire'];
            }
            wpuf_get_user( $user_id )->subscription()->update_meta( $user_pack );
        } else {
            if ( $pack_id == '-1' ) {
                return;
            }

            $user_info      = get_userdata( $user_id );
            $cost           = $pack->meta_value['billing_amount'];
            $billing_amount = apply_filters( 'wpuf_payment_amount', $cost );
            $tax_amount     = $billing_amount - $cost;

            $data = [
                'user_id'          => $user_id,
                'status'           => 'completed',
                'subtotal'         => $cost,
                'tax'              => $tax_amount,
                'cost'             => $billing_amount,
                'post_id'          => 0,
                'pack_id'          => $pack_id,
                'payer_first_name' => $user_info->first_name,
                'payer_last_name'  => $user_info->last_name,
                'payer_email'      => $user_info->user_email,
                'payment_type'     => 'bank',
                'payer_address'    => null,
                'transaction_id'   => 0,
                'created'          => current_time( 'mysql' ),
                'profile_id'       => null,
            ];

            $is_recurring = false;

            if ( isset( $user_pack['recurring'] ) && $user_pack['recurring'] == 'yes' ) {
                $is_recurring = true;
            }

            WPUF_Payment::insert_payment( $data, 0, $is_recurring );
        }
    }

    /**
     * Subscription column headings
     *
     * @param array $head
     *
     * @return array
     */
    public function subscription_columns_head( $head ) {
        unset( $head['date'] );
        $head['title']          = __( 'Pack Name', 'wp-user-frontend' );
        $head['amount']         = __( 'Amount', 'wp-user-frontend' );
        $head['subscribers']    = __( 'Subscribers', 'wp-user-frontend' );
        $head['recurring']      = __( 'Recurring', 'wp-user-frontend' );
        $head['duration']       = __( 'Duration', 'wp-user-frontend' );

        return $head;
    }

    /**
     * Susbcription lists column content
     *
     * @param string $column_name
     * @param int    $post_ID
     *
     * @return void
     */
    public function subscription_columns_content( $column_name, $post_ID ) {
        switch ( $column_name ) {
            case 'amount':
                $amount = get_post_meta( $post_ID, '_billing_amount', true );

                if ( intval( $amount ) == 0 ) {
                    $amount = __( 'Free', 'wp-user-frontend' );
                } else {
                    $amount = wpuf_format_price( $amount );
                }
                echo esc_html( $amount );
                break;

            case 'subscribers':
                $users = WPUF_Subscription::init()->subscription_pack_users( $post_ID );

                echo wp_kses_post( '<a href="' . admin_url( 'edit.php?post_type=wpuf_subscription&page=wpuf_subscribers&post_ID=' . $post_ID ) . '" />' . count( $users ) . '</a>' );
                break;

            case 'recurring':
                $recurring = get_post_meta( $post_ID, '_recurring_pay', true );

                if ( $recurring == 'yes' ) {
                    esc_html_e( 'Yes', 'wp-user-frontend' );
                } else {
                    esc_html_e( 'No', 'wp-user-frontend' );
                }
                break;

            case 'duration':
                $recurring_pay        = get_post_meta( $post_ID, '_recurring_pay', true );
                $billing_cycle_number = get_post_meta( $post_ID, '_billing_cycle_number', true );
                $cycle_period         = get_post_meta( $post_ID, '_cycle_period', true );

                if ( $recurring_pay == 'yes' ) {
                    echo esc_attr( $billing_cycle_number . ' ' . $cycle_period ) . '\'s (cycle)';
                } else {
                    $expiration_number    = get_post_meta( $post_ID, '_expiration_number', true );
                    $expiration_period    = get_post_meta( $post_ID, '_expiration_period', true );
                    echo esc_attr( $expiration_number . ' ' . $expiration_period ) . '\'s';
                }
                break;
        }
    }

    public function get_post_types( $post_types = null ) {
        if ( ! $post_types ) {
            $post_types = WPUF_Subscription::init()->get_all_post_type();
        }

        ob_start();

        foreach ( $post_types as $key => $name ) {
            $post_type_object = get_post_type_object( $key );

            if ( $post_type_object ) { ?>
                <tr>
                    <th><label for="wpuf-<?php echo esc_attr( $key ); ?>"><?php printf( 'Number of %s', esc_html( $post_type_object->label ) ); ?></label></th>
                    <td>
                        <input type="text" size="20" style="" id="wpuf-<?php echo esc_attr( $key ); ?>" value="<?php echo intval( $name ); ?>" name="post_type_name[<?php echo esc_attr( $key ); ?>]" />
                        <div><span class="description"><span><?php printf( 'How many %s the user can list with this pack? Enter <strong>-1</strong> for unlimited.', esc_html( $key ) ); ?></span></span></div>
                    </td>
                </tr>
                <?php
            }
        }

        return ob_get_clean();
    }

    /**
     * Replaces default post editor with a simiple rich editor
     *
     * @param int $pack_id
     *
     * @return void
     */
    public function pack_description_metabox( $pack_id = null ) {
        global $post;

        wp_editor(
            $post->post_content, 'post_content', [
                'editor_height' => 100,
                'quicktags' => false,
                'media_buttons' => false,
            ]
        );
    }

    /**
     * Subscription settings metabox
     *
     * @return void
     */
    public function subs_meta_box() {
        global $post;

        $sub_meta = WPUF_Subscription::init()->get_subscription_meta( $post->ID, $post );

        $hidden_recurring_class       = ( $sub_meta['recurring_pay'] != 'yes' ) ? 'none' : '';
        $hidden_trial_class           = ( $sub_meta['trial_status'] != 'yes' ) ? 'none' : '';
        $hidden_expire                = ( $sub_meta['recurring_pay'] == 'yes' ) ? 'none' : '';
        $is_post_exp_selected         = isset( $sub_meta['_enable_post_expiration'] ) && $sub_meta['_enable_post_expiration'] == 'on' ? 'checked' : '';
        $_post_expiration_time        = explode( ' ', isset( $sub_meta['_post_expiration_time'] ) ? $sub_meta['_post_expiration_time'] : ' ' );
        $time_value                   = isset( $_post_expiration_time[0] ) ? $_post_expiration_time[0] : 1;
        $time_type                    = isset( $_post_expiration_time[1] ) ? $_post_expiration_time[1] : 'day';

        $expired_post_status          = isset( $sub_meta['_expired_post_status'] ) ? $sub_meta['_expired_post_status'] : '';
        $is_enable_mail_after_expired = isset( $sub_meta['_enable_mail_after_expired'] ) && $sub_meta['_enable_mail_after_expired'] == 'on' ? 'checked' : '';
        $post_expiration_message      = isset( $sub_meta['_post_expiration_message'] ) ? $sub_meta['_post_expiration_message'] : '';
        $featured_item                = ! empty( $sub_meta['_total_feature_item'] ) ? $sub_meta['_total_feature_item'] : 0;
        $remove_featured_item         = ! empty( $sub_meta['_remove_feature_item'] ) ? $sub_meta['_remove_feature_item'] : 0;
        $billing_amount               = ! empty( $sub_meta['billing_amount'] ) ? esc_attr( $sub_meta['billing_amount'] ) : 0;
        ?>

        <div class="wpuf-subscription-pack-settings">
            <nav class="subscription-nav-tab">
                <ul>
                    <li class="tab-current">
                        <a href="#wpuf-payment-settings">
                            <span class="dashicons dashicons-cart"></span>
                            <?php esc_html_e( 'Payment Settings', 'wp-user-frontend' ); ?>
                        </a>
                    </li>

                    <li>
                        <a href="#wpuf-post-restriction">
                            <span class="dashicons dashicons-admin-post"></span>
                            <?php esc_html_e( 'Posting Restriction', 'wp-user-frontend' ); ?>
                        </a>
                    </li>

                    <?php do_action( 'wpuf_admin_subs_nav_tab', $post ); ?>
                </ul>
            </nav>

            <div class="subscription-nav-content">
                <section id="wpuf-payment-settings">
                    <table class="form-table">
                        <tbody>
                        <tr>
                            <th><label for="wpuf-billing-amount">
                                <span class="wpuf-biling-amount wpuf-subcription-expire" style="display: <?php echo esc_attr( $hidden_expire ); ?>;"><?php esc_html_e( 'Billing amount:', 'wp-user-frontend' ); ?></span>
                                <span class="wpuf-billing-cycle wpuf-recurring-child" style="display: <?php echo esc_attr( $hidden_recurring_class ); ?>;"><?php esc_html_e( 'Billing amount each cycle:', 'wp-user-frontend' ); ?></span></label></th>
                            <td>
                                <?php echo esc_attr( wpuf_get_currency( 'symbol' ) ); ?>
                                <input type="text" size="20" style="" id="wpuf-billing-amount" value="<?php echo $billing_amount; ?>" name="billing_amount" />
                                <div><span class="description"></span></div>
                            </td>
                        </tr>
                        <tr class="wpuf-subcription-expire" style="display: <?php echo esc_attr( $hidden_expire ); ?>;">
                            <th><label for="wpuf-expiration-number"><?php esc_html_e( 'Expires In:', 'wp-user-frontend' ); ?></label></th>
                            <td>
                                <input type="text" size="20" style="" id="wpuf-expiration-number" value="<?php echo esc_attr( $sub_meta['expiration_number'] ); ?>" name="expiration_number" />

                                <select id="expiration-period" name="expiration_period">
                                    <?php echo esc_html( $this->option_field( $sub_meta['expiration_period'] ) ); ?>
                                </select>
                                <div><span class="description"></span></div>
                            </td>
                        </tr>

                        <?php do_action( 'wpuf_admin_subscription_detail', $sub_meta, $hidden_recurring_class, $hidden_trial_class, $this ); ?>
                        </tbody>
                    </table>
                </section>
                <section id="wpuf-post-restriction">
                    <table class="form-table">
                        <tbody>
                        <tr>
                            <th><label for="wpuf-sticky-item"><?php esc_html_e( 'Number of featured item', 'wp-user-frontend' ); ?></label></th>
                            <td>
                                <input type="text" size="20" style="" id="wpuf-sticky-item" value="<?php echo intval( $featured_item ); ?>" name="total_feature_item" />
                                <br>
                                <span class="description"><?php esc_html_e( 'How many items a user can set as featured, including all post types', 'wp-user-frontend' ); ?></span>
                            </td>
                        </tr>
                        <tr>
                            <th><label for="wpuf-sticky-item"><?php esc_html_e( 'Remove featured item on subscription expiry', 'wp-user-frontend' ); ?></label></th>
                            <td>
                                <label for="">
                                    <input type="checkbox"  value="on" <?php echo esc_attr( 'on' === $remove_featured_item ? 'checked' : '' ); ?> name="remove_feature_item" />
                                    <?php esc_html_e( 'The featured item will be removed if the subscription expires', 'wp-user-frontend' ); ?>
                                </label>
                            </td>
                        </tr>
                            <?php
                                echo wp_kses(
                                    $this->get_post_types( $sub_meta['post_type_name'] ),
                                    [
                                        'div'    => [],
                                        'tr'     => [],
                                        'td'     => [],
                                        'th'     => [],
                                        'label'  => [
                                            'for' => [],
                                        ],
                                        'input' => [
                                            'type'  => [],
                                            'size'  => [],
                                            'style' => [],
                                            'id'    => [],
                                            'value' => [],
                                            'name'  => [],
                                        ],
                                        'span' => [
                                            'class' => [],
                                        ],
                                        'strong' => [],
                                    ]
                                );
                            ?>
                            <?php
                            // do_action( 'wpuf_admin_subscription_detail', $sub_meta, $hidden_recurring_class, $hidden_trial_class, $this );
                            ?>
                            <tr class="wpuf-metabox-post_expiration">

                                <th><?php esc_html_e( 'Post Expiration', 'wp-user-frontend' ); ?></th>

                                <td>
                                    <label>
                                        <input type="checkbox" id="wpuf-enable_post_expiration" name="post_expiration_settings[enable_post_expiration]" value="on" <?php echo esc_attr( $is_post_exp_selected ); ?> />
                                        <?php esc_html_e( 'Enable Post Expiration', 'wp-user-frontend' ); ?>
                                    </label>
                                </td>
                            </tr>
                            <tr class="wpuf-metabox-post_expiration wpuf_subscription_expiration_field">
                                <?php
                                $timeType_array = [
                                    'year',
                                    'month',
                                    'day',
                                ];
                                ?>
                                <th class="wpuf-post-exp-time"> <?php esc_html_e( 'Post Expiration Time', 'wp-user-frontend' ); ?> </th>
                                <td class="wpuf-post-exp-time">
                                    <input type="number" name="post_expiration_settings[expiration_time_value]" id="wpuf-expiration_time_value" value="<?php echo $time_value; ?>" id="wpuf-expiration_time_value" min="1">
                                    <select name="post_expiration_settings[expiration_time_type]" id="wpuf-expiration_time_type">
                                        <?php
                                        foreach ( $timeType_array as $each_time_type ) {
                                            ?>
                                            <option value="<?php echo esc_attr( $each_time_type ); ?>" <?php echo $each_time_type == $time_type ? 'selected' : ''; ?>><?php echo esc_html( ucfirst( $each_time_type ) . '(s)' ); ?></option>
                                            <?php
                                        }
                                        ?>
                                    </select>
                                </td>

                            </tr>
                            <tr class="wpuf_subscription_expiration_field">
                                <th>
                                    <?php esc_html_e( 'Post Status', 'wp-user-frontend' ); ?>
                                </th>
                                <td>
                                    <?php $post_statuses = get_post_statuses(); ?>
                                    <select name="post_expiration_settings[expired_post_status]" id="wpuf-expired_post_status">
                                        <?php
                                        foreach ( $post_statuses as $post_status => $text ) {
                                            ?>
                                            <option value="<?php echo esc_attr( $post_status ); ?>" <?php echo ( $expired_post_status == $post_status ) ? 'selected' : ''; ?>><?php echo esc_html( $text ); ?></option>
                                            <?php
                                        }
                                        ?>
                                    </select>
                                    <p class="description"><?php esc_html_e( 'Status of post after post expiration time is over ', 'wp-user-frontend' ); ?></p>
                                </td>
                            </tr>
                            <tr class="wpuf_subscription_expiration_field">
                                <th>
                                    <?php esc_html_e( 'Expiration Mail', 'wp-user-frontend' ); ?>
                                </th>
                                <td>
                                    <label>
                                        <input type="checkbox" name="post_expiration_settings[enable_mail_after_expired]" value="on" <?php echo esc_attr( $is_enable_mail_after_expired ); ?> />
                                        <?php esc_html_e( 'Send Expiration Email to Post Author', 'wp-user-frontend' ); ?>
                                    </label>

                                    <p class="help">
                                        <?php esc_html_e( 'Send Mail to Author After Exceeding Post Expiration Time', 'wp-user-frontend' ); ?>
                                    </p>
                                </td>
                            </tr>
                            <tr class="wpuf_subscription_expiration_field">
                                <th><?php esc_html_e( 'Expiration Message', 'wp-user-frontend' ); ?></th>
                                <td>
                                    <textarea name="post_expiration_settings[post_expiration_message]" id="wpuf-post_expiration_message" cols="50" rows="5"><?php echo esc_attr( $post_expiration_message ); ?></textarea>
                                    <p class="description"><strong><?php echo esc_html( __( 'You may use: {post_author} {post_url} {blogname} {post_title} {post_status}', 'wp-user-frontend' ) ); ?></strong></p>
                                </td>
                            </tr>

                            <?php
                                /**
                                 * @since 2.7.0
                                 */
                                do_action( 'wpuf_admin_subscription_post_restriction', $sub_meta, $post, $this );
                            ?>
                        </tbody>
                    </table>
                </section>

                <?php do_action( 'wpuf_admin_subs_nav_content', $post ); ?>
            </div>
            <?php wp_nonce_field( 'subs_meta_box_nonce', 'meta_box_nonce' ); ?>
        </div>

        <?php
    }

    /**
     * Enqueue script for subscription editor page
     *
     * @return void
     */
    public function enqueue_scripts() {
        $screen = get_current_screen();

        if ( $screen->post_type != 'wpuf_subscription' ) {
            return;
        }

        wp_enqueue_script( 'wpuf-metabox-tabs', WPUF_ASSET_URI . '/js/metabox-tabs.js', [ 'jquery' ] );
    }

    /**
     * Enqueue script for profile
     *
     * @return void
     */
    public function enqueue_profile_script() {
        $screen = get_current_screen();

        if ( 'profile' != $screen->base ) {
            return;
        }

        wp_enqueue_script( 'wpuf-admin-profile-subs', WPUF_ASSET_URI . '/js/admin-profile-subs.js', [ 'jquery' ] );
    }

    /**
     * Option fields for date type
     *
     * @param string $selected
     *
     * @return void
     */
    public function option_field( $selected ) {
        ?>
        <option value="day" <?php selected( $selected, 'day' ); ?> ><?php esc_html_e( 'Day(s)', 'wp-user-frontend' ); ?></option>
        <option value="week" <?php selected( $selected, 'week' ); ?> ><?php esc_html_e( 'Week(s)', 'wp-user-frontend' ); ?></option>
        <option value="month" <?php selected( $selected, 'month' ); ?> ><?php esc_html_e( 'Month(s)', 'wp-user-frontend' ); ?></option>
        <option value="year" <?php selected( $selected, 'year' ); ?> ><?php esc_html_e( 'Year(s)', 'wp-user-frontend' ); ?></option>
        <?php
    }

    public function packdropdown_without_recurring( $packs, $selected = '' ) {
        $packs = isset( $packs ) ? $packs : [];

        foreach ( $packs as $key => $pack ) {
            $recurring = isset( $pack->meta_value['recurring_pay'] ) ? $pack->meta_value['recurring_pay'] : '';

            if ( $recurring == 'yes' ) {
                continue;
            }
            ?>
            <option value="<?php echo esc_attr( $pack->ID ); ?>" <?php selected( $selected, $pack->ID ); ?>><?php echo esc_attr( $pack->post_title ); ?></option>
            <?php
        }
    }

    /**
     * Adds the postlock form in users profile
     *
     * @param object $profileuser
     */
    public function profile_subscription_details( $profileuser ) {
        if ( ! current_user_can( 'edit_users' ) ) {
            return;
        }

        $current_user = wpuf_get_user();

        if ( ! $current_user->subscription()->current_pack_id() ) {
            // return;
        }

        $userdata = get_userdata( $profileuser->ID ); //wp 3.3 fix

        $packs    = WPUF_Subscription::init()->get_subscriptions();
        $user_sub = WPUF_Subscription::get_user_pack( $userdata->ID );
        $pack_id  = isset( $user_sub['pack_id'] ) ? $user_sub['pack_id'] : '';
        ?>
        <div class="wpuf-user-subscription" style="width: 640px;">
            <h3><?php esc_html_e( 'WPUF Subscription Information', 'wp-user-frontend' ); ?></h3>

            <?php

            if ( isset( $user_sub['pack_id'] ) ) {
                $pack         = WPUF_Subscription::get_subscription( $user_sub['pack_id'] );
                $details_meta = WPUF_Subscription::init()->get_details_meta_value();

                $billing_amount = ( isset( $pack->meta_value['billing_amount'] ) && intval( $pack->meta_value['billing_amount'] ) > 0 ) ? $details_meta['symbol'] . $pack->meta_value['billing_amount'] : __( 'Free', 'wp-user-frontend' );
                $recurring_pay  = ( isset( $pack->meta_value['recurring_pay'] ) && $pack->meta_value['recurring_pay'] == 'yes' ) ? true : false;

                if ( $billing_amount && $recurring_pay ) {
                    $recurring_des = sprintf( __( 'For each %1$s %2$s', 'wp-user-frontend' ), $pack->meta_value['billing_cycle_number'], $pack->meta_value['cycle_period'], $pack->meta_value['trial_duration_type'] );
                    $recurring_des .= ! empty( $pack->meta_value['billing_limit'] ) ? sprintf( __( ', for %s installments', 'wp-user-frontend' ), $pack->meta_value['billing_limit'] ) : '';
                    $recurring_des = $recurring_des;
                } else {
                    $recurring_des = '';
                }
                ?>
                <div class="wpuf-user-sub-info">

                    <div class="wpuf-sub-summary">
                        <div class="sub-name">
                            <span class="label">
                                <?php esc_html_e( 'Subcription Name', 'wp-user-frontend' ); ?>
                            </span>

                            <span class="value">
                                <?php echo isset( $pack->post_title ) ? esc_html( $pack->post_title ) : ''; ?>
                            </span>
                        </div>

                        <div class="sub-price">
                            <span class="label">
                                <?php esc_html_e( 'Billing Info', 'wp-user-frontend' ); ?>
                            </span>

                            <span class="value">
                                <?php echo esc_html( $billing_amount ); ?>

                                <?php if ( $recurring_des ) { ?>
                                    <p><?php echo esc_html( $recurring_des ); ?></p>
                                <?php } ?>
                            </span>
                        </div>

                        <?php if ( isset( $user_sub['recurring'] ) && $user_sub['recurring'] == 'yes' ) { ?>
                            <div class="info">
                                <p><?php esc_html_e( 'This user is using recurring subscription pack', 'wp-user-frontend' ); ?></p>
                            </div>
                        <?php } ?>
                    </div>

                    <div class="wpuf-sub-section remaining-posts">
                        <h4><?php esc_html_e( 'Remaining Posting Count', 'wp-user-frontend' ); ?></h4>

                        <table class="form-table">
                            <?php if ( ! empty( $user_sub['total_feature_item'] ) ) { ?>
                            <tr>
                                <th><label><?php esc_html_e( 'Number of featured item', 'wp-user-frontend' ); ?></label></th>
                                <td><input disabled type="text" value="<?php echo esc_attr( $user_sub['total_feature_item'] ); ?>" name="<?php echo esc_attr( $key ); ?>" ></td>
                            </tr>
                            <?php } ?>
                            <?php
<<<<<<< HEAD
                            if ( $user_sub['posts'] ) {
=======
                            if ( ! empty( $user_sub['posts'] ) ) {
>>>>>>> baa3290a
                                foreach ( $user_sub['posts'] as $key => $value ) {
                                    $post_type_object = get_post_type_object( $key );

                                    if ( $post_type_object ) {
                                        ?>
<<<<<<< HEAD
                                        <tr>
                                            <th><label><?php echo esc_html( $post_type_object->labels->name ); ?></label></th>
                                            <td><input disabled type="text" value="<?php echo esc_attr( $value ); ?>" name="<?php echo esc_attr( $key ); ?>" ></td>
                                        </tr>
=======
                                         <tr>
                                             <th><label><?php echo esc_html( $post_type_object->labels->name ); ?></label></th>
                                             <td><input type="text" value="<?php echo esc_attr( $value ); ?>" name="<?php echo esc_attr( $key ); ?>" ></td>
                                         </tr>
>>>>>>> baa3290a
                                        <?php
                                    }
                                }
                            }
                            ?>
                        </table>
                    </div>

                    <div class="wpuf-sub-section post-expiration">
                        <h4><?php esc_html_e( 'Subscription Expiration Info', 'wp-user-frontend' ); ?></h4>

                        <table class="form-table">
                            <?php
                            if ( $user_sub['recurring'] != 'yes' ) {
                                if ( ! empty( $user_sub['expire'] ) ) {
                                    $expire = ( $user_sub['expire'] == 'unlimited' ) ? ucfirst( 'unlimited' ) : wpuf_get_date( wpuf_date2mysql( $user_sub['expire'] ) );
                                    ?>
                                    <tr>
                                        <th><label><?php esc_html_e( 'Expire date:', 'wp-user-frontend' ); ?></label></th>
                                        <td><input disabled type="text" class="wpuf-date-picker" name="expire" value="<?php echo esc_html( $expire ); ?>"></td>
                                    </tr>
                                    <?php
                                }
                            }

                            $is_post_exp_selected  = isset( $user_sub['_enable_post_expiration'] ) ? 'checked' : '';
                            $_post_expiration_time = explode( ' ', isset( $user_sub['_post_expiration_time'] ) ? $user_sub['_post_expiration_time'] : '' );
                            $time_value            = isset( $_post_expiration_time[0] ) && ! empty( $_post_expiration_time[0] ) ? $_post_expiration_time[0] : '1';
                            $time_type             = isset( $_post_expiration_time[1] ) && ! empty( $_post_expiration_time[1] ) ? $_post_expiration_time[1] : 'day';
                            ?>
                            <tr>
                                <th><label><?php esc_html_e( 'Post Expiration Enabled', 'wp-user-frontend' ); ?></label></th>
                                <td><input disabled type="checkbox" class="wpuf-post-exp-enabled" name="is_post_expiration_enabled" value="on" <?php echo esc_attr( $is_post_exp_selected ); ?>></td>
                            </tr>
                            <tr class="wpuf-post-exp-time">
                                <?php
                                $timeType_array = [
                                    'year'  => 100,
                                    'month' => 12,
                                    'day'   => 30,
                                ];
                                ?>
                                <th><?php esc_html_e( 'Post Expiration Time', 'wp-user-frontend' ); ?></th>
                                <td>
                                    <select disabled name="post_expiration_settings[expiration_time_value]" id="wpuf-expiration_time_value">
                                        <?php
                                        for ( $i = 1; $i <= $timeType_array[ $time_type ]; $i++ ) {
                                            ?>
                                            <option value="<?php echo esc_attr( $i ); ?>" <?php echo $i == $time_value ? 'selected' : ''; ?>><?php echo esc_attr( $i ); ?></option>
                                            <?php
                                        }
                                        ?>
                                    </select>
                                    <select disabled name="post_expiration_settings[expiration_time_type]" id="wpuf-expiration_time_type">
                                        <?php
                                        foreach ( $timeType_array as $each_time_type => $each_time_type_val ) {
                                            ?>
                                            <option value="<?php echo esc_attr( $each_time_type ); ?>" <?php echo $each_time_type == $time_type ? 'selected' : ''; ?>><?php echo esc_html( ucfirst( $each_time_type ) ); ?></option>
                                            <?php
                                        }
                                        ?>
                                    </select>
                                </td>
                            </tr>
                        </table>
                    </div>

                    <div class="wpuf-sub-section tax-restriction">
                        <h4><?php esc_html_e( 'Allowed Taxonomy Terms', 'wp-user-frontend' ); ?></h4>

                        <table class="form-table">
                            <tr>
                                <?php
                                    $allowed_tax_id_arr = [];
                                $allowed_tax_id_arr                     = get_post_meta( $pack_id, '_sub_allowed_term_ids', true );

                                if ( ! $allowed_tax_id_arr ) {
                                    $allowed_tax_id_arr = [];
                                }

                                $builtin_taxs = get_taxonomies(
                                    [
                                        '_builtin' => true,
                                    ], 'objects'
                                );

                                foreach ( $builtin_taxs as $builtin_tax ) {
                                    if ( is_taxonomy_hierarchical( $builtin_tax->name ) ) {
                                        $tax_terms = get_terms(
                                            [
                                                'taxonomy'   => $builtin_tax->name,
                                                'hide_empty' => false,
                                            ]
                                        );

                                        foreach ( $tax_terms as $tax_term ) {
                                            if ( in_array( $tax_term->term_id, $allowed_tax_id_arr ) ) {
                                                ?>
                                 <td> <?php echo esc_html( $tax_term->name ); ?> </td>
                                                <?php
                                            }
                                        }
                                    }
                                }

                                $custom_taxs = get_taxonomies( [ '_builtin' => false ], 'objects' );

                                foreach ( $custom_taxs as $custom_tax ) {
                                    if ( is_taxonomy_hierarchical( $custom_tax->name ) ) {
                                        $tax_terms = get_terms(
                                            [
                                                'taxonomy'   => $custom_tax->name,
                                                'hide_empty' => false,
                                            ]
                                        );

                                        foreach ( $tax_terms as $tax_term ) {
                                            if ( in_array( $tax_term->term_id, $allowed_tax_id_arr ) ) {
                                                ?>
                                 <td> <?php echo esc_html( $tax_term->name ); ?> </td>
                                                <?php
                                            }
                                        }
                                    }
                                }
                                ?>
                            </tr>
                        </table>
                    </div>
                </div>
                <?php
            }
            ?>

            <?php if ( ! isset( $user_sub['recurring'] ) || $user_sub['recurring'] != 'yes' ) { ?>

                <?php if ( empty( $user_sub ) ) { ?>
                    <div class="wpuf-sub-actions">
                        <a class="btn button-secondary wpuf-assing-pack-btn wpuf-add-pack" href="#"><?php esc_html_e( 'Assign Package', 'wp-user-frontend' ); ?></a>
                        <a class="btn button-secondary wpuf-assing-pack-btn wpuf-cancel-pack" style="display:none;" href="#"><?php esc_html_e( 'Cancel', 'wp-user-frontend' ); ?></a>
                    </div>
                <?php } ?>

                <table class="form-table wpuf-pack-dropdown" disabled="disabled" style="display: none;">
                    <tr>
                        <th><label for="wpuf_sub_pack"><?php esc_html_e( 'Select Package:', 'wp-user-frontend' ); ?> </label></th>
                        <td>
                            <select name="pack_id" id="wpuf_sub_pack">
                                <option value="-1"><?php esc_html_e( '&mdash; Select &mdash;', 'wp-user-frontend' ); ?></option>
                                <?php $this->packdropdown_without_recurring( $packs, $pack_id ); //WPUF_Subscription::init()->packdropdown( $packs, $selected = '' ); ?>
                            </select>
                            <br>
                            <span class="description"><?php esc_html_e( 'Only non-recurring pack can be assigned', 'wp-user-frontend' ); ?></span>
                        </td>
                    </tr>
                </table>
            <?php } ?>
            <?php
            wp_nonce_field( 'update-profile_' . $userdata->ID, 'wpuf-subscription-nonce' );
            do_action( 'wpuf_admin_subscription_content', $userdata->ID );
            ?>
            <?php if ( ! empty( $user_sub ) ) { ?>
                <div class="wpuf-sub-actions">
                    <a class="btn button-secondary wpuf-delete-pack-btn" href="javascript:" data-userid="<?php echo esc_attr( $userdata->ID ); ?>" data-packid="<?php echo isset( $user_sub['pack_id'] ) ? esc_attr( $user_sub['pack_id'] ) : ''; ?>"><?php esc_html_e( 'Delete Package', 'wp-user-frontend' ); ?></a>
                </div>
            <?php } ?>
        </div>
        <?php
    }

    public function lenght_type_option( $selected ) {
        for ( $i = 1; $i <= 30; $i++ ) {
            ?>
                <option value="<?php echo esc_attr( $i ); ?>" <?php selected( $i, $selected ); ?>><?php echo esc_html( $i ); ?></option>
            <?php
        }
    }

    /**
     * Ajax function. Delete user package
     *
     * @since 2.2.7
     */
    public function delete_user_package() {
        $nonce = isset( $_REQUEST['wpuf_subscription_delete_nonce'] ) ? sanitize_key( wp_unslash( $_REQUEST['wpuf_subscription_delete_nonce'] ) ) : '';

        if ( isset( $nonce ) && ! wp_verify_nonce( $nonce, 'wpuf-subscription-delete-nonce' ) ) {
            return;
        }
        $userid = isset( $_POST['userid'] ) ? intval( wp_unslash( $_POST['userid'] ) ) : 0;

        echo esc_html( delete_user_meta( $userid, '_wpuf_subscription_pack' ) );
        $wpuf_paypal = new WPUF_Paypal();
        $wpuf_paypal->recurring_change_status( $userid, 'Cancel' );

        if ( isset( $_POST['packid'] ) ) {
            $pack_id = intval( wp_unslash( $_POST['packid'] ) );
            WPUF_Subscription::subscriber_cancel( $userid, $pack_id );
        }
        exit;
    }

    /**
     * Add help link to the subscriptions listing page
     *
     * @return void
     */
    public function add_help_link() {
        $screen = get_current_screen();

        if ( 'edit-wpuf_subscription' != $screen->id ) {
            return;
        }
        ?>
        <div class="wpuf-footer-help">
            <span class="wpuf-footer-help-content">
                <span class="dashicons dashicons-editor-help"></span>
                <?php printf( wp_kses_post( __( 'Learn more about <a href="%s" target="_blank">Subscription</a>', 'wp-user-frontend' ) ), 'https://wedevs.com/docs/wp-user-frontend-pro/subscription-payment/?utm_source=wpuf-footer-help&utm_medium=text-link&utm_campaign=learn-more-subscription' ); ?>
            </span>
        </div>

        <script type="text/javascript">
            jQuery(function($) {
                $('.wpuf-footer-help').appendTo('.wrap');
            });
        </script>
        <?php
    }
}

//$subscription = new WPUF_Admin_Subscription();<|MERGE_RESOLUTION|>--- conflicted
+++ resolved
@@ -362,7 +362,7 @@
                                 <span class="wpuf-billing-cycle wpuf-recurring-child" style="display: <?php echo esc_attr( $hidden_recurring_class ); ?>;"><?php esc_html_e( 'Billing amount each cycle:', 'wp-user-frontend' ); ?></span></label></th>
                             <td>
                                 <?php echo esc_attr( wpuf_get_currency( 'symbol' ) ); ?>
-                                <input type="text" size="20" style="" id="wpuf-billing-amount" value="<?php echo $billing_amount; ?>" name="billing_amount" />
+                                <input type="text" size="20" style="" id="wpuf-billing-amount" value="<?php echo esc_attr( $sub_meta['billing_amount'] ); ?>" name="billing_amount" />
                                 <div><span class="description"></span></div>
                             </td>
                         </tr>
@@ -668,31 +668,20 @@
                             <?php if ( ! empty( $user_sub['total_feature_item'] ) ) { ?>
                             <tr>
                                 <th><label><?php esc_html_e( 'Number of featured item', 'wp-user-frontend' ); ?></label></th>
-                                <td><input disabled type="text" value="<?php echo esc_attr( $user_sub['total_feature_item'] ); ?>" name="<?php echo esc_attr( $key ); ?>" ></td>
+                                <td><input type="text" value="<?php echo esc_attr( $user_sub['total_feature_item'] ); ?>" name="<?php echo esc_attr( $key ); ?>" ></td>
                             </tr>
                             <?php } ?>
                             <?php
-<<<<<<< HEAD
                             if ( $user_sub['posts'] ) {
-=======
-                            if ( ! empty( $user_sub['posts'] ) ) {
->>>>>>> baa3290a
                                 foreach ( $user_sub['posts'] as $key => $value ) {
                                     $post_type_object = get_post_type_object( $key );
 
                                     if ( $post_type_object ) {
                                         ?>
-<<<<<<< HEAD
                                         <tr>
                                             <th><label><?php echo esc_html( $post_type_object->labels->name ); ?></label></th>
                                             <td><input disabled type="text" value="<?php echo esc_attr( $value ); ?>" name="<?php echo esc_attr( $key ); ?>" ></td>
                                         </tr>
-=======
-                                         <tr>
-                                             <th><label><?php echo esc_html( $post_type_object->labels->name ); ?></label></th>
-                                             <td><input type="text" value="<?php echo esc_attr( $value ); ?>" name="<?php echo esc_attr( $key ); ?>" ></td>
-                                         </tr>
->>>>>>> baa3290a
                                         <?php
                                     }
                                 }
@@ -712,7 +701,7 @@
                                     ?>
                                     <tr>
                                         <th><label><?php esc_html_e( 'Expire date:', 'wp-user-frontend' ); ?></label></th>
-                                        <td><input disabled type="text" class="wpuf-date-picker" name="expire" value="<?php echo esc_html( $expire ); ?>"></td>
+                                        <td><input type="text" class="wpuf-date-picker" name="expire" value="<?php echo esc_html( $expire ); ?>"></td>
                                     </tr>
                                     <?php
                                 }
@@ -725,7 +714,7 @@
                             ?>
                             <tr>
                                 <th><label><?php esc_html_e( 'Post Expiration Enabled', 'wp-user-frontend' ); ?></label></th>
-                                <td><input disabled type="checkbox" class="wpuf-post-exp-enabled" name="is_post_expiration_enabled" value="on" <?php echo esc_attr( $is_post_exp_selected ); ?>></td>
+                                <td><input type="checkbox" class="wpuf-post-exp-enabled" name="is_post_expiration_enabled" value="on" <?php echo esc_attr( $is_post_exp_selected ); ?>></td>
                             </tr>
                             <tr class="wpuf-post-exp-time">
                                 <?php
@@ -737,7 +726,7 @@
                                 ?>
                                 <th><?php esc_html_e( 'Post Expiration Time', 'wp-user-frontend' ); ?></th>
                                 <td>
-                                    <select disabled name="post_expiration_settings[expiration_time_value]" id="wpuf-expiration_time_value">
+                                    <select name="post_expiration_settings[expiration_time_value]" id="wpuf-expiration_time_value">
                                         <?php
                                         for ( $i = 1; $i <= $timeType_array[ $time_type ]; $i++ ) {
                                             ?>
@@ -746,7 +735,7 @@
                                         }
                                         ?>
                                     </select>
-                                    <select disabled name="post_expiration_settings[expiration_time_type]" id="wpuf-expiration_time_type">
+                                    <select name="post_expiration_settings[expiration_time_type]" id="wpuf-expiration_time_type">
                                         <?php
                                         foreach ( $timeType_array as $each_time_type => $each_time_type_val ) {
                                             ?>
