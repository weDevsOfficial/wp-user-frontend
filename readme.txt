=== WP User Frontend ===
Contributors: tareq1988, wedevs
Donate link: http://tareq.wedevs.com/donate/
Tags: frontend, post, edit, dashboard, restrict, content submission, guest post, guest, dashboard, registration, profile, anonymous post, gravity, gravity forms, formidable
Requires at least: 3.3
Tested up to: 4.2.2
Stable tag: trunk

Create, update, delete posts and edit profile directly from the WordPress frontend.

== Description ==

This plugin gives the user the ability to create new posts, edit their profile all from the site frontend, so the user does not need to enter the backend admin panel to do these things.

= Features:  =

* The user can create a new post and edit it from the frontend
* They can view their page in the frontend custom dashboard
* Users can edit their profile
* Administrator can restrict any user level on accessing the WordPress backend
* New posts status, submitted by users are configurable via admin panel. i.e. Published, Draft, Pending
* Get email notification on new posts
* Configurable options giving access to the user edit or delete their posts
* Upload attachments from the frontend
* Upload post featured image
* Admins can manage users from frontend
* Pay-per-post or subscription package for posting

= WP User Frontend PRO - Premium Features =

The <a href="http://wedevs.com/plugin/wp-user-frontend-pro">premium version</a> of WP User Frontend is completely different from the free version as there are a lot more features included.

[youtube http://www.youtube.com/watch?v=C0sInxx49Vg]


* <a href="http://wedevs.com/plugin/wp-user-frontend-pro/#unlimited-forms">Unlimited post type form creation</a>
* <a href="http://wedevs.com/plugin/wp-user-frontend-pro/#post-forms">Drag-n-drop form builder</a>
* <a href="http://wedevs.com/plugin/wp-user-frontend-pro/#custom-taxonomy">Custom taxonomy support</a>
* <a href="http://wedevs.com/plugin/wp-user-frontend-pro/#custom-fields">13 variations of custom fields</a>
* <a href="http://wedevs.com/plugin/wp-user-frontend-pro/#guest-posting">Guest post support</a>
* <a href="http://wedevs.com/plugin/wp-user-frontend-pro/#custom-redirection">Custom Redirection</a>
* <a href="http://wedevs.com/plugin/wp-user-frontend-pro/#image-upload-post">Image upload on post content area</a>
* Post status selection on new post and edited post separately
* <a href="http://wedevs.com/plugin/wp-user-frontend-pro/#post-notification">New or edit post notification</a>
* <a href="http://wedevs.com/plugin/wp-user-frontend-pro/#custom-field-admin">Custom fields are also generated in admin area</a>
* <a href="http://wedevs.com/plugin/wp-user-frontend-pro/#profile-builder">Profile form builder</a>
* Different profile edit forms for different user roles
* Drag-n-Drop profile form builder
* Profile fields are also generated on the backend
* Avatar Upload
* Frontend profile edit
* <strong>Registration form</strong> builder
* <a href="http://wedevs.com/plugin/wp-user-frontend-pro/#captcha">Captcha Support</a>

Try an <a href="http://demo.wedevs.com/wpuf/wp-admin/">online demo</a> of the Pro version.

= Translation =

* Italian translation by Gabriele Lamberti

[Github Repository](https://github.com/tareq1988/WP-User-Frontend).

== Installation ==

After having installed the plugin:

1. Click "Install WPUF Pages" after installation for automatic settings installation.
1. Create a form from the form builder. Get the shortcode for a form. Copy and paste that shortcode to a page.
1. Create a new Page “Edit” for editing posts and insert shortcode `[wpuf_edit]`
1. Create a new Page “Profile” for editing profile and insert shortcode `[wpuf_editprofile]`
1. Create a new Page “Dashboard” and insert shortcode `[wpuf_dashboard]`
    To list custom post type **event**, use `[wpuf_dashboard post_type="event"]`
1. Set the *Edit Page* option from *Others* tab on settings page.
1. To show the subscription info, insert the shortcdoe `[wpuf_sub_info]`
1. To show the subscription packs, insert the shortcode `[wpuf_sub_pack]`
1. For subscription payment page, set the *Payment Page* from *Payments* tab on settings page.


== Screenshots ==

1. Admin panel
2. Admin panel &rarr; Dashboard Tab
3. Admin panel &rarr; Login Tab
4. Admin panel &rarr; Payments Tab
5. Post Forms
6. Form Builder
7. Form Builder &rarr; Post Settings
8. Form Builder &rarr; Edit Settings
9. Form Elements
10. Subscription Packs
11. Subscription Pack Settings
12. Subscription Packs in a Page
13. Subscription Payment Screen
14. A single Form Element on Form Editor
15. A Form in a Page
16. Frontend User Dashboard

== Frequently Asked Questions ==

= Can I create new posts from frontend =

Yes

= Can I Edit my posts from frontend =

Yes

= Can I delete my posts from frontend =

Yes

= Can I upload photo/image/video =
Yes

= I am having problem with uploading files =
Please check if you've specified the max upload size on setting

= Why "Edit Post" page shows "invalid post id"? =
This page is for the purpose of editing posts. You shouldn't access this page directly.
First you need to go to the dashboard, then when you click "edit", you'll be
redirected to the edit page with that post id. Then you'll see the edit post form.


== Changelog ==

<<<<<<< HEAD
=======
= v2.3.4 (June 29, 2015) =

 * [fix] Featured image caption was not being updated

>>>>>>> 8867187c
= v2.3.3 (June 24, 2015) =

 * [fix] Post status settings in form, wasn't being updated.

= v2.3.2 (June 22, 2015) =

 * [fix] Featured image upload fix
 * [new] Image upload field brought back to free

= v2.3.1 (June 21, 2015) =

 * [fix] Compatibility problem with PHP < 5.2. Accidental PHP array shorthand used.

= version 2.3 (June 20, 2015) =

 * Pro plugin released as free with less features

= version 1.3.2 =

 * [improve] post thumbnail image association added
 * [improve] various form styles updated
 * [fix] teeny textarea buttons fix
 * [fix] Dashboard show post type settings won't effect
 * [fix] zxcvbn is not defined in edit profile
 * [fix] Two click needed to submit a post
 * [fix] dashboard author bio height fix

= version 1.3.1 =

 * [fix] `[wpuf_editpost]` typo fix
 * [fix] clean $dashboard_query from corrupting beyond use

= version 1.3 =

 * [fix] PayPal payment user_id issue fixed
 * [fix] Plupload `o is null` error fix
 * [fix] PHP 5.4 strict warnings fix
 * [update] new version of settings api class

= version 1.2.3 =

* [fix] `has_shortcode()` brought back again by renaming as `wpuf_has_shortcode()`
* [fix] all the labels now have a default text

= version 1.2.2 =

* [fix] shortcode error fix for edit users
* [fix] plugin css/js url
* [fix] removed has_shortcode() call

= version 1.2.1 =

* [fix] Performance problem with wp_list_users()

= version 1.2 =

* [fix] Subscription post publish
* [fix] Post delete fix in dashboard
* [fix] Silverlight in IE upload error
* [fix] Category checklist bug fix
* [new] Checkbox field in custom field

= version 1.1 =

* warning for multisite fix
* allow category bug fix
* fix ajaxurl in ajaxified category
* custom post type dropdown fix in admin
* post date bug fix
* category dropdown fix

= version 1.0 =

* Admin panel converted to settings API
* Ajax featured Image uploader added (using plupload)
* Ajax attachment uploader added (using plupload)
* Rich/full/normal text editor mode
* Editor button fix on twentyelven theme
* Massive Code rewrite and cleanup
* Dashboard replaced with WordPress loop
* Output buffering added for header already sent warning
* Redirect user on deleting a post
* Category checklist added
* Post publish date fix and post expirator changed from hours to day
* Subscription and payment rewrite. Extra payment gateways can be added as plugin
* Other payment currency added

= version 0.7 =

* admin ui improved
* updated new post notification mail template
* custom fields and attachment show/hide in posts
* post edit link override option
* ajax "posting..." changed
* attachment fields restriction in edit page
* localized ajaxurl and posting message
* improved action hooks and filter hooks

= version 0.6 =

* fixed error on attachment delete
* added styles on dashboard too
* fixed custom field default dropdown
* fixed output buffering for add_post/edit_post/dashboard/profile pages
* admin panel scripts are added wp_enqueue_script instead of echo
* fixed admin panel block logic
* filter hook added on edit post for post args

= version 0.5 =

* filters on add posting page for blocking the post capa
* subscription pack id added on user meta upon purchase
* filters on add posting page for blocking the post capa
* option for force pack purchase on add post. dropdown p
* subscription info on profile edit page
* post direction fix after payment
* filter added on form builder


= version 0.4 =

* missing custom meta field added on edit post form
* jQuery validation added on edit post form

= version 0.3 =

* rich/plain text on/off fixed
* ajax chained category added on add post form
* missing action added on edit post form
* stripslashes on admin/frontend meta field
* 404 error fix on add post

= version 0.2 =

* Admin settings page has been improved
* Header already sent warning messages has been fixed
* Now you can add custom post meta from the settings page
* A new pay per post and subscription based posting options has been introduced (Only paypal is supported now)
* You can upload attachment with post
* WYSIWYG editor has been added
* You can add and manage your users from frontend now (only having the capability to edit_users )
* Some action and filters has been added for developers to add their custom form elements and validation
* Pagination added in post dashboard
* You can use the form to accept "custom post type" posts. e.g: [wpuf_addpost post_type="event"]. It also applies for showing post on dashboard like "[wpuf_dashboard post_type="event"]"
* Changing the form labels of the add post form is now possible from admin panel.
* The edit post page setting is changed from URL to page select dropdown.
* You can lock certain users from posting from their edit profile page.

== Upgrade Notice ==

= 2.3 =
 * It's a **massive update and change** from the previous version 1.3.2. Please do test in your site and main compatibility.<|MERGE_RESOLUTION|>--- conflicted
+++ resolved
@@ -123,13 +123,10 @@
 
 == Changelog ==
 
-<<<<<<< HEAD
-=======
 = v2.3.4 (June 29, 2015) =
 
  * [fix] Featured image caption was not being updated
 
->>>>>>> 8867187c
 = v2.3.3 (June 24, 2015) =
 
  * [fix] Post status settings in form, wasn't being updated.
