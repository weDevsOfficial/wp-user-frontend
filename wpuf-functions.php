<?php

use WeDevs\Wpuf\Admin\Subscription;
use WeDevs\Wpuf\Encryption_Helper;
use WeDevs\Wpuf\Free\Pro_Prompt;
use WeDevs\Wpuf\Frontend\Payment;

/**
 * Start output buffering
 *
 * This is needed for redirecting to post when a new post has made
 *
 * @since 0.8
 */
function wpuf_buffer_start() {
    ob_start();
}

add_action( 'init', 'wpuf_buffer_start' );

/**
 * Format the post status for user dashboard
 *
 * @param string $status
 *
 * @since version 0.1
 *
 * @author Tareq Hasan
 */
function wpuf_show_post_status( $status ) {
    if ( 'publish' === $status ) {
        $title     = __( 'Live', 'wp-user-frontend' );
        $fontcolor = '#33CC33';
    } elseif ( 'draft' === $status ) {
        $title     = __( 'Offline', 'wp-user-frontend' );
        $fontcolor = '#bbbbbb';
    } elseif ( 'pending' === $status ) {
        $title     = __( 'Awaiting Approval', 'wp-user-frontend' );
        $fontcolor = '#C00202';
    } elseif ( 'future' === $status ) {
        $title     = __( 'Scheduled', 'wp-user-frontend' );
        $fontcolor = '#bbbbbb';
    } elseif ( 'private' === $status ) {
        $title     = __( 'Private', 'wp-user-frontend' );
        $fontcolor = '#bbbbbb';
    }

    $show_status = '<span style="color:' . $fontcolor . ';">' . $title . '</span>';
    echo wp_kses_post( apply_filters( 'wpuf_show_post_status', $show_status, $status ) );
}

/**
 * Format the post status for user dashboard
 *
 * @param string $status
 *
 * @since version 0.1
 *
 * @author Tareq Hasan
 */
function wpuf_admin_post_status( $status ) {
    if ( 'publish' === $status ) {
        $title     = __( 'Published', 'wp-user-frontend' );
        $fontcolor = '#009200';
    } elseif ( 'draft' === $status || 'private' === $status ) {
        $title     = __( 'Draft', 'wp-user-frontend' );
        $fontcolor = '#bbbbbb';
    } elseif ( 'pending' === $status ) {
        $title     = __( 'Pending', 'wp-user-frontend' );
        $fontcolor = '#C00202';
    } elseif ( 'future' === $status ) {
        $title     = __( 'Scheduled', 'wp-user-frontend' );
        $fontcolor = '#bbbbbb';
    }

    echo wp_kses_post( '<span style="color:' . $fontcolor . ';">' . $title . '</span>' );
}

/**
 * Upload the files to the post as attachemnt
 *
 * @param <type> $post_id
 */
function wpuf_upload_attachment( $post_id ) {
    if ( ! isset( $_FILES['wpuf_post_attachments'] ) ) {
        return false;
    }

    $fields = (int) wpuf_get_option( 'attachment_num' );

    $wpuf_post_attachments = isset( $_FILES['wpuf_post_attachments'] ) ? array_map( 'sanitize_text_field', wp_unslash( $_FILES['wpuf_post_attachments'] ) ) : [];

    for ( $i = 0; $i < $fields; $i++ ) {
        $file_name = basename( $wpuf_post_attachments['name'][ $i ] );

        if ( $file_name ) {
            if ( $file_name ) {
                $upload = [
                    'name'     => $wpuf_post_attachments['name'][ $i ],
                    'type'     => $wpuf_post_attachments['type'][ $i ],
                    'tmp_name' => $wpuf_post_attachments['tmp_name'][ $i ],
                    'error'    => $wpuf_post_attachments['error'][ $i ],
                    'size'     => $wpuf_post_attachments['size'][ $i ],
                ];

                wp_handle_upload( $upload );
            }//file exists
        }// end for
    }
}

/**
 * Get the attachments of a post
 *
 * @param int $post_id
 *
 * @return array attachment list
 */
function wpfu_get_attachments( $post_id ) {
    $att_list = [];

    $args = [
        'post_type'   => 'attachment',
        'numberposts' => -1,
        'post_status' => null,
        'post_parent' => $post_id,
        'order'       => 'ASC',
        'orderby'     => 'menu_order',
    ];

    $attachments = get_posts( $args );

    foreach ( $attachments as $attachment ) {
        $att_list[] = [
            'id'    => $attachment->ID,
            'title' => $attachment->post_title,
            'url'   => wp_get_attachment_url( $attachment->ID ),
            'mime'  => $attachment->post_mime_type,
        ];
    }

    return $att_list;
}

/**
 * Remove the mdedia upload tabs from subscribers
 *
 * @author Tareq Hasan
 */
function wpuf_unset_media_tab( $list ) {
    if ( ! current_user_can( 'edit_posts' ) ) {
        unset( $list['library'] );
        unset( $list['gallery'] );
    }

    return $list;
}

add_filter( 'media_upload_tabs', 'wpuf_unset_media_tab' );

/**
 * Get the registered post types
 *
 * @return array
 */
function wpuf_get_post_types( $args = [] ) {
    $defaults = [];

    $args = wp_parse_args( $args, $defaults );

    $post_types = get_post_types( $args );

    $ignore_post_types = [
        'attachment',
        'revision',
        'nav_menu_item',
    ];

    foreach ( $post_types as $key => $val ) {
        if ( in_array( $val, $ignore_post_types, true ) ) {
            unset( $post_types[ $key ] );
        }
    }

    return apply_filters( 'wpuf_get_post_types', $post_types );
}

/**
 * Get lists of users from database
 *
 * @return array
 */
function wpuf_list_users() {
    global $wpdb;

    $users = $wpdb->get_results( "SELECT ID, user_login from $wpdb->users" );

    $list = [];

    if ( $users ) {
        foreach ( $users as $user ) {
            $list[ $user->ID ] = $user->user_login;
        }
    }

    return $list;
}

/**
 * Retrieve or display list of posts as a dropdown (select list).
 *
 * @return string HTML content, if not displaying
 */
function wpuf_get_pages( $post_type = 'page' ) {
    $array = [ '' => __( '&mdash; Select &mdash;', 'wp-user-frontend' ) ];
    $pages = get_posts(
        [
            'post_type'              => $post_type,
            'numberposts'            => - 1,
            'no_found_rows'          => true,
            'update_post_meta_cache' => false,
            'update_post_term_cache' => false,
        ]
    );

    if ( $pages ) {
        foreach ( $pages as $page ) {
            $array[ $page->ID ] = esc_attr( $page->post_title );
        }
    }

    return $array;
}

/**
 * Edit post link for frontend
 *
 * @since 0.7
 *
 * @param string $url     url of the original post edit link
 * @param int    $post_id
 *
 * @return string url of the current edit post page
 */
function wpuf_override_admin_edit_link( $url, $post_id ) {
    if ( is_admin() ) {
        return $url;
    }

    $override = wpuf_get_option( 'override_editlink', 'wpuf_general', 'no' );

    if ( $override === 'yes' ) {
        $url = '';

        if ( 'yes' === wpuf_get_option( 'enable_post_edit', 'wpuf_dashboard', 'yes' ) ) {
            $edit_page = (int) wpuf_get_option( 'edit_page_id', 'wpuf_frontend_posting' );
            $url       = get_permalink( $edit_page );

            $url = wp_nonce_url( $url . '?pid=' . $post_id, 'wpuf_edit' );
        }
    }

    return apply_filters( 'wpuf_front_post_edit_link', $url );
}

add_filter( 'get_edit_post_link', 'wpuf_override_admin_edit_link', 10, 2 );

/**
 * Create HTML dropdown list of Categories.
 *
 * @since 2.1.0
 *
 * @uses Walker
 */
class WPUF_Walker_Category_Multi extends Walker {

    /**
     * @see Walker::$tree_type
     *
     * @var string
     */
    public $tree_type = 'category';

    /**
     * @see Walker::$db_fields
     *
     * @var array
     */
    public $db_fields = [
        'parent' => 'parent',
        'id' => 'term_id',
    ];

    /**
     * @see Walker::start_el()
     *
     * @param string $output   Passed by reference. Used to append additional content.
     * @param object $category category data object
     * @param int    $depth    Depth of category. Used for padding.
     * @param array  $args     uses 'selected' and 'show_count' keys, if they exist
     */
    public function start_el( &$output, $category, $depth = 0, $args = [], $id = 0 ) {
        $pad = str_repeat( '&nbsp;', $depth * 3 );

        $cat_name = apply_filters( 'list_cats', $category->name, $category );
        $output .= "\t<option class=\"level-$depth\" value=\"" . $category->term_id . '"';

        if ( in_array( $category->term_id, $args['selected'], true ) ) {
            $output .= ' selected="selected"';
        }

        $output .= '>';
        $output .= $pad . $cat_name;

        if ( $args['show_count'] ) {
            $output .= '&nbsp;&nbsp;(' . $category->count . ')';
        }

        $output .= "</option>\n";
    }
}

/**
 * Category checklist walker
 *
 * @since 0.8
 */
class WPUF_Walker_Category_Checklist extends Walker {
    public $tree_type = 'category';

    public $db_fields = [
        'parent' => 'parent',
        'id' => 'term_id',
    ]; //TODO: decouple this

    public function start_lvl( &$output, $depth = 0, $args = [] ) {
        $indent = str_repeat( "\t", $depth );
        $output .= "$indent<ul class='children'>\n";
    }

    public function end_lvl( &$output, $depth = 0, $args = [] ) {
        $indent = str_repeat( "\t", $depth );
        $output .= "$indent</ul>\n";
    }

    public function start_el( &$output, $category, $depth = 0, $args = [], $current_object_id = 0 ) {
        $taxonomy = $args['taxonomy'];

        $required = '';

        if ( ! empty( $args['required'] ) && 'yes' === $args['required'] ) {
            $required = ' data-required="yes" ';
        }

        if ( empty( $taxonomy ) ) {
            $taxonomy = 'category';
        }

        if ( 'category' === $taxonomy ) {
            $name = 'category';
        } else {
            $name = $taxonomy;
        }

        if ( 'yes' === $args['show_inline'] ) {
            $inline_class = 'wpuf-checkbox-inline';
        } else {
            $inline_class = '';
        }

        $class = isset( $args['class'] ) ? $args['class'] : '';
        $category_name = esc_html( apply_filters( 'the_category', $category->name ) );

        $output .= sprintf(
            '<li class="%s" id="%s-%s" data-label="%s"><label class="selectit"><input class="%s" value="%s" type="checkbox" data-type="checkbox" name="%s[]" id="in-%s-%s" %s %s %s /> %s</label>',
            esc_attr( $inline_class ), esc_attr( $taxonomy ), esc_attr( $category->term_id ), esc_attr( $args['label'] ), esc_attr( $class ), esc_attr( $category->term_id ), esc_attr( $name ), esc_attr( $taxonomy ), esc_attr( $category->term_id ),
            checked( in_array( $category->term_id, $args['selected_cats'], true ), true, false ),
            disabled( empty( $args['disabled'] ), false, false ), $required, esc_html( $category_name )
        );
    }

    public function end_el( &$output, $category, $depth = 0, $args = [] ) {
        $output .= "</li>\n";
    }
}

/**
 * Displays checklist of a taxonomy
 *
 * @param int $post_id
 * @param array $selected_cats
 *
 * @since 0.8
 */
function wpuf_category_checklist( $post_id = 0, $selected_cats = false, $attr = [], $class = null ) {
    require_once ABSPATH . '/wp-admin/includes/template.php';

    $walker = new WPUF_Walker_Category_Checklist();

    $exclude_type = isset( $attr['exclude_type'] ) ? $attr['exclude_type'] : 'exclude';
    $exclude      = wpuf_get_field_settings_excludes( $attr, $exclude_type );

    $tax          = $attr['name'];
    $current_user = get_current_user_id();

    $args = [
        'taxonomy' => $tax,
    ];

    if ( $post_id ) {
        $args['selected_cats'] = wp_get_object_terms( $post_id, $tax, [ 'fields' => 'ids' ] );
    } elseif ( $selected_cats ) {
        $args['selected_cats'] = $selected_cats;
    } else {
        $args['selected_cats'] = [];
    }

  $args['show_inline'] = ! empty( $attr['show_inline'] ) ? $attr['show_inline'] : '';
	$args['class']       = $class;
	$args['required']    = ! empty( $attr['required'] ) ? $attr['required'] : 'no';
	$args['label']       = ! empty( $attr['label'] ) ? $attr['label'] : '';

    $tax_args = [
        'taxonomy'    => $tax,
        'hide_empty'  => false,
        $exclude['type'] => ( 'child_of' === $exclude_type ) ? $exclude['childs'] : $attr['exclude'],
        'orderby'     => isset( $attr['orderby'] ) ? $attr['orderby'] : 'name',
        'order'       => isset( $attr['order'] ) ? $attr['order'] : 'ASC',
    ];
    $tax_args = apply_filters( 'wpuf_taxonomy_checklist_args', $tax_args );

    $categories = (array) get_terms( $tax_args );

    echo wp_kses_post( '<ul class="wpuf-category-checklist">' );
    printf( '<input type="hidden" name="%s" value="0" />', esc_attr( $tax ) );
    echo wp_kses(
        call_user_func_array( [ &$walker, 'walk' ], [ $categories, 0, $args ] ), [
            'li'    => [
	            'class'      => [],
	            'id'         => [],
	            'data-label' => [],
            ],
            'label' => [
                'class' => [],
            ],
            'input' => [
	            'class'         => [],
	            'type'          => [],
	            'value'         => [],
	            'name'          => [],
	            'id'            => [],
	            'checked'       => [],
	            'data-required' => [],
	            'data-type'     => [],
            ],
            'ul'    => [
                'class' => [],
            ],
        ]
    );
    echo wp_kses_post( '</ul>' );
}

/**
 * Get exclude settings for a field type
 *
 * @since 3.4.0
 *
 * @param array $field_settings
 * @param string $exclude_type
 *
 * @return array
 */
function wpuf_get_field_settings_excludes( $field_settings, $exclude_type ) {
    $attributes   = $field_settings['exclude'];
    $child_ids    = [];

    if ( ! empty( $attributes ) ) {
        foreach ( $attributes as $attr ) {
            $terms = get_terms(
                $field_settings['name'],
                array(
                    'hide_empty' => false,
                    'parent'     => $attr,
                )
            );

            foreach ( $terms as $term ) {
                array_push( $child_ids, $term->term_id );
            }
        }
    }

    if ( $exclude_type === 'child_of' ) {
        $exclude_type = 'include';
    }

    $excludes = [
        'type'   => $exclude_type,
        'childs' => $child_ids,
    ];

    return $excludes;
}

function wpuf_pre( $data ) {
    echo wp_kses_post( '<pre>' );
    print_r( $data );
    echo wp_kses_post( '</pre>' );
}

/**
 * Get all the image sizes
 *
 * @return array image sizes
 */
function wpuf_get_image_sizes() {
    $image_sizes_orig   = get_intermediate_image_sizes();
    $image_sizes_orig[] = 'full';
    $image_sizes        = [];

    foreach ( $image_sizes_orig as $size ) {
        $image_sizes[ $size ] = $size;
    }

    return $image_sizes;
}

function wpuf_allowed_extensions() {
    $extesions = [
        'images' => [
            'ext' => 'jpg,jpeg,gif,png,bmp',
            'label' => __( 'Images', 'wp-user-frontend' ),
        ],
        'audio'  => [
            'ext' => 'mp3,wav,ogg,wma,mka,m4a,ra,mid,midi',
            'label' => __( 'Audio', 'wp-user-frontend' ),
        ],
        'video'  => [
            'ext' => 'avi,divx,flv,mov,ogv,mkv,mp4,m4v,divx,mpg,mpeg,mpe',
            'label' => __( 'Videos', 'wp-user-frontend' ),
        ],
        'pdf'    => [
            'ext' => 'pdf',
            'label' => __( 'PDF', 'wp-user-frontend' ),
        ],
        'office' => [
            'ext' => 'doc,ppt,pps,xls,mdb,docx,xlsx,pptx,odt,odp,ods,odg,odc,odb,odf,rtf,txt',
            'label' => __( 'Office Documents', 'wp-user-frontend' ),
        ],
        'zip'    => [
            'ext' => 'zip,gz,gzip,rar,7z',
            'label' => __( 'Zip Archives', 'wp-user-frontend' ),
        ],
        'exe'    => [
            'ext' => 'exe',
            'label' => __( 'Executable Files', 'wp-user-frontend' ),
        ],
        'csv'    => [
            'ext' => 'csv',
            'label' => __( 'CSV', 'wp-user-frontend' ),
        ],
    ];

    return apply_filters( 'wpuf_allowed_extensions', $extesions );
}

/**
 * Adds notices on add post form if any
 *
 * @param string $text
 *
 * @return string
 */
function wpuf_addpost_notice( $text ) {
    $user = wp_get_current_user();

    if ( is_user_logged_in() ) {
        $lock = ( 'yes' === $user->wpuf_postlock ) ? 'yes' : 'no';

        if ( 'yes' === $lock ) {
            return $user->wpuf_lock_cause;
        }
    }

    return $text;
}

add_filter( 'wpuf_addpost_notice', 'wpuf_addpost_notice' );

/**
 * Associate attachemnt to a post
 *
 * @since 2.0
 *
 * @param type $attachment_id
 * @param type $post_id
 */
function wpuf_associate_attachment( $attachment_id, $post_id ) {
    $args = [
        'ID'          => $attachment_id,
        'post_parent' => $post_id,
    ];

    wpuf_update_post( $args );
}

/**
 * Update post when hooked to save_post
 *
 * @since 2.5.4
 *
 * @param array args
 */
function wpuf_update_post( $args ) {
    if ( ! wp_is_post_revision( $args['ID'] ) ) {
        // unhook this function so it doesn't loop infinitely
        remove_action( 'save_post', [ WeDevs\Wpuf\Admin\Posting::init(), 'save_meta' ], 1 );

        // update the post, which calls save_post again
        wp_update_post( $args );

        // re-hook this function
        add_action( 'save_post', [ WeDevs\Wpuf\Admin\Posting::init(), 'save_meta' ], 1 );
    }
}

/**
 * Get user role names
 *
 * @since 2.0
 *
 * @global WP_Roles $wp_roles
 *
 * @return array
 */
function wpuf_get_user_roles() {
    if ( ! function_exists( 'wp_roles' ) ) {
        require_once ABSPATH . WPINC . '/capabilities.php';
        $wp_roles = wp_roles();
    } else {
        $wp_roles = wp_roles();
    }

    return $wp_roles->get_names();
}

/**
 * Add custom avatar image size
 *
 * @since 3.3.0
 *
 * @return void
 */
function wpuf_avatar_add_image_size() {
    $avatar_size   = wpuf_get_option( 'avatar_size', 'wpuf_profile', '100x100' );
    $avatar_size   = explode( 'x', $avatar_size );
    $avatar_width  = $avatar_size[0];
    $avatar_height = $avatar_size[1];

    add_image_size( 'wpuf_avatar_image_size', $avatar_width, $avatar_height, true );
}

/**
 * Custom Avatar uploaded by user
 *
 * @since 3.3.0
 *
 * @param int $user_id
 *
 * @return string
 */
function wpuf_get_custom_avatar( $user_id ) {
    $avatar = get_user_meta( $user_id, 'user_avatar', true );

    if ( absint( $avatar ) > 0 ) {
        wpuf_avatar_add_image_size();

        $avatar_source = wp_get_attachment_image_src( $avatar, 'wpuf_avatar_image_size' );

        if ( $avatar_source ) {
            $avatar = $avatar_source[0];
        }
    }

    return $avatar;
}

/**
 * Conditionally ignore using WPUF avatar
 *
 * @since 3.3.0
 *
 * @return bool
 */
function wpuf_use_default_avatar() {
    if ( has_filter( 'pre_option_show_avatars', '__return_true' ) ) {
        return true;
    }

    return apply_filters( 'wpuf_use_default_avatar', false );
}

/**
 * User avatar wrapper for custom uploaded avatar
 *
 * @since 2.0
 *
 * @param string $avatar
 * @param mixed  $id_or_email
 * @param int    $size
 * @param string $default
 * @param string $alt
 *
 * @return string image tag of the user avatar
 */
function wpuf_get_avatar( $avatar, $id_or_email, $size, $default, $alt, $args ) {
    if ( wpuf_use_default_avatar() ) {
        return $avatar;
    }

    if ( is_numeric( $id_or_email ) ) {
        $user = get_user_by( 'id', $id_or_email );
    } elseif ( is_object( $id_or_email ) ) {
        if ( $id_or_email->user_id !== '0' ) {
            $user = get_user_by( 'id', $id_or_email->user_id );
        } else {
            return $avatar;
        }
    } else {
        $user = get_user_by( 'email', $id_or_email );
    }

    if ( ! $user ) {
        return $avatar;
    }

    $custom_avatar = wpuf_get_custom_avatar( $user->ID );

    if ( empty( $custom_avatar ) ) {
        return $avatar;
    }

    return sprintf( '<img src="%1$s" alt="%2$s" height="%3$s" width="%3$s" class="avatar">', esc_url( $custom_avatar ), $alt, $size );
}

add_filter( 'get_avatar', 'wpuf_get_avatar', 99, 6 );

/**
 * Filters custom avatar url
 *
 * @param $args
 * @param $id_or_email
 *
 * @return mixed
 */
function wpuf_custom_avatar_data( $args, $id_or_email ) {
    if ( wpuf_use_default_avatar() ) {
        return $args;
    }

    $user_id = $id_or_email;

    if ( $id_or_email instanceof WP_Comment ) {
        $user_id = $id_or_email->user_id;
    } elseif ( is_string( $id_or_email ) && is_email( $id_or_email ) ) {
        $user_id = email_exists( $id_or_email );
    }

    if ( $user_id ) {
        $custom_avatar_url = wpuf_get_custom_avatar( $user_id );

        if ( ! empty( $custom_avatar_url ) ) {
            $args['url'] = $custom_avatar_url;
        }
    }

    return $args;
}

add_filter( 'get_avatar_data', 'wpuf_custom_avatar_data', 10, 2 );


function wpuf_update_avatar( $user_id, $attachment_id ) {
    $upload_dir   = wp_upload_dir();
    $relative_url = wp_get_attachment_url( $attachment_id );

    if ( function_exists( 'wp_get_image_editor' ) ) {
        // try to crop the photo if it's big
        $file_path = str_replace( $upload_dir['baseurl'], $upload_dir['basedir'], $relative_url );

        // as the image upload process generated a bunch of images
        // try delete the intermediate sizes.
        $ext             = strrchr( $file_path, '.' );
        $file_path_w_ext = str_replace( $ext, '', $file_path );
        $small_url       = $file_path_w_ext . '-avatar' . $ext;
        $relative_url    = str_replace( $upload_dir['basedir'], $upload_dir['baseurl'], $small_url );

        $editor = wp_get_image_editor( $file_path );

        if ( ! is_wp_error( $editor ) ) {
            $avatar_size    = wpuf_get_option( 'avatar_size', 'wpuf_profile', '100x100' );
            $avatar_size    = explode( 'x', $avatar_size );
            $avatar_width   = $avatar_size[0];
            $avatar_height  = $avatar_size[1];

            $editor->resize( $avatar_width, $avatar_height, true );
            $editor->save( $small_url );

            // if the file creation successfull, delete the original attachment
            if ( file_exists( $small_url ) ) {
                wp_delete_attachment( $attachment_id, true );
            }
        }
    }

    // delete any previous avatar
    $prev_avatar = get_user_meta( $user_id, 'user_avatar', true );

    if ( ! empty( $prev_avatar ) ) {
        $prev_avatar_path = str_replace( $upload_dir['baseurl'], $upload_dir['basedir'], $prev_avatar );

        if ( file_exists( $prev_avatar_path ) ) {
            unlink( $prev_avatar_path );
        }
    }

    // now update new user avatar
    update_user_meta( $user_id, 'user_avatar', $relative_url );
}

function wpuf_admin_role() {
    return apply_filters( 'wpuf_admin_role', 'manage_options' );
}

/**
 * Get all the payment gateways
 *
 * @return array
 */
function wpuf_get_gateways( $context = 'admin' ) {
    $gateways = Payment::get_payment_gateways();
    $return   = [];

    foreach ( $gateways as $id => $gate ) {
        if ( 'admin' === $context ) {
            $return[ $id ] = $gate['admin_label'];
        } else {
            $return[ $id ] = [
                'label'          => $gate['checkout_label'],
                'icon'           => isset( $gate['icon'] ) ? $gate['icon'] : '',
                'is_pro_preview' => ! empty( $gate['is_pro_preview'] ) ? esc_attr( $gate['is_pro_preview'] ) : false,
            ];
        }
    }

    return $return;
}

/**
 * Show custom fields in post content area
 *
 * @since 3.3.0 Introducing `render_field_data` to render field value
 *                   Rendering field values should be in field classes to follow
 *                   more OOP style.
 *
 * @todo Move the rendering snippets to respective field classes. The default case
 *       should be placed in the abstract class.
 *
 * @param string $content
 *
 * @return string
 */
function wpuf_show_custom_fields( $content ) {
    global $post;

    if ( ! is_a( $post, '\WP_Post' ) ) {
        return $content;
    }

    $show_custom = wpuf_get_option( 'cf_show_front', 'wpuf_frontend_posting' );

    if ( 'on' !== $show_custom ) {
        return $content;
    }

    $show_caption  = wpuf_get_option( 'image_caption', 'wpuf_frontend_posting' );
    $form_id       = get_post_meta( $post->ID, '_wpuf_form_id', true );
    $form_settings = wpuf_get_form_settings( $form_id );

    if ( ! $form_id ) {
        return $content;
    }

    $html = '<ul class="wpuf_customs">';

    $form_vars = wpuf_get_form_fields( $form_id );
    $meta      = [];

    if ( $form_vars ) {
        foreach ( $form_vars as $attr ) {
            // get column field input fields
            if ( 'column_field' === $attr['input_type'] ) {
                $inner_fields = $attr['inner_fields'];

                foreach ( $inner_fields as $column_key => $column_fields ) {
                    if ( ! empty( $column_fields ) ) {
                        // ignore section break and HTML input type
                        foreach ( $column_fields as $column_field_key => $column_field ) {
                            if ( isset( $column_field['show_in_post'] ) && 'yes' === $column_field['show_in_post'] ) {
                                $meta[] = $column_field;
                            }
                        }
                    }
                }
                continue;
            }

            if ( isset( $attr['show_in_post'] ) && 'yes' === $attr['show_in_post'] ) {
                $meta[] = $attr;
            }
        }

        if ( ! $meta ) {
            return $content;
        }

        foreach ( $meta as $attr ) {
            $wpuf_field = wpuf()->fields->get_field( $attr['template'] );

            if ( ! isset( $attr['name'] ) ) {
                $attr['name'] = $attr['input_type'];
            }

            $field_value    = get_post_meta( $post->ID, $attr['name'] );
            $hide_label     = isset( $attr['hide_field_label'] ) ? $attr['hide_field_label'] : 'no';

            $return_for_no_cond = 0;

            if ( isset( $attr['wpuf_cond']['condition_status'] ) && 'yes' === $attr['wpuf_cond']['condition_status'] ) {
                foreach ( $attr['wpuf_cond']['cond_field'] as $field_key => $cond_field_name ) {

                    //check if the conditional field is a taxonomy
                    if ( taxonomy_exists( $cond_field_name ) ) {
                        $post_terms       = wp_get_post_terms( $post->ID, $cond_field_name, true );
                        $cond_field_value = [];

                        if ( is_array( $post_terms ) ) {
                            foreach ( $post_terms as $term_key => $term_array ) {
                                $cond_field_value[] = $term_array->term_id;
                            }
                        }
                        $cond_field_value = isset( $post_terms[0] ) ? $post_terms[0]->term_id : '';
                    } else {
                        $cond_field_value = get_post_meta( $post->ID, $cond_field_name, 'true' );
                    }

                    if ( isset( $attr['wpuf_cond']['cond_option'][ $field_key ] ) ) {
                        if ( is_array( $cond_field_value ) ) {
                            continue;
                        } else {
                            if ( (string) $attr['wpuf_cond']['cond_option'][ $field_key ] !== (string) $cond_field_value ) {
                                $return_for_no_cond = 1;
                            } else {
                                $return_for_no_cond = 0;
                                break;
                            }
                        }
                    }
                }
            }

            if ( $return_for_no_cond === 1 ) {
                continue;
            }

            if ( ! count( $field_value ) ) {
                continue;
            }

            if ( 'hidden' === $attr['input_type'] ) {
                continue;
            }

            if ( method_exists( $wpuf_field, 'render_field_data' ) ) {
                $html .= $wpuf_field->render_field_data( $field_value, $attr );
                continue;
            }

            switch ( $attr['input_type'] ) {
                case 'image_upload':
                case 'file_upload':
                    $image_html = '<li style="list-style-type:none;">';

                    if ( 'no' === $hide_label ) {
                        $image_html .= '<label>' . $attr['label'] . ':</label> ';
                    }

                    if ( $field_value ) {
                        if ( is_serialized( $field_value[0] ) ) {
                            $field_value = maybe_unserialize( $field_value[0] );
                        }

                        if ( is_array( $field_value[0] ) ) {
                            $field_value = $field_value[0];
                        }

                        foreach ( $field_value as $attachment_id ) {
                            if ( 'image_upload' === $attr['input_type'] ) {
                                $image_size = wpuf_get_option( 'insert_photo_size', 'wpuf_frontend_posting', 'thumbnail' );
                                $thumb      = wp_get_attachment_image( $attachment_id, $image_size );
                            } else {
                                $thumb = get_post_field( 'post_title', $attachment_id );
                            }

                            $full_size = wp_get_attachment_url( $attachment_id );
                            $path      = parse_url( $full_size, PHP_URL_PATH );
                            $extension = pathinfo( $path, PATHINFO_EXTENSION );

                            if ( $thumb ) {
                                $playable                   = isset( $attr['playable_audio_video'] ) ? $attr['playable_audio_video'] : 'no';
                                $wpuf_allowed_extensions    = wpuf_allowed_extensions();
                                $allowed_audio_extensions   = explode( ',', $wpuf_allowed_extensions['audio']['ext'] );
                                $allowed_video_extensions   = explode( ',', $wpuf_allowed_extensions['video']['ext'] );
                                $allowed_extenstions        = array_merge( $allowed_audio_extensions, $allowed_video_extensions );

                                if ( 'yes' === $playable && in_array( $extension, $allowed_extenstions, true ) ) {
                                    $is_video       = in_array( $extension, $allowed_video_extensions, true );
                                    $is_audio       = in_array( $extension, $allowed_audio_extensions, true );
                                    $preview_width  = isset( $attr['preview_width'] ) ? $attr['preview_width'] : '123';
                                    $preview_height = isset( $attr['preview_height'] ) ? $attr['preview_height'] : '456';

                                    $image_html .= '<div class="wpuf-embed-preview">';

                                    if ( $is_video ) {
                                        $image_html .= '[video src="' . $full_size . '" width="' . $preview_width . '" height="' . $preview_height . '"]';
                                    }

                                    if ( $is_audio ) {
                                        $image_html .= '[audio src="' . $full_size . '" width="' . $preview_width . '" height="' . $preview_height . '"]';
                                    }

                                    $image_html .= '</div>';
                                } else {
                                    $image_html .= sprintf( '<a href="%s">%s</a> ', $full_size, $thumb );
                                }

                                if ( 'on' === $show_caption ) {
                                    $post_detail = get_post( $attachment_id );

                                    if ( ! empty( $post_detail->post_title ) ) {
                                        $image_html .= '<br /><label>' . __( 'Title', 'wp-user-frontend' ) . ':</label> <span class="image_title">' . esc_html( $post_detail->post_title ) . '</span>';
                                    }

                                    if ( ! empty( $post_detail->post_excerpt ) ) {
                                        $image_html .= '<br /><label>' . __( 'Caption', 'wp-user-frontend' ) . ':</label> <span class="image_caption">' . esc_html( $post_detail->post_excerpt ) . '</span>';
                                    }

                                    if ( ! empty( $post_detail->post_content ) ) {
                                        $image_html .= '<br /><label>' . __( 'Description', 'wp-user-frontend' ) . ':</label> <span class="image_description">' . esc_html( $post_detail->post_content ) . '</span>';
                                    }
                                }
                            }
                        }
                    }

                    $html .= $image_html . '</li>';
                    break;

                case 'map':
                    ob_start();
                    wpuf_shortcode_map_post( $attr['name'], $post->ID );

                    wp_enqueue_script( 'wpuf-google-maps' );

                    if ( isset( $attr['directions'] ) && $attr['directions'] ) {
                        $location   = get_post_meta( $post->ID, $attr['name'], true );
                        $def_lat    = isset( $location['lat'] ) ? $location['lat'] : 40.7143528;
                        $def_long   = isset( $location['lng'] ) ? $location['lng'] : -74.0059731; ?>
                        <div>
                            <a class="btn btn-brand btn-sm" href="https://www.google.com/maps/dir/?api=1&amp;destination=<?php echo esc_attr( $def_lat ); ?>,<?php echo esc_attr( $def_long ); ?>" target="_blank" rel="nofollow external"><?php esc_html_e( 'Directions »', 'wp-user-frontend' ); ?></a>
                        </div>
                        <?php
                    }

                    $html .= ob_get_clean();
                    break;

                case 'address':
                    include_once WPUF_ROOT . '/includes/Data/countries.php';

                    $address_html = '';

                    if ( isset( $field_value[0] ) && is_array( $field_value[0] ) ) {
                        foreach ( $field_value[0] as $field_key => $value ) {
                            if ( 'country_select' === $field_key ) {
                                if ( isset( $countries[ $value ] ) ) {
                                    $value = $countries[ $value ];
                                }
                            }

                            if ( ! empty( $value ) ) {
                                $address_html .= '<li>';

                                if ( 'no' === $hide_label ) {
                                    $address_html .= '<label>' . $attr['address'][ $field_key ]['label'] . ': </label> ';
                                }

                                $address_html .= ' ' . $value . '</li>';
                            }
                        }
                    }

                    $html .= $address_html;
                    break;

                case 'repeat':
                    $value    = get_post_meta( $post->ID, $attr['name'] );
                    $newvalue = [];

                    foreach ( $value as $i => $str ) {
                        if ( preg_match( '/[^\|\s]/', $str ) ) {
                            $newvalue[] = $str;
                        }
                    }

                    $new = implode( ', ', $newvalue );

                    if ( $new ) {
                        $html .= '<li>';

                        if ( 'no' === $hide_label ) {
                            $html .= '<label>' . $attr['label'] . ': </label>';
                        }

                        $html .= make_clickable( $new ) . '</li>';
                    }
                    break;

                case 'url':
                    $value = get_post_meta( $post->ID, $attr['name'], true );

                    if ( empty( $value ) ) {
                        break;
                    }

                    if ( 'embed' === $attr['template'] ) {
                        global $wp_embed;

                        $preview_width  = isset( $attr['preview_width'] ) ? $attr['preview_width'] : '123';
                        $preview_height = isset( $attr['preview_height'] ) ? $attr['preview_height'] : '456';
                        $shortcode      = '[embed width="' . $preview_width . '" height="' . $preview_height . '"]' . $value . '[/embed]';

                        $preview = '<li>';

                        if ( 'no' === $hide_label ) {
                            $preview .= sprintf( '<label>%s: </label>', $attr['label'] );
                        }

                        $preview .= "<div class='wpuf-embed-preview'>";
                        $preview .= $wp_embed->run_shortcode( $shortcode );
                        $preview .= '</div>';
                        $preview .= '</li>';

                        $html .= $preview;
                        break;
                    }

                    $open_in = 'same' === $attr['open_window'] ? '' : '_blank';

                    $link = '<li>';

                    if ( 'no' === $hide_label ) {
                        $link .= '<label>' . $attr['label'] . ':</label>';
                    }

                    $link .= sprintf( " <a href='%s' target = '%s'>%s</a></li>", $value, $open_in, $value );

                    $html .= $link;
                    break;

                case 'date':
                    $value = get_post_meta( $post->ID, $attr['name'], true );

                    $html .= '<li>';

                    if ( 'no' === $hide_label ) {
                        $html .= '<label>' . $attr['label'] . ':</label>';
                    }

                    $html .= sprintf( ' %s</li>', make_clickable( $value ) );
                    break;

                case 'country_list':
                    $value         = get_post_meta( $post->ID, $attr['name'], true );
                    $country_state = new WeDevs\Wpuf\Data\Country_State();
                    $countries     = $country_state->countries();

                    if ( isset( $countries[ $value ] ) ) {
                        $value = $countries[ $value ];
                    }

                    $html .= '<li>';

                    if ( 'no' === $hide_label ) {
                        $html .= '<label>' . $attr['label'] . ':</label>';
                    }

                    $html .= sprintf( ' %s</li>', make_clickable( $value ) );
                    break;

                default:
                    $value       = get_post_meta( $post->ID, $attr['name'] );
                    $filter_html = apply_filters( 'wpuf_custom_field_render', '', $value, $attr, $form_settings );
                    $separator   = ' | ';

                    if ( ! empty( $filter_html ) ) {
                        $html .= $filter_html;
                    } elseif ( is_serialized( $value[0] ) ) {
                        $new            = maybe_unserialize( $value[0] );
                        $modified_value = implode( $separator, $new );

                        if ( $modified_value ) {
                            $html .= '<li>';

                            if ( 'no' === $hide_label ) {
                                $html .= '<label>' . $attr['label'] . ':</label>';
                            }

                            $html .= sprintf( ' %s</li>', make_clickable( $modified_value ) );
                        }
                    } elseif ( ( 'checkbox' === $attr['input_type'] || 'multiselect' === $attr['input_type'] ) && is_array( $value[0] ) ) {
                        if ( ! empty( $value[0] ) ) {
                            $modified_value = implode( $separator, $value[0] );

                            if ( $modified_value ) {
                                $html .= '<li>';

                                if ( 'no' === $hide_label ) {
                                    $html .= '<label>' . $attr['label'] . ':</label>';
                                }

                                $html .= sprintf( ' %s</li>', make_clickable( $modified_value ) );
                            }
                        }
                    } else {
                        $new = implode( ', ', $value );

                        if ( $new ) {
                            $html .= '<li>';

                            if ( 'no' === $hide_label ) {
                                $html .= '<label>' . $attr['label'] . ':</label>';
                            }

                            $html .= sprintf( ' %s</li>', make_clickable( $new ) );
                        }
                    }

                    break;
            }
        }
    }

    $html .= '</ul>';

    return $content . $html;
}

add_filter( 'the_content', 'wpuf_show_custom_fields' );

/**
 * Map display shortcode
 *
 * @param string $meta_key
 * @param int    $post_id
 * @param array  $args
 */
function wpuf_shortcode_map( $location, $post_id = null, $args = [], $meta_key = '' ) {
    if ( ! wpuf()->is_pro() || ! $location ) {
        return;
    }

    global $post;

    // compatibility
    if ( $post_id ) {
        wpuf_shortcode_map_post( $location, $post_id, $args );

        return;
    }

    $default        = [
        'width' => 450,
        'height' => 250,
        'zoom' => 12,
    ];
    $args           = wp_parse_args( $args, $default );

    if ( is_array( $location ) ) {
        $def_address = isset( $location['address'] ) ? $location['address'] : '';
        $def_lat     = isset( $location['lat'] ) ? $location['lat'] : '';
        $def_long    = isset( $location['lng'] ) ? $location['lng'] : '';
        $location    = implode( ' || ', $location );
    } else {
        list( $def_lat, $def_long ) = explode( ',', $location );
        $def_lat                    = $def_lat ? $def_lat : 0;
        $def_long                   = $def_long ? $def_long : 0;
    }
    ?>

    <div class="google-map" style="margin: 10px 0; height: <?php echo esc_attr( $args['height'] ); ?>px; width: <?php echo esc_attr( $args['width'] ); ?>px;" id="wpuf-map-<?php echo esc_attr( $meta_key . $post->ID ); ?>"></div>

    <script type="text/javascript">
        jQuery(function($){
            var curpoint = new google.maps.LatLng(<?php echo esc_html( $def_lat ); ?>, <?php echo esc_html( $def_long ); ?>);

            var gmap = new google.maps.Map( $('#wpuf-map-<?php echo esc_attr( $meta_key . $post->ID ); ?>')[0], {
                center: curpoint,
                zoom: <?php echo esc_attr( $args['zoom'] ); ?>,
                mapTypeId: window.google.maps.MapTypeId.ROADMAP
            });

            var marker = new window.google.maps.Marker({
                position: curpoint,
                map: gmap,
                draggable: true
            });

        });
    </script>
    <?php
}

/**
 * Map shortcode for users
 *
 * @param string $meta_key
 * @param int    $user_id
 * @param array  $args
 */
function wpuf_shortcode_map_user( $meta_key, $user_id = null, $args = [] ) {
    $location = get_user_meta( $user_id, $meta_key, true );
    wpuf_shortcode_map( $location, null, $args, $meta_key );
}

/**
 * Map shortcode post posts
 *
 * @global object $post
 *
 * @param string $meta_key
 * @param int    $post_id
 * @param array  $args
 */
function wpuf_shortcode_map_post( $meta_key, $post_id = null, $args = [] ) {
    global $post;

    if ( ! $post_id ) {
        $post_id = $post->ID;
    }

    $location = get_post_meta( $post_id, $meta_key, true );
    wpuf_shortcode_map( $location, null, $args, $meta_key );
}

function wpuf_meta_shortcode( $atts ) {
    global $post;

    $attrs = shortcode_atts(
        [
            'name'   => '',
            'type'   => 'normal',
            'size'   => 'thumbnail',
            'height' => 250,
            'width'  => 450,
            'zoom'   => 12,
        ], $atts
    );

    $name   = $attrs['name'];
    $type   = $attrs['type'];
    $size   = $attrs['size'];
    $width  = $attrs['width'];
    $height = $attrs['height'];
    $zoom   = $attrs['zoom'];

    if ( empty( $name ) ) {
        return;
    }

    if ( 'image' === $type || 'file' === $type ) {
        $images = get_post_meta( $post->ID, $name, true );

        if ( ! is_array( $images ) ) {
            $images = (array) $images;
        }

        if ( $images ) {
            $html = '';

            foreach ( $images as $attachment_id ) {
                if ( 'image' === $type ) {
                    $thumb = wp_get_attachment_image( $attachment_id, $size );
                } else {
                    $thumb = get_post_field( 'post_title', $attachment_id );
                }

                $full_size = wp_get_attachment_url( $attachment_id );
                $html      .= sprintf( '<a href="%s">%s</a> ', $full_size, $thumb );
            }

            return $html;
        }
    } elseif ( 'map' === $type ) {
        ob_start();
        wpuf_shortcode_map(
            $name, $post->ID, [
                'width' => $width,
                'height' => $height,
                'zoom' => $zoom,
            ]
        );

        return ob_get_clean();
    } elseif ( 'repeat' === $type ) {
        return implode( '; ', get_post_meta( $post->ID, $name ) );
    } elseif ( 'normal' === $type ) {
        return implode( ', ', get_post_meta( $post->ID, $name ) );
    } else {
        return make_clickable( implode( ', ', get_post_meta( $post->ID, $name ) ) );
    }
}

/**
 * Get the value of a settings field
 *
 * @param string $option  settings field name
 * @param string $section the section name this field belongs to
 * @param string $default default text if it's not found
 *
 * @return mixed
 */
function wpuf_get_option( $option, $section, $default = '' ) {
    $options = get_option( $section );

    if ( isset( $options[ $option ] ) ) {
        return $options[ $option ];
    }

    return $default;
}

/**
 * Check the current post for the existence of a short code
 *
 * @see http://wp.tutsplus.com/articles/quick-tip-improving-shortcodes-with-the-has_shortcode-function/
 *
 * @param string $shortcode
 *
 * @return bool
 */
function wpuf_has_shortcode( $shortcode = '', $post_id = false ) {
    $post_to_check = ( false === $post_id ) ? get_post( get_the_ID() ) : get_post( $post_id );

    if ( ! $post_to_check ) {
        return false;
    }

    // false because we have to search through the post content first
    $found = false;

    // if no short code was provided, return false
    if ( ! $shortcode ) {
        return $found;
    }

    // check the post content for the short code
    if ( stripos( $post_to_check->post_content, '[' . $shortcode ) !== false ) {
        // we have found the short code
        $found = true;
    }

    return $found;
}

/**
 * Get attachment ID from a URL
 *
 * @since 2.1.8
 * @see http://philipnewcomer.net/2012/11/get-the-attachment-id-from-an-image-url-in-wordpress/ Original Implementation
 *
 * @global type $wpdb
 *
 * @param type $attachment_url
 *
 * @return type
 */
function wpuf_get_attachment_id_from_url( $attachment_url = '' ) {
    global $wpdb;

    $attachment_id = false;

    // If there is no url, return.
    if ( '' === $attachment_url ) {
        return;
    }

    // Get the upload directory paths
    $upload_dir_paths = wp_upload_dir();

    // Make sure the upload path base directory exists in the attachment URL, to verify that we're working with a media library image
    if ( false !== strpos( $attachment_url, $upload_dir_paths['baseurl'] ) ) {

        // If this is the URL of an auto-generated thumbnail, get the URL of the original image
        $attachment_url = preg_replace( '/-\d+x\d+(?=\.(jpg|jpeg|png|gif)$)/i', '', $attachment_url );

        // Remove the upload path base directory from the attachment URL
        $attachment_url = str_replace( $upload_dir_paths['baseurl'] . '/', '', $attachment_url );

        // Finally, run a custom database query to get the attachment ID from the modified attachment URL
        $attachment_id = $wpdb->get_var( $wpdb->prepare( "SELECT wposts.ID FROM $wpdb->posts wposts, $wpdb->postmeta wpostmeta WHERE wposts.ID = wpostmeta.post_id AND wpostmeta.meta_key = '_wp_attached_file' AND wpostmeta.meta_value = %s AND wposts.post_type = 'attachment'", $attachment_url ) );
    }

    return $attachment_id;
}

/**
 * Non logged in users tag autocomplete
 *
 * @since 2.1.9
 *
 * @global object $wpdb
 */
function wpuf_ajax_tag_search() {
    if ( ! isset( $_REQUEST['nonce'] ) || ! wp_verify_nonce( sanitize_key( wp_unslash( $_REQUEST['nonce'] ) ), 'wpuf_ajax_tag_search' ) ) {
        wp_send_json_error( __( 'Permission denied', 'wp-user-frontend' ) );
    }

    global $wpdb;

    $taxonomy = isset( $_GET['tax'] ) ? sanitize_text_field( wp_unslash( $_GET['tax'] ) ) : '';
    $term_ids = ! empty( $_GET['term_ids'] ) ? sanitize_key( wp_unslash( $_GET['term_ids'] ) ) : '';
    $tax      = get_taxonomy( $taxonomy );

    if ( ! $tax ) {
        wp_die( 0 );
    }

    $s = isset( $_GET['q'] ) ? sanitize_text_field( wp_unslash( $_GET['q'] ) ) : '';

    $comma = _x( ',', 'tag delimiter', 'wp-user-frontend' );

    if ( ',' !== $comma ) {
        $s = str_replace( $comma, ',', $s );
    }

    if ( false !== strpos( $s, ',' ) ) {
        $s = explode( ',', $s );
        $s = $s[ count( $s ) - 1 ];
    }

    $s = trim( $s );

    if ( strlen( $s ) < 2 ) {
        wp_die();
    } // require 2 chars for matching

    if ( ! empty( $term_ids ) ) {
        //phpcs:disable
        $results = $wpdb->get_col( $wpdb->prepare( "SELECT t.name FROM $wpdb->term_taxonomy AS tt INNER JOIN $wpdb->terms AS t ON tt.term_id = t.term_id WHERE tt.taxonomy = %s AND t.term_id IN ($term_ids) AND t.name LIKE (%s)", $taxonomy, '%' . $wpdb->esc_like( $s ) . '%' ) );
    } else {
        $results = $wpdb->get_col( $wpdb->prepare( "SELECT t.name FROM $wpdb->term_taxonomy AS tt INNER JOIN $wpdb->terms AS t ON tt.term_id = t.term_id WHERE tt.taxonomy = %s AND t.name LIKE (%s)", $taxonomy, '%' . $wpdb->esc_like( $s ) . '%' ) );
    }
    echo esc_html( join( "\n", $results ) );
    wp_die();
}

/**
 * Option dropdown helper
 *
 * @param array  $options
 * @param string $selected
 *
 * @return string
 */
function wpuf_dropdown_helper( $options, $selected = '' ) {
    $string = '';

    foreach ( $options as $key => $label ) {
        $string .= sprintf( '<option value="%s"%s>%s</option>', esc_attr( $key ), selected( $selected, $key, false ), $label );
    }

    return $string;
}

/**
 * Include a template file
 *
 * Looks up first on the theme directory, if not found
 * lods from plugins folder
 *
 * @since 2.2
 *
 * @param string $file file name or path to file
 */
function wpuf_load_template( $file, $args = [] ) {
    //phpcs:ignore
    if ( $args && is_array( $args ) ) {
        extract( $args );
    }

    $child_theme_dir  = get_stylesheet_directory() . '/wpuf/';
    $parent_theme_dir = get_template_directory() . '/wpuf/';
    $wpuf_dir         = WPUF_ROOT . '/templates/';

    if ( file_exists( $child_theme_dir . $file ) ) {
        include $child_theme_dir . $file;
    } elseif ( file_exists( $parent_theme_dir . $file ) ) {
        include $parent_theme_dir . $file;
    } elseif ( file_exists( $wpuf_dir . $file ) ) {
        include $wpuf_dir . $file;
    }
}

/**
 * Include a template file
 *
 * Looks up first on the theme directory, if not found
 * lods from pro plugin folder
 *
 * @since 3.1.11
 * @since 3.5.27_PRO function moved to pro
 *
 * @param string $file file name or path to file
 */
/*function wpuf_load_pro_template( $file, $args = [] ) {
    //phpcs:ignore
    if ( $args && is_array( $args ) ) {
        extract( $args );
    }

    if ( wpuf()->is_pro() ) {
        $child_theme_dir    = get_stylesheet_directory() . '/wpuf/';
        $parent_theme_dir   = get_template_directory() . '/wpuf/';
        $wpuf_pro_dir       = WPUF_PRO_INCLUDES . '/templates/';

        if ( file_exists( $child_theme_dir . $file ) ) {
            include $child_theme_dir . $file;
        } elseif ( file_exists( $parent_theme_dir . $file ) ) {
            include $parent_theme_dir . $file;
        } else {
            include $wpuf_pro_dir . $file;
        }
    }
}*/

/**
 * Helper function for formatting date field
 *
 * @since 0.1
 *
 * @param string $date
 * @param bool   $show_time
 *
 * @return string
 */
function wpuf_get_date( $date, $show_time = false, $format = false ) {
    if ( empty( $date ) ) {
        return $date;
    }

    $timestamp = strtotime( $date );

    if ( $format ) {
        $dateobj = DateTime::createFromFormat( $format, $date );

        if ( $dateobj ) {
            $timestamp = $dateobj->getTimestamp();
        }
    }

    $format = get_option( 'date_format' );

    if ( $show_time ) {
        $format = get_option( 'date_format' ) . ' ' . get_option( 'time_format' );
    }

    return date_i18n( $format, $timestamp );
}

/**
 * Helper function for converting a normal date string to unix date/time string
 *
 * @since 0.1
 *
 * @param string $date
 * @param int    $gmt
 *
 * @return string
 */
function wpuf_date2mysql( $date, $gmt = 0 ) {
    if ( empty( $date ) ) {
        return;
    }
    $time = strtotime( $date );

    return ( $gmt ) ? gmdate( 'Y-m-d H:i:s', $time ) : gmdate( 'Y-m-d H:i:s', ( $time + ( intval( get_option( 'timezone_string' ) ) * 3600 ) ) );
}

/**
 * Get form fields from a form
 *
 * @param int $form_id
 *
 * @return array
 */
function wpuf_get_form_fields( $form_id ) {
    $fields = get_children(
        [
            'post_parent' => $form_id,
            'post_status' => 'publish',
            'post_type'   => 'wpuf_input',
            'numberposts' => '-1',
            'orderby'     => 'menu_order',
            'order'       => 'ASC',
        ]
    );

    $form_fields = [];

    foreach ( $fields as $key => $content ) {
        $field = (array) maybe_unserialize( $content->post_content );

        $field['id'] = $content->ID;
        $field['input_type'] = isset( $field['input_type'] ) ? $field['input_type'] : '';

        // Add inline property for radio and checkbox fields
        $inline_supported_fields = [ 'radio', 'checkbox' ];

        if ( in_array( $field['input_type'], $inline_supported_fields, true ) ) {
            if ( ! isset( $field['inline'] ) ) {
                $field['inline'] = 'no';
            }
        }

        // Add 'selected' property
        $option_based_fields = [ 'select', 'multiselect', 'radio', 'checkbox' ];

        if ( in_array( $field['input_type'], $option_based_fields, true ) ) {
            if ( ! isset( $field['selected'] ) ) {
                if ( 'select' === $field['input_type'] || 'radio' === $field['input_type'] ) {
                    $field['selected'] = '';
                } else {
                    $field['selected'] = [];
                }
            }
        }

        // Add 'multiple' key for input_type:repeat
        if ( 'repeat' === $field['input_type'] && ! isset( $field['multiple'] ) ) {
            $field['multiple'] = '';
        }

        if ( 'recaptcha' === $field['input_type'] ) {
            $field['name']              = 'recaptcha';
            $field['enable_no_captcha'] = isset( $field['enable_no_captcha'] ) ? $field['enable_no_captcha'] : '';
        }

        $form_fields[] = apply_filters( 'wpuf-get-form-fields', $field );
    }

    return $form_fields;
}

/**
 * Returns child category dropdown on ajax request
 */
function wpuf_get_child_cats() {
    $nonce = isset( $_REQUEST['nonce'] ) ? sanitize_key( wp_unslash( $_REQUEST['nonce'] ) ) : '';

    $parent_cat  = isset( $_POST['catID'] ) ? sanitize_text_field( wp_unslash( $_POST['catID'] ) ) : '';
    $field_attr = isset( $_POST['field_attr'] ) ? array_map( 'sanitize_text_field', wp_unslash( $_POST['field_attr'] ) ) : [];

    if ( ! wp_verify_nonce( $nonce, 'wpuf_nonce' ) ) {
        wp_send_json_error( __( 'Permission denied', 'wp-user-frontend' ) );
    }

    $allowed_tags = wp_kses_allowed_html( 'post' );

    $taxonomy = $field_attr['name'];

    $terms  = null;
    $result = '';

    if ( $parent_cat < 1 ) {
        die( wp_kses( $result, $allowed_tags ) );
    }

    $terms = get_categories( 'taxonomy=' . $taxonomy . '&child_of=' . $parent_cat . '&hide_empty=0' );

    if ( $terms ) {
        $field_attr['parent_cat'] = $parent_cat;

        if ( is_array( $terms ) ) {
            foreach ( $terms as $key => $term ) {
                $terms[ $key ] = (array) $term;
            }
        }

        $field_attr['form_id'] = isset( $_POST['form_id'] ) ? absint( $_POST['form_id'] ) : 0;

        $result .= taxnomy_select( '', $field_attr );
    } else {
        die( '' );
    }
    die( wp_kses( $result, $allowed_tags ) );
}

function taxnomy_select( $terms, $attr ) {
    $selected           = $terms ? $terms : '';
    $taxonomy           = $attr['name'];
    $class              = ' wpuf_' . $attr['name'] . '_' . $attr['form_id'];
    $exclude_type       = isset( $attr['exclude_type'] ) ? $attr['exclude_type'] : 'exclude';
    $exclude            = isset( $attr['exclude'] ) ? $attr['exclude'] : '';

    $dataset = sprintf(
        'data-required="%s" data-type="select" data-form-id="%d"',
        $attr['required'],
        $attr['form_id']
    );

    if ( 'child_of' === $exclude_type && ! empty( $exclude ) ) {
        $exclude = $exclude[0];
    }

    $tax_args = [
        'show_option_none' => __( '&mdash; Select &mdash;', 'wp-user-frontend' ),
        'hierarchical'     => 1,
        'hide_empty'       => 0,
        'orderby'          => isset( $attr['orderby'] ) ? $attr['orderby'] : 'name',
        'order'            => isset( $attr['order'] ) ? $attr['order'] : 'ASC',
        'name'             => $taxonomy . '[]',
        'taxonomy'         => $taxonomy,
        'echo'             => 0,
        'title_li'         => '',
        'class'            => 'cat-ajax ' . $taxonomy . $class,
        $exclude_type      => $exclude,
        'selected'         => $selected,
        'depth'            => 1,
        'child_of'         => isset( $attr['parent_cat'] ) ? $attr['parent_cat'] : '',
    ];

    $tax_args = apply_filters( 'wpuf_taxonomy_checklist_args', $tax_args );

    $select = wp_dropdown_categories( $tax_args );

    echo str_replace( '<select', '<select ' . $dataset, $select ); // phpcs:ignore WordPress.XSS.EscapeOutput.OutputNotEscaped
    $attr = [
        'required'     => $attr['required'],
        'name'         => $attr['name'],
        'exclude_type' => $attr['exclude_type'],
        'exclude'      => isset( $attr['exclude'] ) ? $attr['exclude'] : '',
        'orderby'      => $attr['orderby'],
        'order'        => $attr['order'],
        //'last_term_id' => isset( $attr['parent_cat'] ) ? $attr['parent_cat'] : '',
        //'term_id'      => $selected
    ];
    $attr = apply_filters( 'wpuf_taxonomy_checklist_args', $attr );
    ?>
    <span data-taxonomy=<?php echo json_encode( $attr ); ?>></span>
    <?php
}

/**
 * Returns form setting value
 *
 * @param int   $form_id
 * @param boolen $status
 *
 * @return array
 */
function wpuf_get_form_settings( $form_id, $status = true ) {
    return get_post_meta( $form_id, 'wpuf_form_settings', $status );
}

/**
 * Get form notifications
 *
 * @since 2.5.2
 *
 * @param int $form_id
 *
 * @return array
 */
function wpuf_get_form_notifications( $form_id ) {
    $notifications = get_post_meta( $form_id, 'notifications', true );

    if ( ! $notifications ) {
        return [];
    }

    return $notifications;
}

/**
 * Get form integration settings
 *
 * @since 2.5.4
 *
 * @param int $form_id
 *
 * @return array
 */
function wpuf_get_form_integrations( $form_id ) {
    $integrations = get_post_meta( $form_id, 'integrations', true );

    if ( ! $integrations ) {
        return [];
    }

    return $integrations;
}

/**
 * Check if an integration is active
 *
 * @since 2.5.4
 *
 * @param int    $form_id
 * @param string $integration_id
 *
 * @return bool
 */
function wpuf_is_integration_active( $form_id, $integration_id ) {
    $integrations = wpuf_get_form_integrations( $form_id );

    if ( ! $integrations ) {
        return false;
    }

    foreach ( $integrations as $id => $integration ) {
        if ( $integration_id === $id && $integration->enabled === true ) {
            return $integration;
        }
    }

    return false;
}

/**
 * Get the subscription page url
 *
 * @return string
 */
function wpuf_get_subscription_page_url() {
    $page_id = wpuf_get_option( 'subscription_page', 'wpuf_payment' );

    return get_permalink( $page_id );
}

/**
 * Clear the buffer
 *
 * Prevents ajax breakage and endless loading icon. A LIFE SAVER!!!
 *
 * @return void
 */
function wpuf_clear_buffer() {
    ob_clean();
}

/**
 * Check if the license has been expired
 *
 * @since 2.3.13
 *
 * @return bool
 */
function wpuf_is_license_expired() {
    $remote_addr = isset( $_SERVER['REMOTE_ADDR'] ) ? sanitize_text_field( wp_unslash( $_SERVER['REMOTE_ADDR'] ) ) : '';

    if ( in_array( $remote_addr, [ '127.0.0.1', '::1' ], true ) ) {
        return false;
    }

    $license_status = get_option( 'wpuf_license_status' );

    // seems like this wasn't activated at all
    if ( ! isset( $license_status->update ) ) {
        return false;
    }

    // if license has expired more than 15 days ago
    $update    = strtotime( $license_status->update );
    $threshold = strtotime( '+15 days', $update );

    // printf( 'Validity: %s, Threshold: %s', date( 'd-m-Y', $update), date( 'd-m-Y', $threshold ) );

    if ( time() >= $threshold ) {
        return true;
    }

    return false;
}

/**
 * Get post form templates
 *
 * @since 2.4
 *
 * @return array
 */
function wpuf_get_post_form_templates() {
    $integrations['post_form_template_post'] = new WeDevs\Wpuf\Admin\Forms\Post\Templates\Post_Form_Template_Post();

    return apply_filters( 'wpuf_get_post_form_templates', $integrations );
}

/**
 * Get the pro form templates list
 *
 * @since 3.6.0
 *
 * @return mixed|null
 */
function wpuf_get_pro_form_previews() {
    $template_names = [];

    /**
     * Filter pro post form templates to preview
     *
     * @since 3.6.0
     *
     * @param array $template_names
     */
    return apply_filters( 'wpuf_get_pro_form_previews', $template_names );
}

/**
 * Get countries
 *
 * @since 2.4.1
 *
 * @param string $type (optional)
 *
 * @return array|string
 */
function wpuf_get_countries( $type = 'array' ) {
    $countries = include WPUF_ROOT . '/includes/Data/countries-formated.php';

    if ( 'json' === $type ) {
        $countries = json_encode( $countries );
    }

    return $countries;
}

/**
 * Get account dashboard's sections
 *
 * @since 2.4.2
 *
 * @return array
 */
function wpuf_get_account_sections() {
    $sections = [
        'edit-profile'    => __( 'Edit Profile', 'wp-user-frontend' ),
        'subscription'    => __( 'Subscription', 'wp-user-frontend' ),
        'billing-address' => __( 'Billing Address', 'wp-user-frontend' ),
    ];

    $post_types   = wpuf_get_option( 'cp_on_acc_page', 'wpuf_my_account', [ 'post' ] );
    $cpt_sections = [];

    if ( is_array( $post_types ) && $post_types ) {
        foreach ( $post_types as $post_type ) {
            $post_type_object = get_post_type_object( $post_type );

            $cpt_sections[ $post_type ] = $post_type_object->label;
        }
    }

    $sections = array_merge(
        // dashboard should be the first item
        [ 'dashboard' => __( 'Dashboard', 'wp-user-frontend' ) ],
        $cpt_sections,
        $sections
    );

    return apply_filters( 'wpuf_account_sections', $sections );
}

/**
 * Get account dashboard's sections in a list array
 *
 * @since 2.4.2
 *
 * @return array
 */
function wpuf_get_account_sections_list( $post_type = 'page' ) {
    $sections = wpuf_get_account_sections();
    $array    = [ '' => __( '&mdash; Select &mdash;', 'wp-user-frontend' ) ];

    if ( $sections ) {
        foreach ( $sections as $section => $label ) {
            $array[ $section ] = esc_attr( $label );
        }
    }

    return $array;
}
/**
 * Get all completed transactions
 *
 * @since 2.4.2
 *
 * @return array|string
 */
function wpuf_get_completed_transactions( $args = [] ) {
    global $wpdb;

    $orderby = [ 'id', 'status', 'created' ];
    $order   = [ 'asc', 'desc' ];

    $defaults = [
        'number'  => 20,
        'offset'  => 0,
        'orderby' => 'id',
        'order'   => 'DESC',
        'count'   => false,
    ];

    $args = wp_parse_args( $args, $defaults );

    if ( ! in_array( $args['orderby'], $orderby ) ) {
        $args['orderby'] = 'id';
    }

    if ( ! in_array( $args['order'], $order ) ) {
        $args['order'] = 'DESC';
    }

    if ( $args['count'] ) {
        return $wpdb->get_var( "SELECT COUNT(*) FROM {$wpdb->prefix}wpuf_transaction" );
    }

    $result = $wpdb->get_results( "SELECT * FROM {$wpdb->prefix}wpuf_transaction ORDER BY `{$args['orderby']}` {$args['order']} LIMIT {$args['offset']}, {$args['number']}", OBJECT );

    return $result;
}

/**
 * Get all pending transactions
 *
 * @since 2.4.2
 *
 * @return array
 */
function wpuf_get_pending_transactions( $args = [] ) {
    global $wpdb;

    $orderby = [ 'id', 'status', 'created' ];
    $order   = [ 'asc', 'desc' ];

    $defaults = [
        'number'  => 20,
        'offset'  => 0,
        'orderby' => 'id',
        'order'   => 'DESC',
        'count'   => false,
    ];

    $args = wp_parse_args( $args, $defaults );

    if ( ! in_array( $args['orderby'], $orderby ) ) {
        $args['orderby'] = 'id';
    }

    if ( ! in_array( $args['order'], $order ) ) {
        $args['order'] = 'DESC';
    }

    $pending_args = [
        'post_type'      => 'wpuf_order',
        'post_status'    => [ 'publish', 'pending' ],
        'posts_per_page' => $args['number'],
        'offset'         => $args['offset'],
        'orderby'        => $args['orderby'],
        'order'          => $args['order'],
    ];

    $wpuf_order_query = new WP_Query( $pending_args );

    if ( $args['count'] ) {
        return $wpuf_order_query->found_posts;
    }

    $transactions = $wpuf_order_query->get_posts();

    $items = [];

    foreach ( $transactions as $transaction ) {
        $info = get_post_meta( $transaction->ID, '_data', true );

        if ( ! $info ) {
            continue;
        }

        $tax      = ! empty( $info['tax'] ) ? $info['tax'] : 0;
        $subtotal = ! empty( $info['cost'] ) ? $info['cost'] : $info['price'];

        $items[] = (object) [
            'id'               => $transaction->ID,
            'user_id'          => $info['user_info']['id'],
            'status'           => 'pending',
            'subtotal'         => $subtotal,
            'cost'             => $subtotal - $tax,
            'tax'              => $tax,
            'post_id'          => ( $info['type'] === 'post' ) ? $info['item_number'] : 0,
            'pack_id'          => ( $info['type'] === 'pack' ) ? $info['item_number'] : 0,
            'payer_first_name' => $info['user_info']['first_name'],
            'payer_last_name'  => $info['user_info']['last_name'],
            'payer_email'      => $info['user_info']['email'],
            'payment_type'     => ( $info['post_data']['wpuf_payment_method'] === 'bank' ) ? 'Bank/Manual' : ucwords( $info['post_data']['wpuf_payment_method'] ),
            'transaction_id'   => 0,
            'created'          => $info['date'],
        ];
    }

    wp_reset_postdata();

    return $items;
}

/**
 * Get all pending and completed transactions
 *
 * @since 3.5.27
 *
 * @param $args
 *
 * @return array|int|void
 */
function wpuf_get_all_transactions( $args = [] ) {
    global $wpdb;
    $transaction_table = $wpdb->prefix . 'wpuf_transaction';

    $defaults = [
        'number'  => 20,
        'offset'  => 0,
        'orderby' => 'id',
        'order'   => 'DESC',
        'count'   => false,
    ];

    $orderby_keys = ['id', 'status', 'created'];
    $order_keys = ['asc', 'desc'];

    $args = wp_parse_args( $args, $defaults );

    if ( $args['count'] ) {
        return ( int ) $wpdb->get_var(
            "SELECT SUM(AllCount)
            FROM ((SELECT COUNT(*) AS AllCount FROM {$transaction_table})
            UNION ALL
                (SELECT COUNT(*) AS AllCount FROM {$wpdb->posts}
                    WHERE post_type = 'wpuf_order'
                    AND post_status IN('pending', 'publish'))) AS post_table"
        );
    }

    $orderby       = in_array( $args['orderby'], $orderby_keys ) ? $args['orderby'] : 'id';
    $sorting_order = in_array( $args['order'], $order_keys ) ? $args['order'] : 'DESC';
    $offset        = ( int ) sanitize_key( $args['offset'] );
    $number        = ( int ) sanitize_key( $args['number'] );

    // get all the completed transaction from transaction table
    // and pending transaction from post table
    $transactions = $wpdb->get_results(
        $wpdb->prepare(
            "(SELECT id, user_id, status, tax, cost, post_id, pack_id, payer_first_name, payer_last_name, payer_email, payment_type, transaction_id, created FROM {$transaction_table})
            UNION ALL
            (SELECT ID AS id, post_author AS user_id, null AS status, null AS tax, null AS cost, ID as post_id, null AS pack_id, null AS payer_first_name, null AS payer_last_name, null AS payer_email, null AS payment_type, 0 AS transaction_id, post_date AS created FROM {$wpdb->posts}
            WHERE post_type = %s)
            ORDER BY {$orderby} {$sorting_order}
            LIMIT %d, %d",
            'wpuf_order', $offset, $number
        )
    );

    if ( ! $transactions ) {
        return;
    }

    foreach ( $transactions as $transaction ) {
        if ( $transaction->status ) {
            continue;
        }

        // get metadata for pending transactions
        $info = get_post_meta( $transaction->id, '_data', true );
        $payment_method = isset( $info['post_data']['wpuf_payment_method'] ) ? $info['post_data']['wpuf_payment_method'] : '';

        $type = isset( $info['type'] ) ? $info['type'] : '';
        $item_number = isset( $info['item_number'] ) ? $info['item_number'] : 0;

        // attach data to pending transactions
        $transaction->user_id          = isset( $info['user_info']['id'] ) ? $info['user_info']['id'] : 0;
        $transaction->status           = 'pending';
        $transaction->cost             = isset( $info['price'] ) ? $info['price'] : 0;
        $transaction->tax              = isset( $info['tax'] ) ? $info['tax'] : 0;
        $transaction->post_id          = ( 'post' === $type ) ? $item_number : 0;
        $transaction->pack_id          = ( 'pack' === $type ) ? $item_number : 0;
        $transaction->payer_first_name = isset( $info['user_info']['first_name'] ) ? $info['user_info']['first_name'] : '';
        $transaction->payer_last_name  = isset( $info['user_info']['last_name'] ) ? $info['user_info']['last_name'] : '';
        $transaction->payer_email      = isset( $info['user_info']['email'] ) ? $info['user_info']['email'] : '';
        $transaction->payment_type     = ( 'bank' === $payment_method ) ? 'Bank/Manual' : ucwords( $payment_method );
        $transaction->transaction_id   = 0;
        $transaction->created          = isset( $info['date'] ) ? $info['date'] : '';
    }

    return $transactions;
}

/**
 * Get full list of currency codes.
 *
 * @since 2.4.2
 *
 * @return array
 */
function wpuf_get_currencies() {
    $currencies = [
        [
            'currency' => 'AED',
            'label' => __( 'United Arab Emirates Dirham', 'wp-user-frontend' ),
            'symbol' => 'د.إ',
        ],
        [
            'currency' => 'AUD',
            'label' => __( 'Australian Dollars', 'wp-user-frontend' ),
            'symbol' => '&#36;',
        ],
        [
            'currency' => 'AZD',
            'label' => __( 'Argentine Peso', 'wp-user-frontend' ),
            'symbol' => '&#36;',
        ],
        [
            'currency' => 'BDT',
            'label' => __( 'Bangladeshi Taka', 'wp-user-frontend' ),
            'symbol' => '&#2547;',
        ],
        [
            'currency' => 'BRL',
            'label' => __( 'Brazilian Real', 'wp-user-frontend' ),
            'symbol' => '&#82;&#36;',
        ],
        [
            'currency' => 'BGN',
            'label' => __( 'Bulgarian Lev', 'wp-user-frontend' ),
            'symbol' => '&#1083;&#1074;.',
        ],
        [
            'currency' => 'CAD',
            'label' => __( 'Canadian Dollars', 'wp-user-frontend' ),
            'symbol' => '&#36;',
        ],
        [
            'currency' => 'CLP',
            'label' => __( 'Chilean Peso', 'wp-user-frontend' ),
            'symbol' => '&#36;',
        ],
        [
            'currency' => 'CNY',
            'label' => __( 'Chinese Yuan', 'wp-user-frontend' ),
            'symbol' => '&yen;',
        ],
        [
            'currency' => 'COP',
            'label' => __( 'Colombian Peso', 'wp-user-frontend' ),
            'symbol' => '&#36;',
        ],
        [
            'currency' => 'CZK',
            'label' => __( 'Czech Koruna', 'wp-user-frontend' ),
            'symbol' => '&#75;&#269;',
        ],
        [
            'currency' => 'DKK',
            'label' => __( 'Danish Krone', 'wp-user-frontend' ),
            'symbol' => 'kr.',
        ],
        [
            'currency' => 'DOP',
            'label' => __( 'Dominican Peso', 'wp-user-frontend' ),
            'symbol' => 'RD&#36;',
        ],
        [
            'currency' => 'DZD',
            'label' => __( 'Algerian Dinar', 'wp-user-frontend' ),
            'symbol' => 'DA;',
        ],
        [
            'currency' => 'EUR',
            'label' => __( 'Euros', 'wp-user-frontend' ),
            'symbol' => '&euro;',
        ],
        [
            'currency' => 'HKD',
            'label' => __( 'Hong Kong Dollar', 'wp-user-frontend' ),
            'symbol' => '&#36;',
        ],
        [
            'currency' => 'HRK',
            'label' => __( 'Croatia kuna', 'wp-user-frontend' ),
            'symbol' => 'Kn',
        ],
        [
            'currency' => 'HUF',
            'label' => __( 'Hungarian Forint', 'wp-user-frontend' ),
            'symbol' => '&#70;&#116;',
        ],
        [
            'currency' => 'ISK',
            'label' => __( 'Icelandic krona', 'wp-user-frontend' ),
            'symbol' => 'Kr.',
        ],
        [
            'currency' => 'IDR',
            'label' => __( 'Indonesia Rupiah', 'wp-user-frontend' ),
            'symbol' => 'Rp',
        ],
        [
            'currency' => 'INR',
            'label' => __( 'Indian Rupee', 'wp-user-frontend' ),
            'symbol' => 'Rs',
        ],
        [
            'currency' => 'MUR',
            'label' => __( 'Mauritian Rupee', 'wp-user-frontend' ),
            'symbol' => '&#8377;',
        ],
        [
            'currency' => 'NPR',
            'label' => __( 'Nepali Rupee', 'wp-user-frontend' ),
            'symbol' => 'Rs.',
        ],
        [
            'currency' => 'ILS',
            'label' => __( 'Israeli Shekel', 'wp-user-frontend' ),
            'symbol' => '&#8362;',
        ],
        [
            'currency' => 'JPY',
            'label' => __( 'Japanese Yen', 'wp-user-frontend' ),
            'symbol' => '&yen;',
        ],
        [
            'currency' => 'KIP',
            'label' => __( 'Lao Kip', 'wp-user-frontend' ),
            'symbol' => '&#8365;',
        ],
        [
            'currency' => 'KRW',
            'label' => __( 'South Korean Won', 'wp-user-frontend' ),
            'symbol' => '&#8361;',
        ],
        [
            'currency' => 'MYR',
            'label' => __( 'Malaysian Ringgits', 'wp-user-frontend' ),
            'symbol' => '&#82;&#77;',
        ],
        [
            'currency' => 'MXN',
            'label' => __( 'Mexican Peso', 'wp-user-frontend' ),
            'symbol' => '&#36;',
        ],
        [
            'currency' => 'NGN',
            'label' => __( 'Nigerian Naira', 'wp-user-frontend' ),
            'symbol' => '&#8358;',
        ],
        [
            'currency' => 'NOK',
            'label' => __( 'Norwegian Krone', 'wp-user-frontend' ),
            'symbol' => '&#107;&#114;',
        ],
        [
            'currency' => 'NZD',
            'label' => __( 'New Zealand Dollar', 'wp-user-frontend' ),
            'symbol' => '&#36;',
        ],
        [
            'currency' => 'NAD',
            'label' => __( 'Namibian dollar', 'wp-user-frontend' ),
            'symbol' => 'N&#36;',
        ],
        [
            'currency' => 'OMR',
            'label' => __( 'Omani Rial', 'wp-user-frontend' ),
            'symbol' => 'ر.ع.',
        ],
        [
            'currency' => 'IRR',
            'label' => __( 'Iranian Rial', 'wp-user-frontend' ),
            'symbol' => '﷼',
        ],
        [
            'currency' => 'PKR',
            'label' => __( 'Pakistani Rupee', 'wp-user-frontend' ),
            'symbol' => 'Rs',
        ],
        [
            'currency' => 'PYG',
            'label' => __( 'Paraguayan Guaraní', 'wp-user-frontend' ),
            'symbol' => '&#8370;',
        ],
        [
            'currency' => 'PHP',
            'label' => __( 'Philippine Pesos', 'wp-user-frontend' ),
            'symbol' => '&#8369;',
        ],
        [
            'currency' => 'PLN',
            'label' => __( 'Polish Zloty', 'wp-user-frontend' ),
            'symbol' => '&#122;&#322;',
        ],
        [
            'currency' => 'GBP',
            'label' => __( 'Pounds Sterling', 'wp-user-frontend' ),
            'symbol' => '&pound;',
        ],
        [
            'currency' => 'RON',
            'label' => __( 'Romanian Leu', 'wp-user-frontend' ),
            'symbol' => 'lei',
        ],
        [
            'currency' => 'RUB',
            'label' => __( 'Russian Ruble', 'wp-user-frontend' ),
            'symbol' => '&#1088;&#1091;&#1073;.',
        ],
        [
            'currency' => 'SR',
            'label' => __( 'Saudi Riyal', 'wp-user-frontend' ),
            'symbol' => 'SR',
        ],
        [
            'currency' => 'SGD',
            'label' => __( 'Singapore Dollar', 'wp-user-frontend' ),
            'symbol' => '&#36;',
        ],
        [
            'currency' => 'ZAR',
            'label' => __( 'South African rand', 'wp-user-frontend' ),
            'symbol' => '&#82;',
        ],
        [
            'currency' => 'SEK',
            'label' => __( 'Swedish Krona', 'wp-user-frontend' ),
            'symbol' => '&#107;&#114;',
        ],
        [
            'currency' => 'CHF',
            'label' => __( 'Swiss Franc', 'wp-user-frontend' ),
            'symbol' => '&#67;&#72;&#70;',
        ],
        [
            'currency' => 'TWD',
            'label' => __( 'Taiwan New Dollars', 'wp-user-frontend' ),
            'symbol' => '&#78;&#84;&#36;',
        ],
        [
            'currency' => 'THB',
            'label' => __( 'Thai Baht', 'wp-user-frontend' ),
            'symbol' => '&#3647;',
        ],
        [
            'currency' => 'TRY',
            'label' => __( 'Turkish Lira', 'wp-user-frontend' ),
            'symbol' => '&#8378;',
        ],
        [
            'currency' => 'TTD',
            'label' => __( 'Trinidad and Tobago Dollar', 'wp-user-frontend' ),
            'symbol' => '&#84;&#84;&#36;',
        ],
        [
            'currency' => 'USD',
            'label' => __( 'US Dollar', 'wp-user-frontend' ),
            'symbol' => '&#36;',
        ],
        [
            'currency' => 'VND',
            'label' => __( 'Vietnamese Dong', 'wp-user-frontend' ),
            'symbol' => '&#8363;',
        ],
        [
            'currency' => 'EGP',
            'label' => __( 'Egyptian Pound', 'wp-user-frontend' ),
            'symbol' => 'EGP',
        ],
        [
            'currency' => 'JOD',
            'label' => __( 'Jordanian dinar', 'wp-user-frontend' ),
            'symbol' => 'د.أ',
        ],
    ];

    return apply_filters( 'wpuf_currencies', $currencies );
}

/**
 * Get global currency
 *
 * @since 2.4.2
 *
 * @param string $type
 *
 * @return mixed
 */
function wpuf_get_currency( $type = '' ) {
    $currency_code = wpuf_get_option( 'currency', 'wpuf_payment', 'USD' );

    if ( 'code' === $type ) {
        return $currency_code;
    }

    $currencies = wpuf_get_currencies();
    $index      = array_search( $currency_code, array_column( $currencies, 'currency' ), true );
    $currency   = $currencies[ $index ];

    if ( 'symbol' === $type ) {
        return $currency['symbol'];
    }

    return $currency;
}

/**
 * Get the price format depending on the currency position.
 *
 * @return string
 */
function get_wpuf_price_format() {
    $currency_pos = wpuf_get_option( 'currency_position', 'wpuf_payment', 'left' );
    $format       = '%1$s%2$s';

    switch ( $currency_pos ) {
        case 'left':
            $format = '%1$s%2$s';
            break;

        case 'right':
            $format = '%2$s%1$s';
            break;

        case 'left_space':
            $format = '%1$s&nbsp;%2$s';
            break;

        case 'right_space':
            $format = '%2$s&nbsp;%1$s';
            break;
    }

    return apply_filters( 'wpuf_price_format', $format, $currency_pos );
}

/**
 * Return the thousand separator for prices.
 *
 * @since  2.4.4
 *
 * @return string
 */
function wpuf_get_price_thousand_separator() {
    $separator = stripslashes( wpuf_get_option( 'wpuf_price_thousand_sep', 'wpuf_payment', ',' ) );

    return $separator;
}

/**
 * Return the decimal separator for prices.
 *
 * @since  2.4.4
 *
 * @return string
 */
function wpuf_get_price_decimal_separator() {
    $separator = stripslashes( wpuf_get_option( 'wpuf_price_decimal_sep', 'wpuf_payment', '.' ) );

    return $separator;
}

/**
 * Return the number of decimals after the decimal point.
 *
 * @since  2.4.4
 *
 * @return int
 */
function wpuf_get_price_decimals() {
    return absint( wpuf_get_option( 'wpuf_price_num_decimals', 'wpuf_payment', 2 ) );
}

/**
 * Trim trailing zeros off prices.
 *
 * @param mixed $price
 *
 * @return string
 */
function wpuf_trim_zeros( $price ) {
    return preg_replace( '/' . preg_quote( wc_get_price_decimal_separator(), '/' ) . '0++$/', '', $price );
}

/**
 * Format the pricing number
 *
 * @since 2.4.2
 *
 * @param number $number
 * @param  array
 *
 * @return mixed
 */
function wpuf_format_price( $price, $formated = true, $args = [] ) {

      $price_args = apply_filters(
            'wpuf_price_args', wp_parse_args(
                $args, [
                    'currency'           => $formated ? wpuf_get_currency( 'symbol' ) : '',
                    'decimal_separator'  => wpuf_get_price_decimal_separator(),
                    'thousand_separator' => $formated ? wpuf_get_price_thousand_separator() : '',
                    'decimals'           => wpuf_get_price_decimals(),
                    'price_format'       => get_wpuf_price_format(),
                ]
            )
        );

    $currency = $price_args['currency'];
    $decimal_separator = $price_args['decimal_separator'];
    $thousand_separator = $price_args['thousand_separator'];
    $decimals = $price_args['decimals'];
    $price_format = $price_args['price_format'];
    $negative        = $price < 0;
    $price           = apply_filters( 'wpuf_raw_price', floatval( $negative ? $price * -1 : $price ) );
    $price           = apply_filters( 'wpuf_formatted_price', number_format( $price, $decimals, $decimal_separator, $thousand_separator ), $price, $decimals, $decimal_separator, $thousand_separator );

    if ( apply_filters( 'wpuf_price_trim_zeros', false ) && $decimals > 0 ) {
        $price = wpuf_trim_zeros( $price );
    }

    $formatted_price = ( $negative ? '-' : '' ) . sprintf( $price_format, $currency, $price );

    return apply_filters( 'wpuf_format_price', $formatted_price, $price, $args );
}

/*
 * Polyfill of array_column function
 *
 * @since 2.4.3
 */
if ( ! function_exists( 'array_column' ) ) {
    function array_column( $input, $column_key, $index_key = null ) {
        $result = [];

        foreach ( $input as $k => $v ) {
            $result[ $index_key ? $v[ $index_key ] : $k ] = $v[ $column_key ];
        }

        return $result;
    }
}

/**
 * API to duplicate a form
 *
 * @since 2.5
 *
 * @param int $post_id
 *
 * @return int New duplicated form id
 */
function wpuf_duplicate_form( $post_id ) {
    $post = get_post( $post_id );

    if ( ! $post ) {
        return;
    }

    $contents = wpuf_get_form_fields( $post_id );

    $new_form = [
        'post_title'  => $post->post_title,
        'post_type'   => $post->post_type,
        'post_status' => 'draft',
    ];

    $form_id = wp_insert_post( $new_form );

    foreach ( $contents as $content ) {
        wpuf_insert_form_field( $form_id, $content );
    }

    // update the post title to remove confusion
    wp_update_post(
        [
            'ID'         => $form_id,
            'post_title' => $post->post_title . ' (#' . $form_id . ')',
        ]
    );

    if ( $form_id ) {
        $form_settings = wpuf_get_form_settings( $post_id );
        $notifications = wpuf_get_form_notifications( $post_id );

        update_post_meta( $form_id, 'wpuf_form_settings', $form_settings );
        update_post_meta( $form_id, 'notifications', $notifications );

        return $form_id;
    }

    return 0;
}

/**
 * Save form fields
 *
 * @since 2.5
 *
 * @param int   $form_id
 * @param array $field
 * @param int   $field_id
 * @param int   $order
 *
 * @return int ID of updated or inserted post
 */
function wpuf_insert_form_field( $form_id, $field = [], $field_id = null, $order = 0 ) {
    $args = [
        'post_type'    => 'wpuf_input',
        'post_parent'  => $form_id,
        'post_status'  => 'publish',
        'post_content' => maybe_serialize( wp_unslash( $field ) ),
        'menu_order'   => $order,
    ];

    if ( $field_id ) {
        $args['ID'] = $field_id;
    }

    if ( $field_id ) {
        return wp_update_post( $args );
    } else {
        return wp_insert_post( $args );
    }
}

/**
 * Create a sample / base form
 *
 * @since  2.5
 *
 * @param string $post_title (optional)
 * @param string $post_type  (optional)
 * @param bool   $blank      (optional)
 *
 * @return int
 */
function wpuf_create_sample_form( $post_title = 'Sample Form', $post_type = 'wpuf_forms', $blank = false ) {
    $form_id = wp_insert_post(
        [
            'post_title'     => $post_title,
            'post_type'      => $post_type,
            'post_status'    => 'publish',
            'comment_status' => 'closed',
            'post_content'   => '',
        ]
    );

    if ( ! $form_id ) {
        return false;
    }

    $form_fields = [];
    $settings    = [];

    // Post form
    if ( 'wpuf_forms' === $post_type ) {
        $form_fields = [
            [
                'input_type'  => 'text',
                'template'    => 'post_title',
                'required'    => 'yes',
                'label'       => 'Post Title',
                'name'        => 'post_title',
                'is_meta'     => 'no',
                'help'        => '',
                'css'         => '',
                'placeholder' => '',
                'default'     => '',
                'size'        => '40',
                'wpuf_cond'   => [],
            ],
            [
                'input_type'   => 'textarea',
                'template'     => 'post_content',
                'required'     => 'yes',
                'label'        => 'Post Content',
                'name'         => 'post_content',
                'is_meta'      => 'no',
                'help'         => '',
                'css'          => '',
                'rows'         => '5',
                'cols'         => '25',
                'placeholder'  => '',
                'default'      => '',
                'rich'         => 'teeny',
                'insert_image' => 'yes',
                'wpuf_cond'    => [],
            ],
        ];

        $settings = [
            'post_type'           => 'post',
            'post_status'         => 'publish',
            'post_format'         => '0',
            'default_cat'         => '-1',
            'guest_post'          => 'false',
            'guest_details'       => 'true',
            'name_label'          => 'Name',
            'email_label'         => 'Email',
            'message_restrict'    => 'This page is restricted. Please %login% / %register% to view this page.',
            'redirect_to'         => 'post',
            'message'             => 'Post saved',
            'page_id'             => '',
            'url'                 => '',
            'comment_status'      => 'open',
            'submit_text'         => 'Submit',
            'submit_button_cond'  => [
                'condition_status' => 'no',
                'cond_logic'       => 'any',
                'conditions'       => [
                    [
                        'name'             => '',
                        'operator'         => '=',
                        'option'           => '',
                    ],
                ],
            ],
            'draft_post'       => 'false',
            'edit_post_status' => 'publish',
            'edit_redirect_to' => 'same',
            'update_message'   => 'Post updated successfully',
            'edit_page_id'     => '',
            'edit_url'         => '',
            'subscription'     => '- Select -',
            'update_text'      => 'Update',
            'notification'     => [
                'new'          => 'on',
                'new_to'       => get_option( 'admin_email' ),
                'new_subject'  => 'New post created',
                'new_body'     => "Hi Admin, \r\n\r\nA new post has been created in your site {sitename} ({siteurl}). \r\n\r\nHere is the details: \r\nPost Title: {post_title} \r\nContent: {post_content} \r\nAuthor: {author} \r\nPost URL: {permalink} \r\nEdit URL: {editlink}",
                'edit'         => 'off',
                'edit_to'      => get_option( 'admin_email' ),
                'edit_subject' => 'A post has been edited',
                'edit_body'    => "Hi Admin, \r\n\r\nThe post \"{post_title}\" has been updated. \r\n\r\nHere is the details: \r\nPost Title: {post_title} \r\nContent: {post_content} \r\nAuthor: {author} \r\nPost URL: {permalink} \r\nEdit URL: {editlink}",
            ],
        ];
    }

    // Profile form
    if ( 'wpuf_profile' === $post_type ) {
        $form_fields = [
            [
                'input_type'  => 'email',
                'template'    => 'user_email',
                'required'    => 'yes',
                'label'       => 'Email',
                'name'        => 'user_email',
                'is_meta'     => 'no',
                'help'        => '',
                'css'         => '',
                'placeholder' => '',
                'default'     => '',
                'size'        => '40',
                'wpuf_cond'   => null,
            ],
            [
                'input_type'    => 'password',
                'template'      => 'password',
                'required'      => 'yes',
                'label'         => 'Password',
                'name'          => 'password',
                'is_meta'       => 'no',
                'help'          => '',
                'css'           => '',
                'placeholder'   => '',
                'default'       => '',
                'size'          => '40',
                'min_length'    => '5',
                'repeat_pass'   => 'yes',
                're_pass_label' => 'Confirm Password',
                'pass_strength' => 'yes',
                'wpuf_cond'     => null,
            ],
        ];

        $settings = [
            'role'             => 'subscriber',
            'reg_redirect_to'  => 'same',
            'message'          => 'Registration successful',
            'update_message'   => 'Profile updated successfully',
            'reg_page_id'      => '0',
            'registration_url' => '',
            'profile_url'      => '',
            'submit_text'      => 'Register',
            'update_text'      => 'Update Profile',
        ];
    }

    if ( ! empty( $form_fields ) && ! $blank ) {
        foreach ( $form_fields as $order => $field ) {
            wpuf_insert_form_field( $form_id, $field, false, $order );
        }
    }

    if ( ! empty( $settings ) ) {
        update_post_meta( $form_id, 'wpuf_form_settings', $settings );
    }

    //set form Version
    update_post_meta( $form_id, 'wpuf_form_version', WPUF_VERSION );

    return $form_id;
}

/**
 * Get the client IP address
 *
 * @since 2.5.2
 *
 * @return string
 */
function wpuf_get_client_ip() {
    $ipaddress = '';

    if ( isset( $_SERVER['HTTP_CLIENT_IP'] ) ) {
        $ipaddress = sanitize_text_field( wp_unslash( $_SERVER['HTTP_CLIENT_IP'] ) );
    } elseif ( isset( $_SERVER['HTTP_X_FORWARDED_FOR'] ) ) {
        $ipaddress = sanitize_text_field( wp_unslash( $_SERVER['HTTP_X_FORWARDED_FOR'] ) );
    } elseif ( isset( $_SERVER['HTTP_X_FORWARDED'] ) ) {
        $ipaddress = sanitize_text_field( wp_unslash( $_SERVER['HTTP_X_FORWARDED'] ) );
    } elseif ( isset( $_SERVER['HTTP_FORWARDED_FOR'] ) ) {
        $ipaddress = sanitize_text_field( wp_unslash( $_SERVER['HTTP_FORWARDED_FOR'] ) );
    } elseif ( isset( $_SERVER['HTTP_FORWARDED'] ) ) {
        $ipaddress = sanitize_text_field( wp_unslash( $_SERVER['HTTP_FORWARDED'] ) );
    } elseif ( isset( $_SERVER['REMOTE_ADDR'] ) ) {
        $ipaddress = sanitize_text_field( wp_unslash( $_SERVER['REMOTE_ADDR'] ) );
    } else {
        $ipaddress = 'UNKNOWN';
    }

    return $ipaddress;
}

/**
 * Delete a form with it's field and meta
 *
 * @since 2.5.2
 *
 * @param int  $form_id
 * @param bool $force
 *
 * @return void
 */
function wpuf_delete_form( $form_id, $force = true ) {
    global $wpdb;

    wp_delete_post( $form_id, $force );

    // delete form inputs as WP doesn't know the relationship
    $wpdb->delete(
        $wpdb->posts,
        [
            'post_parent' => $form_id,
            'post_type'   => 'wpuf_input',
        ]
    );
}

/**
 * Check save draft post status based on subscription
 *
 * @since 2.5.2
 *
 * @param array $form_settings
 *
 * @return string $post_status
 */
function wpuf_get_draft_post_status( $form_settings ) {
    $noce = isset( $_REQUEST['_wpnonce'] ) ? sanitize_key( wp_unslash( $_REQUEST['_wpnonce'] ) ) : '';

    if ( isset( $nonce ) && ! wp_verify_nonce( $noce, 'wpuf_form_add' ) ) {
        return;
    }

    $post_status                 = 'draft';
    $current_user                = wpuf_get_user();
    $charging_enabled            = $current_user->subscription()->current_pack_id();
    $user_wpuf_subscription_pack = get_user_meta( get_current_user_id(), '_wpuf_subscription_pack', true );

    if ( $charging_enabled && ! isset( $_POST['post_id'] ) ) {
        if ( ! empty( $user_wpuf_subscription_pack ) ) {
            if ( $current_user->subscription()->expired() ) {
                $post_status = 'pending';
            }
        }
    }

    return $post_status;
}

/**
 * Show helper texts to understand the type of page in admin page listing
 *
 * @since 2.6.0
 *
 * @param array   $state
 * @param WP_Post $post
 *
 * @return array
 */
function wpuf_admin_page_states( $state, $post ) {
    if ( 'page' !== $post->post_type ) {
        return $state;
    }

    $pattern = '/\[(wpuf[\w\-\_]+).+\]/';

    preg_match_all( $pattern, $post->post_content, $matches );
    $matches = array_unique( $matches[0] );

    if ( ! empty( $matches ) ) {
        $page      = '';
        $shortcode = $matches[0];

        if ( '[wpuf_account]' === $shortcode ) {
            $page = 'WPUF Account Page';
        } elseif ( '[wpuf_edit]' === $shortcode ) {
            $page = 'WPUF Post Edit Page';
        } elseif ( '[wpuf-login]' === $shortcode ) {
            $page = 'WPUF Login Page';
        } elseif ( '[wpuf_sub_pack]' === $shortcode ) {
            $page = 'WPUF Subscription Page';
        } elseif ( '[wpuf_editprofile]' === $shortcode ) {
            $page = 'WPUF Profile Edit Page';
        } elseif ( stristr( $shortcode, '[wpuf_dashboard' ) ) {
            $page = 'WPUF Dashboard Page';
        } elseif ( stristr( $shortcode, '[wpuf_profile type="registration"' ) ) {
            $page = 'WPUF Registration Page';
        } elseif ( stristr( $shortcode, '[wpuf_profile type="profile"' ) ) {
            $page = 'WPUF Profile Edit Page';
        } elseif ( stristr( $shortcode, '[wpuf_form' ) ) {
            $page = 'WPUF Form Page';
        }

        if ( ! empty( $page ) ) {
            $state['wpuf'] = $page;
        }
    }

    return $state;
}

add_filter( 'display_post_states', 'wpuf_admin_page_states', 10, 2 );

/**
 * Encryption function for various usage
 *
 * @since 2.5.8
 * @since 2.5.29 param $nonce added
 *
 * @param string $id
 * @param string $nonce
 *
 * @return string|bool encoded string or false if encryption failed
 */
function wpuf_encryption( $id, $nonce = null ) {
    $auth_keys  = WeDevs\Wpuf\Encryption_Helper::get_encryption_auth_keys();
    $secret_key = $auth_keys['auth_key'];
    $secret_iv  = ! empty( $nonce ) ? base64_decode( $nonce ) : $auth_keys['auth_salt'];

    if ( function_exists( 'sodium_crypto_secretbox' ) ) {
        try {
            return base64_encode( sodium_crypto_secretbox( $id, $secret_iv, $secret_key ) );
        } catch ( Exception $e ) {
            delete_option( 'wpuf_auth_keys' );
            return false;
        }
    }

    $ciphertext_raw = openssl_encrypt( $id, Encryption_Helper::get_encryption_method(), $secret_key, OPENSSL_RAW_DATA, $secret_iv );
    $hmac           = hash_hmac( 'sha256', $ciphertext_raw, $secret_key, true );

    return base64_encode( $secret_iv.$hmac.$ciphertext_raw );
}

/**
 * Decryption function for various usage
 *
 * @since 2.5.8
 * @since 2.5.29 param $nonce added
 *
 * @param string $id
 * @param string $nonce
 *
 * @return string|bool decrypted string or false if decryption failed
 */
function wpuf_decryption( $id, $nonce = null ) {
    // get auth keys
    $auth_keys = Encryption_Helper::get_encryption_auth_keys();
    if ( empty( $auth_keys ) ) {
        return false;
    }

    $secret_key = $auth_keys['auth_key'];
    $secret_iv  = ! empty( $nonce ) ? base64_decode( $nonce ) : $auth_keys['auth_salt'];

    // should we use sodium_crypto_secretbox_open
    if ( function_exists( 'sodium_crypto_secretbox_open') ) {
        try {
            return sodium_crypto_secretbox_open( base64_decode( $id ), $secret_iv, $secret_key );
        } catch ( Exception $e ) {
            delete_option( 'wpuf_auth_keys' );
            return false;
        }
    }

    $c              = base64_decode( $id );
    $ivlen          = Encryption_Helper::get_encryption_nonce_length();
    $secret_iv      = substr( $c, 0, $ivlen );
    $hmac           = substr( $c, $ivlen, 32 );
    $ciphertext_raw = substr( $c, $ivlen + 32 );
    $original_text  = openssl_decrypt( $ciphertext_raw, Encryption_Helper::get_encryption_method(), $secret_key, OPENSSL_RAW_DATA, $secret_iv );
    $calcmac        = hash_hmac( 'sha256', $ciphertext_raw, $secret_key, true );

    // timing attack safe comparison
    if ( hash_equals( $hmac, $calcmac ) ) {
        return $original_text;
    }

    return false;
}

/**
 * Send guest verification mail
 *
 * @since 2.5.8
 *
 * @param string $post_id_encoded, $form_id_encoded, $charging_enabled, $flag
 *
 * @return void
 */
function wpuf_send_mail_to_guest( $post_id_encoded, $form_id_encoded, $charging_enabled, $flag ) {
    if ( 'on' !== wpuf_get_option( 'enable_guest_email_notification', 'wpuf_mails', 'on' ) ) {
        return;
    }

    $noce = isset( $_REQUEST['_wpnonce'] ) ? sanitize_key( wp_unslash( $_REQUEST['_wpnonce'] ) ) : '';

    if ( isset( $nonce ) && ! wp_verify_nonce( $noce, 'wpuf_edit' ) ) {
        return;
    }

    if ( $charging_enabled ) {
        $encoded_guest_url = add_query_arg(
            [
                'p_id'     => $post_id_encoded,
                'f_id'     => $form_id_encoded,
                'post_msg' => 'verified',
                'f'        => 2,
            ], get_home_url()
        );
    } else {
        $encoded_guest_url = add_query_arg(
            [
                'p_id'     => $post_id_encoded,
                'f_id'     => $form_id_encoded,
                'post_msg' => 'verified',
                'f'        => 1,
            ], get_home_url()
        );
    }

    $default_body     = 'Hey There, <br> <br> We just received your guest post and now we want you to confirm your email so that we can verify the content and move on to the publishing process. <br> <br> Please click the link below to verify: <br> <br> <a href="' . $encoded_guest_url . '">Publish Post</a> <br> <br> Regards, <br> <br>' . bloginfo( 'name' );
    $to               = isset( $_POST['guest_email'] ) ? sanitize_email( wp_unslash( $_POST['guest_email'] ) ) : '';
    $guest_email_sub  = wpuf_get_option( 'guest_email_subject', 'wpuf_mails', 'Please Confirm Your Email to Get the Post Published!' );
    $subject          = $guest_email_sub;
    $guest_email_body = wpuf_get_option( 'guest_email_body', 'wpuf_mails', $default_body );

    if ( ! empty( $guest_email_body ) ) {
        $blogname     = wp_specialchars_decode( get_option( 'blogname' ), ENT_QUOTES );
        $field_search = [ '{activation_link}', '{sitename}' ];

        $field_replace = [
            '<a href="' . $encoded_guest_url . '">Publish Post</a>',
            $blogname,
        ];

        $body = str_replace( $field_search, $field_replace, $guest_email_body );
    } else {
        $body = $default_body;
    }

    $body = get_formatted_mail_body( $body, $subject );

    wp_mail( $to, $subject, $body );
}

/**
 * Check if it's post form builder
 *
 * @since 2.6
 *
 * @return bool
 */
function is_wpuf_post_form_builder() {
    $page = isset( $_GET['page'] ) ? sanitize_text_field( wp_unslash( $_GET['page'] ) ) : '';

    return 'wpuf-post-forms' === $page ? true : false;
}

/**
 * Check if it's profile form builder
 *
 * @since 2.6
 *
 * @return bool
 */
function is_wpuf_profile_form_builder() {
    $page = isset( $_GET['page'] ) ? sanitize_text_field( wp_unslash( $_GET['page'] ) ) : '';

    return 'wpuf-profile-forms' === $page ? true : false;
}

/**
 * Get a WP User
 *
 * @since 2.6.0
 *
 * @param int|WP_User $user_id
 *
 * @return WeDevs\Wpuf\WPUF_User
 */
function wpuf_get_user( $user = null ) {
    if ( ! $user ) {
        $user = wp_get_current_user();
    }

    return new WeDevs\Wpuf\WPUF_User( $user );
}

/**
 * Add all terms as allowed terms
 *
 * @since 2.7.0
 *
 * @return void
 */
function wpuf_set_all_terms_as_allowed() {
    if ( class_exists( 'WP_User_Frontend_Pro' ) ) {
        $subscriptions  = ( new Subscription() )->get_subscriptions();
        $allowed_term   = [];

        foreach ( $subscriptions as $pack ) {
            if ( ! metadata_exists( 'post', $pack->ID, '_sub_allowed_term_ids' ) ) {
                $cts = get_taxonomies( [ '_builtin' => true ], 'objects' );
                ?>
                <?php
                foreach ( $cts as $ct ) {
                    if ( is_taxonomy_hierarchical( $ct->name ) ) {
                        $tax_terms = get_terms(
                            [
                                'taxonomy'   => $ct->name,
                                'hide_empty' => false,
                            ]
                        );

                        foreach ( $tax_terms as $tax_term ) {
                            $allowed_term[] = $tax_term->term_id;
                        }
                    }
                }

                $cts = get_taxonomies( [ '_builtin' => false ], 'objects' );
                ?>
                <?php
                foreach ( $cts as $ct ) {
                    if ( is_taxonomy_hierarchical( $ct->name ) ) {
                        $tax_terms = get_terms(
                            [
                                'taxonomy'   => $ct->name,
                                'hide_empty' => false,
                            ]
                        );

                        foreach ( $tax_terms as $tax_term ) {
                            $allowed_term[] = $tax_term->term_id;
                        }
                    }
                }

                update_post_meta( $pack->ID, '_sub_allowed_term_ids', $allowed_term );
            }
        }
    }
}

/**
 * Post submitted by form
 *
 * @since 2.8
 *
 * @param int $form_id
 *
 * @return List of WP_Post objects
 */
function wpuf_posts_submitted_by( $form_id ) {
    $settings = wpuf_get_form_settings( $form_id );
    $settings['post_type'];
    $args = [
        'meta_key'         => '_wpuf_form_id',
        'meta_value'       => $form_id,
        'post_type'        => $settings['post_type'],
        'post_status'      => 'publish',
    ];
    $posts_array = get_posts( $args );

    return $posts_array;
}

/**
 * Count post submitted by form
 *
 * @since 2.8
 *
 * @param int $form_id
 *
 * @return int
 */
function wpuf_form_posts_count( $form_id ) {
    return count( wpuf_posts_submitted_by( $form_id ) );
}

/**
 * Get formatted email body
 *
 * @since  2.9
 *
 * @param string $message
 *
 * @return string
 */
function get_formatted_mail_body( $message, $subject ) {
    if ( wpuf()->is_pro() && wpuf_pro_is_module_active( 'email-templates/email-templates.php' ) ) {
        $css    = '';
        $header = apply_filters( 'wpuf_email_header', '', $subject );
        $footer = apply_filters( 'wpuf_email_footer', '' );

        if ( empty( $header ) ) {
            ob_start();
            if ( function_exists( 'wpuf_load_pro_template' ) ) {
                wpuf_load_pro_template( 'email/header.php', [ 'subject' => $subject ] );
            }

            $header = ob_get_clean();
        }

        if ( empty( $footer ) ) {
            ob_start();

            if ( function_exists( 'wpuf_load_pro_template' ) ) {
                wpuf_load_pro_template( 'email/footer.php', [] );
            }

            $footer = ob_get_clean();
        }

        ob_start();

        if ( function_exists( 'wpuf_load_pro_template' ) ) {
            wpuf_load_pro_template( 'email/style.php', [] );
        }

        $css = apply_filters( 'wpuf_email_style', ob_get_clean() );

        $content = $header . '<pre>' . $message . '</pre>' . $footer;

        if ( ! class_exists( 'Emogrifier' ) ) {
            require_once WPUF_PRO_ROOT . '/assets/vendor/Emogrifier.php';
        }

        try {
            // apply CSS styles inline for picky email clients
            $emogrifier = new Emogrifier( $content, $css );
            $emogrifier->enableCssToHtmlMapping();

            return $emogrifier->emogrify();
        } catch ( Exception $e ) {
            echo esc_html( $e->getMessage() );
        }

    }

    return $message;
}

/**
 * Renders an HTML Dropdown
 *
 * @param array $args
 *
 * @return string
 */
function wpuf_select( $args = [] ) {
    $defaults = [
        'options'          => [],
        'name'             => null,
        'class'            => '',
        'id'               => '',
        'selected'         => [],
        'chosen'           => false,
        'placeholder'      => null,
        'multiple'         => false,
        'show_option_all'  => __( 'All', 'wp-user-frontend' ),
        'show_option_none' => __( 'None', 'wp-user-frontend' ),
        'data'             => [],
        'readonly'         => false,
        'disabled'         => false,
    ];

    $args = wp_parse_args( $args, $defaults );

    $data_elements = '';
    $selected      = '';

    foreach ( $args['data'] as $key => $value ) {
        $data_elements .= ' data-' . esc_attr( $key ) . '="' . esc_attr( $value ) . '"';
    }

    if ( $args['multiple'] ) {
        $multiple = ' MULTIPLE';
    } else {
        $multiple = '';
    }

    if ( $args['chosen'] ) {
        $args['class'] .= ' wpuf-select-chosen';

        if ( is_rtl() ) {
            $args['class'] .= ' chosen-rtl';
        }
    }

    if ( $args['placeholder'] ) {
        $placeholder = $args['placeholder'];
    } else {
        $placeholder = '';
    }

    if ( isset( $args['readonly'] ) && $args['readonly'] ) {
        $readonly = ' readonly="readonly"';
    } else {
        $readonly = '';
    }

    if ( isset( $args['disabled'] ) && $args['disabled'] ) {
        $disabled = ' disabled="disabled"';
    } else {
        $disabled = '';
    }

    $class  = implode( ' ', array_map( 'sanitize_html_class', explode( ' ', $args['class'] ) ) );
    $output = '<select' . $disabled . $readonly . ' name="' . esc_attr( $args['name'] ) . '" id="' . esc_attr( str_replace( '-', '_', $args['id'] ) ) . '" class="wpuf-select ' . $class . '"' . $multiple . ' data-placeholder="' . $placeholder . '"' . $data_elements . '>';

    if ( ! isset( $args['selected'] ) || ( is_array( $args['selected'] ) && empty( $args['selected'] ) ) || ! $args['selected'] ) {
        $selected = '';
    }

    if ( $args['show_option_all'] ) {
        if ( $args['multiple'] && ! empty( $args['selected'] ) ) {
            $selected = selected( true, in_array( 0, $args['selected'], true ), false );
        } else {
            $selected = selected( $args['selected'], 0, false );
        }
        $output .= '<option value="all"' . $selected . '>' . esc_html( $args['show_option_all'] ) . '</option>';
    }

    if ( ! empty( $args['options'] ) ) {
        if ( $args['show_option_none'] ) {
            if ( $args['multiple'] ) {
                $selected = selected( true, in_array( -1, $args['selected'], true ), false );
            } elseif ( isset( $args['selected'] ) && ! is_array( $args['selected'] ) && ! empty( $args['selected'] ) ) {
                $selected = selected( $args['selected'], -1, false );
            }
            $output .= '<option value="-1"' . $selected . '>' . esc_html( $args['show_option_none'] ) . '</option>';
        }

        foreach ( $args['options'] as $key => $option ) {
            if ( $args['multiple'] && is_array( $args['selected'] ) ) {
                $selected = selected( true, in_array( (string) $key, $args['selected'], true ), false );
            } elseif ( isset( $args['selected'] ) && ! is_array( $args['selected'] ) ) {
                $selected = selected( $args['selected'], $key, false );
            }

            $output .= '<option value="' . esc_attr( $key ) . '"' . $selected . '>' . esc_html( $option ) . '</option>';
        }
    }

    $output .= '</select>';

    return $output;
}

/**
 * Renders a Text field in settings field
 *
 * @param array $args Arguments for the text field
 *
 * @return string Text field
 */
function wpuf_text( $args = [] ) {
    $defaults = [
        'id'           => '',
        'name'         => isset( $name ) ? $name : 'text',
        'value'        => isset( $value ) ? $value : null,
        'label'        => isset( $label ) ? $label : null,
        'desc'         => isset( $desc ) ? $desc : null,
        'placeholder'  => '',
        'class'        => 'regular-text',
        'disabled'     => false,
        'autocomplete' => '',
        'data'         => false,
    ];

    $args = wp_parse_args( $args, $defaults );

    $class    = implode( ' ', array_map( 'sanitize_html_class', explode( ' ', $args['class'] ) ) );
    $disabled = '';

    if ( $args['disabled'] ) {
        $disabled = ' disabled="disabled"';
    }

    $data = '';

    if ( ! empty( $args['data'] ) ) {
        foreach ( $args['data'] as $key => $value ) {
            $data .= 'data-' . $key . '="' . esc_attr( $value ) . '" ';
        }
    }

    $output = '<span id="wpuf-' . $args['name'] . '-wrap">';

    if ( ! empty( $args['label'] ) ) {
        $output .= '<label class="wpuf-label" for="' . $args['id'] . '">' . esc_html( $args['label'] ) . '</label>';
    }

    if ( ! empty( $args['desc'] ) ) {
        $output .= '<span class="wpuf-description">' . wp_kses_post( $args['desc'] ) . '</span>';
    }

    $output .= '<input type="text" name="' . esc_attr( $args['name'] ) . '" id="' . esc_attr( $args['id'] ) . '" autocomplete="' . esc_attr( $args['autocomplete'] ) . '" value="' . esc_attr( $args['value'] ) . '" placeholder="' . esc_attr( $args['placeholder'] ) . '" class="' . $class . '" ' . $data . '' . $disabled . '/>';

    $output .= '</span>';

    return $output;
}

/**
 * Descriptive text callback
 *
 * @param array $args Arguments passed by the setting
 *
 * @return void
 */
function wpuf_descriptive_text( $args ) {
    echo wp_kses_post( $args['desc'] );
}

/**
 * Update the value of a settings field
 *
 * @param string $option  settings field name
 * @param string $section the section name this field belongs to
 * @param string $value   the value to be set
 *
 * @return mixed
 */
function wpuf_update_option( $option, $section, $value ) {
    $options = get_option( $section );

    if ( ! is_array( $options ) ) {
        $options = array();
    }

    $options[ $option ] = $value;

    update_option( $section, $options );
}

/**
 * Get terms of related taxonomy
 *
 * @since  2.8.5
 *
 * @param string $taxonomy
 *
 * @return array
 */
function wpuf_get_terms( $taxonomy = 'category' ) {
    $items = [];

    $terms = get_terms(
        [
            'taxonomy'   => $taxonomy,
            'hide_empty' => false,
        ]
    );

    foreach ( $terms as $key => $term ) {
        $items[ $term->term_id ] = $term->name;
    }

    return $items;
}

/**
 * Retrieve a states drop down
 *
 * @return void
 */
function wpuf_ajax_get_states_field() {
    check_ajax_referer( 'wpuf_ajax_address' );

    $country = isset( $_POST['country'] ) ? sanitize_text_field( wp_unslash( $_POST['country'] ) ) : '';
    $cs        = new WeDevs\Wpuf\Data\Country_State();
    $countries = $cs->countries();
    $states    = $cs->getStates( $countries[ $country ] );

    if ( ! empty( $states ) ) {
        $args = [
            'name'             => isset( $_POST['field_name'] ) ? sanitize_text_field( wp_unslash( $_POST['field_name'] ) ) : '',
            'id'               => isset( $_POST['field_name'] ) ? sanitize_text_field( wp_unslash( $_POST['field_name'] ) ) : '',
            'class'            => isset( $_POST['field_name'] ) ? sanitize_text_field( wp_unslash( $_POST['field_name'] ) ) : '',
            'options'          => $states,
            'show_option_all'  => false,
            'show_option_none' => false,
        ];

        $response = wpuf_select( $args );
    } else {
        $response = 'nostates';
    }

    wp_send_json( $response ); // phpcs:ignore WordPress.XSS.EscapeOutput.OutputNotEscaped
}

/**
 * Performs tax calculations and updates billing address
 *
 * @return void
 */
function wpuf_update_billing_address() {
    check_ajax_referer( 'wpuf_ajax_address' );

    ob_start();

    $user_id        = get_current_user_id();
    $add_line_1 = isset( $_POST['billing_add_line1'] ) ? sanitize_text_field( wp_unslash( $_POST['billing_add_line1'] ) ) : '';
    $add_line_2 = isset( $_POST['billing_add_line2'] ) ? sanitize_text_field( wp_unslash( $_POST['billing_add_line2'] ) ) : '';
    $city       = isset( $_POST['billing_city'] ) ? sanitize_text_field( wp_unslash( $_POST['billing_city'] ) ) : '';
    $state      = isset( $_POST['billing_state'] ) ? sanitize_text_field( wp_unslash( $_POST['billing_state'] ) ) : '';
    $zip        = isset( $_POST['billing_zip'] ) ? sanitize_text_field( wp_unslash( $_POST['billing_zip'] ) ) : '';
    $country    = isset( $_POST['billing_country'] ) ? sanitize_text_field( wp_unslash( $_POST['billing_country'] ) ) : '';
    $type       = isset( $_POST['type'] ) ? sanitize_text_field( wp_unslash( $_POST['type'] ) ) : '';
    $id         = isset( $_POST['id'] ) ? sanitize_text_field( wp_unslash( $_POST['id'] ) ) : '';

    $address_fields = [
        'add_line_1'    => $add_line_1,
        'add_line_2'    => $add_line_2,
        'city'          => $city,
        'state'         => $state,
        'zip_code'      => $zip,
        'country'       => $country,
    ];

    update_user_meta( $user_id, 'wpuf_address_fields', $address_fields );

    $post_data['type']            = $type;
    $post_data['id']              = $id;
    $post_data['billing_country'] = $country;
    $post_data['billing_state']   = $state;

    $is_pro = wpuf()->is_pro();

    if ( $is_pro ) {
        do_action( 'wpuf_calculate_tax', $post_data );
    } else {
        die();
    }
}

/**
 * Retrieve user address
 *
 * @return mixed
 */
function wpuf_get_user_address( $user_id = 0 ) {
    $user_id        = $user_id ? $user_id : get_current_user_id();
    $address_fields = [];

    if ( metadata_exists( 'user', $user_id, 'wpuf_address_fields' ) ) {
        $address_fields = get_user_meta( $user_id, 'wpuf_address_fields', true );
    } else {
        $address_fields = array_fill_keys( [ 'add_line_1', 'add_line_2', 'city', 'state', 'zip_code', 'country' ], '' );

        if ( class_exists( 'WooCommerce' ) ) {
            $customer_id = get_current_user_id();
            $woo_address = [];
            $customer    = new WC_Customer( $customer_id );

            $woo_address = $customer->get_billing();
            unset( $woo_address['email'], $woo_address['tel'], $woo_address['phone'], $woo_address['company'] );

            $countries_obj        = new WC_Countries();
            $countries_array      = $countries_obj->get_countries();
            $country_states_array = $countries_obj->get_states();
            $woo_address['state'] = isset( $country_states_array[ $woo_address['country'] ][ $woo_address['state'] ] ) ? $country_states_array[ $woo_address['country'] ][ $woo_address['state'] ] : '';
            $woo_address['state'] = strtolower( str_replace( ' ', '', $woo_address['state'] ) );

            if ( ! empty( $woo_address ) ) {
                $address_fields = [
                    'add_line_1'    => $woo_address['address_1'],
                    'add_line_2'    => $woo_address['address_2'],
                    'city'          => $woo_address['city'],
                    'state'         => $woo_address['state'],
                    'zip_code'      => $woo_address['postcode'],
                    'country'       => $woo_address['country'],
                ];
            }
        }
    }

    return $address_fields;
}

/**
 * Displays a multi select dropdown for a settings field
 *
 * @param array $args settings field args
 */
function wpuf_settings_multiselect( $args ) {
    wpuf_require_once( WPUF_ROOT . '/Lib/WeDevs_Settings_API.php' );

    $settings = new WeDevs_Settings_API();
    $value    = $settings->get_option( $args['id'], $args['section'], $args['std'] );
    $value    = is_array( $value ) ? (array) $value : [];
    $size     = isset( $args['size'] ) && ! is_null( $args['size'] ) ? $args['size'] : 'regular';
    $html     = sprintf( '<select multiple="multiple" class="%1$s" name="%2$s[%3$s][]" id="%2$s[%3$s]">', $size, $args['section'], $args['id'] );

    foreach ( $args['options'] as $key => $label ) {
        $checked = in_array( $key, $value, true ) ? $key : '0';
        $html .= sprintf( '<option value="%s"%s>%s</option>', $key, selected( $checked, $key, false ), $label );
    }

    $html .= sprintf( '</select>' );
    $html .= $settings->get_field_description( $args );

    echo wp_kses(
        $html, [
            'p' => [],
            'select' => [
                'multiple' => [],
                'class'    => [],
                'name'     => [],
                'id'       => [],
            ],
            'option' => [
                'value' => [],
                'selected' => [],
            ],
        ]
    );
}

/**
 * Displays Form Schedule Messages
 *
 * @since 2.8.10
 *
 * @param int $form_id
 */
function wpuf_show_form_schedule_message( $form_id ) {
    $form_settings   = wpuf_get_form_settings( $form_id );
    $is_scheduled    = ( isset( $form_settings['schedule_form'] ) && $form_settings['schedule_form'] === 'true' ) ? true : false;

    if ( $is_scheduled ) {
        $start_time   = ! empty( $form_settings['schedule_start'] ) ? strtotime( $form_settings['schedule_start'] ) : 0;
        $end_time     = ! empty( $form_settings['schedule_end'] ) ? strtotime( $form_settings['schedule_end'] ) : 0;
        $current_time = current_time( 'timestamp' );

        if ( $current_time >= $start_time && $current_time <= $end_time ) {
            return;
        }

        // too early?
        if ( $current_time < $start_time ) {
            echo wp_kses_post( '<div class="wpuf-message">' . $form_settings['form_pending_message'] . '</div>' );
        } elseif ( $current_time > $end_time ) {
            echo wp_kses_post( '<div class="wpuf-message">' . $form_settings['form_expired_message'] . '</div>' );
        }
        ?>
            <script>
                jQuery( function($) {
                    $(".wpuf-submit-button").attr("disabled", "disabled");
                });
            </script>
        <?php
        return;
    }
}
add_action( 'wpuf_before_form_render', 'wpuf_show_form_schedule_message' );

/**
 * Displays Form Limit Messages
 *
 * @since 2.8.10
 *
 * @param int $form_id
 */
function wpuf_show_form_limit_message( $form_id ) {
    $form_settings  = wpuf_get_form_settings( $form_id );
    $has_limit      = ( isset( $form_settings['limit_entries'] ) && $form_settings['limit_entries'] === 'true' ) ? true : false;
    $post_to_check  = get_post( get_the_ID() );
    $is_edit_page   = false;

    if ( $post_to_check && stripos( $post_to_check->post_content, '[wpuf_edit' ) !== false ) {
        $is_edit_page = true;
    }

    if ( $has_limit && ! $is_edit_page ) {
        $limit        = (int) ! empty( $form_settings['limit_number'] ) ? $form_settings['limit_number'] : 0;
        $form_entries = wpuf_form_posts_count( $form_id );

        if ( $limit && $limit <= $form_entries ) {
            $info = $form_settings['limit_message'];
            echo wp_kses_post( '<div class="wpuf-info">' . $info . '</div>' );
            ?>
            <script>
                jQuery( function($) {
                    $(".wpuf-submit-button").attr("disabled", "disabled");
                });
            </script>
            <?php
        }

        return;
    }
}
add_action( 'wpuf_before_form_render', 'wpuf_show_form_limit_message' );

/**
 * Save frontend post revision
 *
 * @param int   $post_id
 * @param array $form_settings
 *
 * @return void
 */
function wpuf_frontend_post_revision( $post_id, $form_settings ) {
    $post      = get_post( $post_id );
    $post_type = ! empty( $form_settings['post_type'] ) ? $form_settings['post_type'] : 'post';

    if ( post_type_supports( $post_type, 'revisions' ) ) {
        $revisions = wp_get_post_revisions(
            $post_id, [
                'order' => 'ASC',
                'posts_per_page' => 1,
            ]
        );
        $revision  = current( $revisions );

        _wp_upgrade_revisions_of_post( $post, wp_get_post_revisions( $post_id ) );
    }
}

function wpuf_clean( $var ) {
    if ( is_array( $var ) ) {
        return array_map( 'wpuf_clean', $var );
    } else {
        return is_scalar( $var ) ? sanitize_text_field( wp_unslash( $var ) ) : $var;
    }
}

/**
 * Calculate ini directives in bytes
 *
 * @since 3.3.0
 *
 * @param string|int $val
 *
 * @return int
 */
function wpuf_ini_get_byte( $val ) {
    $byte = absint( $val );
    $char = strtolower( str_replace( $byte, '', $val ) );

    switch ( $char ) {
        case 'g':
            $byte *= GB_IN_BYTES;
            break;

        case 'm':
            $byte *= MB_IN_BYTES;
            break;

        case 'k':
            $byte *= KB_IN_BYTES;
            break;
    }

    return $byte;
}

/**
 * The maximum file size allowed to upload
 *
 * To upload large files, `post_max_size` value must be larger than `upload_max_filesize`
 *
 * @see https://www.php.net/manual/en/ini.core.php#ini.post-max-size
 *
 * @since 3.3.0
 *
 * @return string|int
 */
function wpuf_max_upload_size() {
    $post_max_size       = ini_get( 'post_max_size' );
    $upload_max_filesize = ini_get( 'upload_max_filesize' );

    if ( wpuf_ini_get_byte( $upload_max_filesize ) > wpuf_ini_get_byte( $post_max_size ) ) {
        return $post_max_size;
    }

    return $upload_max_filesize;
}

/**
 * Validate a boolean variable
 *
 * @since 3.3.0
 *
 * @param mixed $var
 *
 * @return bool
 */
function wpuf_validate_boolean( $var ) {
    return filter_var( $var, FILTER_VALIDATE_BOOLEAN );
}

/**
 * Check user has certain roles
 *
 * @since 3.4.0
 *
 * @param  array  $roles   Permitted user roles to submit a post
 * @param  int    $user_id User id will submit post
 *
 * @return bool
 */
function wpuf_user_has_roles( $roles, $user_id = 0 ) {
    if ( empty( $roles ) ) {
        return false;
    }

    $user = $user_id ? get_userdata( $user_id ) : wp_get_current_user();

    if ( ! empty( array_intersect( $user->roles, $roles ) ) ) {
        return true;
    }

    return false;
}

/**
 * Create a private page for form preview
 *
 * @return bool|false|string|WP_Error
 */
function get_wpuf_preview_page() {
    $page_url        = '';
    $post_status     = '';
    $preview_page_id = get_option( 'wpuf_preview_page', false );

    if ( $preview_page_id ){
        $page_url    = get_permalink( $preview_page_id );
    }

    if ( $page_url ){
        $post_status = get_post_status( $preview_page_id );
    }

    if ( $page_url && $post_status === 'private' ) {
        return $page_url;
    }

    if ( $post_status && $post_status !== 'private' ) {
        wp_update_post(
            [
                'ID' => $preview_page_id,
                'post_status' => 'private',
            ]
        );
        $page_url = get_permalink( $preview_page_id );
    }


    if ( $page_url ) {
        return $page_url;
    }

    $post_id = wp_insert_post(
        [
            'post_title'  => 'wpuf-preview',
            'post_type'   => 'page',
            'post_status' => 'private',
        ]
    );
    update_option( 'wpuf_preview_page', $post_id );

    return get_permalink( get_option( 'wpuf_preview_page' ) );
}

/**
 * Sanitize nested text field
 *
 * @param $arr
 *
 * @return array
 */
function wpuf_recursive_sanitize_text_field($arr){
    foreach ($arr as $key => &$value) {
        if (is_array($value)) {
            $value = wpuf_recursive_sanitize_text_field($value);
        } else {
            $value = sanitize_text_field($value);
        }
    }

    return $arr;
}

/**
 * Determine page after payment success
 *
 * @since 3.5.27_PRO
 *
 * @param $data
 *
 * @return bool|false|string|WP_Error
 */
function wpuf_payment_success_page( $data ){
    $gateway          = ! empty( $data['wpuf_payment_method'] ) ? $data['wpuf_payment_method'] : '';
    $success_query    = 'wpuf_' . $gateway . '_success';
    $redirect_page    = '';
    $redirect_page_id = 0;
    $payment_method   = ! empty( $data['post_data']['wpuf_payment_method'] ) ? $data['post_data']['wpuf_payment_method'] : '';

    if ( 'bank' === $payment_method ) {
        $redirect_page_id = wpuf_get_option( 'bank_success', 'wpuf_payment' );
    } else {
        $redirect_page_id = wpuf_get_option( 'payment_success', 'wpuf_payment' );
    }

    if ( 'post' === $data['type'] ){
        $post_id           = array_key_exists( 'item_number', $data ) && ! empty( $data['item_number'] ) ? $data['item_number'] : $_GET['post_id'];
        $form_id           = get_post_meta( $post_id, '_wpuf_form_id', true );
        $form_settings     = wpuf_get_form_settings( $form_id );
        $ppp_success_page  = ! empty( $form_settings['ppp_payment_success_page'] ) ? $form_settings['ppp_payment_success_page'] : '';
        $redirect_page_id  = $ppp_success_page ? $ppp_success_page : $redirect_page_id;
    }

    $redirect_page = $redirect_page_id ? add_query_arg( 'action', $success_query,  untrailingslashit( get_permalink( $redirect_page_id ) ) ) : add_query_arg( 'action', $success_query, untrailingslashit( get_permalink( wpuf_get_option( 'subscription_page',
                                                                                                                                                                                                                                           'wpuf_payment' ) ) ) );
    //for bank
    $redirect_page =  ! empty( $data['wpuf_payment_method'] ) && 'bank' === $data['wpuf_payment_method'] ? get_permalink( wpuf_get_option( 'bank_success',
                                                                                                                                           'wpuf_payment' ) ) : $redirect_page;

    return $redirect_page;
}

/**
 * Function current_datetime() compatibility for wp version < 5.3
 *
 * @since 3.5.27
 *
 * @return DateTimeImmutable
 */
function wpuf_current_datetime() {
    if ( function_exists( 'current_datetime' ) ) {
        return current_datetime();
    }

    return new DateTimeImmutable( 'now', wpuf_wp_timezone() );
}

/**
 * Function wp_timezone() compatibility for wp version < 5.3
 *
 * @since 3.5.27
 *
 * @return DateTimeZone
 */
function wpuf_wp_timezone() {
    if ( function_exists( 'wp_timezone' ) ) {
        return wp_timezone();
    }

    return new DateTimeZone( wpuf_wp_timezone_string() );
}

/**
 * Function wp_timezone_string() compatibility for wp version < 5.3
 *
 * @since 3.5.27
 *
 * @return string
 */
function wpuf_timezone_string() {
    if ( function_exists( 'wp_timezone_string' ) ) {
        return wp_timezone_string();
    }

    $timezone_string = get_option( 'timezone_string' );

    if ( $timezone_string ) {
        return $timezone_string;
    }

    $offset  = (float) get_option( 'gmt_offset' );
    $hours   = (int) $offset;
    $minutes = ( $offset - $hours );

    $sign      = ( $offset < 0 ) ? '-' : '+';
    $abs_hour  = abs( $hours );
    $abs_mins  = abs( $minutes * 60 );
    $tz_offset = sprintf( '%s%02d:%02d', $sign, $abs_hour, $abs_mins );

    return $tz_offset;
}

/*
 * Editor toolbar primary button list
 *
 * @param string $type
 *
 * @return array
 */
function wpuf_get_editor_buttons( $type = 'rich' ){
    $common = [
        'bold'        => 'bold',
        'italic'      => 'italic',
        'bullist'     => 'bullist',
        'numlist'     => 'numlist',
        'blockquote'  => 'blockquote',
        'alignleft'   => 'alignleft',
        'aligncenter' => 'aligncenter',
        'alignright'  => 'alignright',
        'link'        => 'link',
    ];

    $rich = [
        'formatselect' => 'formatselect',
        'wp_more'      => 'wp_more',
        'spellchecker' => 'spellchecker',
    ];

    $teeny = [
        'underline'     => 'underline',
        'strikethrough' => 'strikethrough',
        'undo'          => 'undo',
        'redo'          => 'redo',
        'fullscreen'    => 'fullscreen',
    ];

    return 'rich' === $type || 'yes' === $type ? array_merge( $rich, $common ) : array_merge( $common, $teeny );

}

/**
 * Filter editor buttons
 *
 * @param $field_settings
 *
 * @return array
 */
function wpuf_filter_editor_toolbar( $field_settings ){
    $tinymce_settings = [];

    if ( ! empty( $field_settings['text_editor_control'] ) ) {
        $exclude_button = $field_settings['text_editor_control'];

        $tinymce_settings['toolbar1'] = implode(
            ',', array_filter(
                wpuf_get_editor_buttons( $field_settings['rich'] ), function ( $key ) use ( $exclude_button ) {
                return ! in_array( $key, $exclude_button, true );
            }, ARRAY_FILTER_USE_KEY
            )
        );
    }

    return ! empty( $tinymce_settings['toolbar1'] ) ? $tinymce_settings : [];
}

/**
 *  Inconsistency with keys, remap keys, Back compat with keys
 *
 * @param $address_fields
 *
 * @return array
 */
function wpuf_map_address_fields( $address_fields ) {
    if ( array_key_exists( 'billing_country', $address_fields ) ) {
        foreach ( $address_fields as $key => $val ) {
            unset( $address_fields[$key] );
            $address_fields[str_replace( ['billing_', 'line1', 'line2', 'zip'], ['', 'line_1', 'line_2', 'zip_code'], $key ) ] = $val;
        }
    }

    return $address_fields;
}

/**
 * Retrieves paginated links for queried pages
 * uses WordPress paginate_links() function for the final output
 *
 * @since 3.5.27_PRO
 *
 * @param int $total_items
 * @param int $per_page
 * @param array $pagination_args
 *
 * @return string
 */
function wpuf_pagination( $total_items, $per_page, $pagination_args = [] ) {
    $pagenum = isset( $_GET['pagenum'] ) ? absint( $_GET['pagenum'] ) : 1;
    $num_of_pages = ceil( $total_items / $per_page );

    $defaults = [
        'base'      => add_query_arg( 'pagenum', '%#%' ),
        'format'    => '',
        'prev_text' => '<svg width="10" height="16" viewBox="0 0 10 16" fill="none" xmlns="http://www.w3.org/2000/svg">
                <path fill-rule="evenodd" clip-rule="evenodd" d="M0.248874 7.05115L7.19193 0.244361C7.35252 0.086801 7.56688 0 7.79545 0C8.02403 0 8.23839 0.086801 8.39898 0.244361L8.91029 0.745519C9.243 1.07208 9.243 1.60283 8.91029 1.9289L3.08003 7.64483L8.91675 13.3671C9.07734 13.5247 9.166 13.7347 9.166 13.9587C9.166 14.1829 9.07734 14.3929 8.91675 14.5506L8.40545 15.0517C8.24474 15.2092 8.0305 15.296 7.80192 15.296C7.57335 15.296 7.35898 15.2092 7.1984 15.0517L0.248874 8.23864C0.0879093 8.08058 -0.000500916 7.86955 2.13498e-06 7.64521C-0.000500916 7.42 0.0879093 7.20909 0.248874 7.05115Z" fill="#545D7A"/>
            </svg>',
        'next_text' => '<svg width="10" height="16" viewBox="0 0 10 16" fill="none" xmlns="http://www.w3.org/2000/svg">
                <path fill-rule="evenodd" clip-rule="evenodd" d="M8.97963 7.05115L2.03657 0.244361C1.87599 0.086801 1.66162 0 1.43305 0C1.20448 0 0.99011 0.086801 0.829525 0.244361L0.318217 0.745519C-0.0144943 1.07208 -0.0144943 1.60283 0.318217 1.9289L6.14847 7.64483L0.311748 13.3671C0.151164 13.5247 0.0625 13.7347 0.0625 13.9587C0.0625 14.1829 0.151164 14.3929 0.311748 14.5506L0.823056 15.0517C0.983767 15.2092 1.19801 15.296 1.42658 15.296C1.65515 15.296 1.86952 15.2092 2.0301 15.0517L8.97963 8.23864C9.14059 8.08058 9.229 7.86955 9.2285 7.64521C9.229 7.42 9.14059 7.20909 8.97963 7.05115Z" fill="#545D7A"/>
            </svg>',
        'total'     => $num_of_pages,
        'current'   => $pagenum,
    ];

    $args = wp_parse_args( $pagination_args, $defaults );

    $page_links = paginate_links( $args );

    if ( $page_links ) {
        return '<div class="wpuf-pagination">' . $page_links . '</div>';
    }
}

/**
 * Remove conditional from form builder for selected fields
 *
 * @param $settings
 *
 * @return array
 */
function wpuf_unset_conditional( $settings ) {
    $remove_cond_field = [ 'action_hook', 'step_start' ];

    $field_settings = array_map(
        function ( $field ) use ( $remove_cond_field ) {
            if ( in_array( $field['template'], $remove_cond_field, true ) ) {
                $index = array_filter(
                    $field['settings'], function ( $settings ) {
                        return $settings['name'] === 'wpuf_cond';
                    }
                );

                if ( ! empty( $index ) ) {
                    unset( $field['settings'][ array_keys( $index )[0] ] );
                }
            }

            return $field;
        }, $settings['field_settings']
    );

    $settings['field_settings'] = $field_settings;

    return $settings;
}

/**
 * Check if current post is editable
 *
 * @param $post
 *
 * @since 3.5.27
 *
 * @return bool
 */
function wpuf_is_post_editable( $post ) {
    $show_edit = false;

    $current_user      = wpuf_get_user();
    $user_subscription = new WeDevs\Wpuf\User_Subscription( $current_user );
    $user_sub          = $user_subscription->current_pack();
    $sub_id            = $current_user->subscription()->current_pack_id();

    if ( $sub_id ) {
        $subs_expired = $user_subscription->expired();
    } else {
        $subs_expired = false;
    }

    if ( wpuf_get_option( 'enable_post_edit', 'wpuf_dashboard', 'yes' ) == 'yes' ) {
        $disable_pending_edit = wpuf_get_option( 'disable_pending_edit', 'wpuf_dashboard', 'on' );
        $disable_publish_edit = wpuf_get_option( 'disable_publish_edit', 'wpuf_dashboard', 'off' );

        $show_edit = true;
        if ( ( 'pending' === $post->post_status && 'on' === $disable_pending_edit ) || ( 'publish' === $post->post_status && 'off' !==  $disable_publish_edit ) ) {
            $show_edit = false;
        }

        if ( ( $post->post_status == 'draft' || $post->post_status == 'pending' ) && ( ! empty( $payment_status ) && $payment_status != 'completed' ) ) {
            $show_edit = false;
        }

        if ( $subs_expired ) {
            $show_edit = false;
        }
    }

    return $show_edit;
}

/**
 * Get an array of available image sizes with height and weight
 *
 * @since 3.5.27
 *
 * @param $size     string      size of the image. thumbnail, medium, large etc.
 *
 * @return array                single image size returned if parameter size is passed
 *                              full array of all the sizes will return otherwise
 */
function wpuf_get_image_sizes_array( $size = '' ) {
    $additional_image_sizes   = wp_get_additional_image_sizes();
    $intermediate_image_sizes = get_intermediate_image_sizes();
    $sizes = [];

    // Create the full array with sizes and crop info
    foreach ( $intermediate_image_sizes as $_size ) {
        if ( in_array( $_size, [ 'thumbnail', 'medium', 'large', 'medium_large' ], true ) ) {
            $sizes[ $_size ]['width']  = get_option( $_size . '_size_w' );
            $sizes[ $_size ]['height'] = get_option( $_size . '_size_h' );
            $sizes[ $_size ]['crop']   = (bool) get_option( $_size . '_crop' );
        } elseif ( isset( $additional_image_sizes[ $_size ] ) ) {
            $sizes[ $_size ] = [
                'width'  => $additional_image_sizes[ $_size ]['width'],
                'height' => $additional_image_sizes[ $_size ]['height'],
                'crop'   => $additional_image_sizes[ $_size ]['crop'],
            ];
        }
    }

    // Get only 1 size if found
    if ( $size ) {
        if ( isset( $sizes[ $size ] ) ) {
            return $sizes[ $size ];
        } else {
            return false;
        }
    }
    return $sizes;
}

/**
 * The HTML preview part when hovering over a pro settings field
 *
 * @since 3.6.0
 *
 * @return string
 */
function wpuf_get_pro_preview_html() {
    $crown_icon = WPUF_ROOT . '/assets/images/crown.svg';
    return sprintf( '<div class="pro-field-overlay">
                        <a href="%1$s" target="%2$s" class="%3$s">Upgrade to PRO<span class="pro-icon icon-white"> %4$s</span></a>
                    </div>', esc_url( Pro_Prompt::get_upgrade_to_pro_popup_url() ), '_blank', 'wpuf-button button-upgrade-to-pro',
                    file_get_contents( $crown_icon ) );
}

/**
 * The HTML tooltip when hovering over a pro settings field
 *
 * @since 3.6.0
 *
 * @return string
 */
function wpuf_get_pro_preview_tooltip() {
    $crown_icon = WPUF_ROOT . '/assets/images/crown.svg';
    $check_icon = WPUF_ROOT . '/assets/images/check.svg';
    $features = [
        '24/7 Priority Support',
        '20+ Premium Modules',
        'User Activity and Reports',
        'Private Messaging Option',
        'License for 20 websites',
    ];
    $html = '<div class="wpuf-pro-field-tooltip">';
    $html .= '<h3 class="tooltip-header">Available in Pro. Also enjoy:</h3>';
    $html .= '<ul>';

    foreach ( $features as $feature ) {
        $html .= sprintf(
            '<li><span class="tooltip-check">%1$s</span> %2$s</li>',
            file_get_contents( $check_icon ),
            esc_html( $feature )
        );
    }

    $html .= '</ul>';
    $html .= sprintf( '<div class="pro-link"><a href="%1$s" target="%2$s" class="%3$s">Upgrade to PRO<span class="pro-icon icon-white"> %4$s</span></a></div>',
              esc_url( Pro_Prompt::get_upgrade_to_pro_popup_url() ), '_blank', 'wpuf-button button-upgrade-to-pro',
                      file_get_contents( $crown_icon ) );

    $html .= '<i></i>';
    $html .= '</div>';

    return $html;
}

/**
 * Get post forms created by WPUF
 *
 * @since 2.9.0
 * @since 4.0.0 moved to wpuf-functions.php from WPUF_Frontend_Account.php
 *
 * @return array $forms
 *
 */
function wpuf_get_post_forms() {
    $args = [
        'post_type'   => 'wpuf_forms',
        'post_status' => 'any',
        'orderby'     => 'DESC',
        'order'       => 'ID',
        'numberposts' => - 1,
    ];
    $posts = get_posts( $args );
    $forms = [];
    if ( ! empty( $posts ) ) {
        foreach ( $posts as $post ) {
            $forms[ $post->ID ] = $post->post_title;
        }
    }

    return $forms;
}

/**
 * require_once a file upon checking the existence of the file
 *
 * @since 4.0.0
 *
 * @param $file_location
 *
 * @return void
 */
function wpuf_require_once( $file_location ) {
    if ( file_exists( $file_location ) ) {
        require_once $file_location;
    }
}

/**
 * include_once a file upon checking the existence of the file
 *
 * @since 4.0.0
 *
 * @param $file_location
 *
 * @return void
 */
function wpuf_include_once( $file_location ) {
    if ( file_exists( $file_location ) ) {
        include_once $file_location;
    }
}

/**
 * Guess a suitable username for registration based on email address
 *
 * @param string $email email address
 *
 * @return string username
 */
function wpuf_guess_username( $email ) {
	// username from email address
	$username = sanitize_user( substr( $email, 0, strpos( $email, '@' ) ) );

	if ( ! username_exists( $username ) ) {
		return $username;
	}

	// try to add some random number in username
	// and may be we got our username
	$username .= rand( 1, 199 );

	if ( ! username_exists( $username ) ) {
		return $username;
	}
}

/**
 * Clear Schedule lock
 *
 * @since 3.0.2
 */
function wpuf_clear_schedule_lock() {
	check_ajax_referer( 'wpuf_nonce', 'nonce' );

	$post_id = isset( $_POST['post_id'] ) ? intval( wp_unslash( $_POST['post_id'] ) ) : '';

	if ( ! empty( $post_id ) ) {
		update_post_meta( $post_id, '_wpuf_lock_user_editing_post_time', '' );
		update_post_meta( $post_id, '_wpuf_lock_editing_post', 'no' );
	}
	exit;
}

/**
 * Get the shortcodes that are protected on the post form.
 * User cannot submit post containing those shortcodes.
 *
 * @since 3.6.6
 *
 * @return array
 */
function wpuf_get_protected_shortcodes() {
    return [
        'wpuf-registration',
    ];
}

/**
 * Get the current users roles as an array
 *
 * @since 3.6.6
 *
 * @return array|bool
 */
function wpuf_get_single_user_roles( $user_id ) {
    if ( ! is_numeric( $user_id ) ) {
        return false;
    }

    $user = get_user_by( 'id', $user_id );

<<<<<<< HEAD
=======
    if ( ! $user ) {
        return [];
    }

>>>>>>> 2d97a719
    return ( array ) $user->roles;
}

/**
 * Check and modify the post content not to render shortcode values
 * in the frontend for any user except admin.
 *
 * @since 3.6.6
 *
 * @return string
 */
function wpuf_modify_shortcodes( $content ) {
    global $pagenow;

    $post = get_post();

    if ( ! ( $post instanceof WP_Post ) ) {
        return $content;
    }

    if ( 'post.php' === $pagenow ) {
        return $content;
    }

    // get the id of the user who last edited the post
    $user_id = get_post_meta( get_post()->ID, '_edit_last', true );

    $roles = wpuf_get_single_user_roles( $user_id );

    if ( empty( $roles ) ) {
        return $content;
    }

    // last modified by an admin, returns the content as it is
    if ( in_array( 'administrator', $roles ) ) {
        return $content;
    }

    $protected_shortcodes = wpuf_get_protected_shortcodes();

    foreach ( $protected_shortcodes as $shortcode ) {
        $search_for = '[' . $shortcode;

        if ( strpos( $content, $search_for ) !== false ) {
            $pattern = '/\[' . $shortcode . '(.*?)\]/';

            $content = preg_replace_callback(
                $pattern, function( $matches ) {
                return str_replace( [ '[', ']' ], [ '&lbrack;', '&rbrack;' ], $matches[0] );
            }, $content );
        }
    }

    return $content;
}

// @todo: move this to frontend class
add_filter( 'the_content', 'wpuf_modify_shortcodes' );

/**
 * Hide the Google map button
 *
 * @since 4.0.0 function moved from Posting class
 *
 * @return void
 */
function wpuf_hide_google_map_button() {
    echo wp_kses( "<style>
                button.button[data-name='custom_map'] {
                    display: none;
                }
              </style>", [
        'style' =>  [],
        'button'    =>  []
    ] );
<<<<<<< HEAD
=======
}

/**
 * Remove all kinds of admin notices from admin dashboard
 *
 * Since we don't have much space left on top of the page,
 * we have to remove all kinds of admin notices
 *
 * @since 2.5
 *
 * @since 4.0.11 function moved to wpuf-functions.php
 *
 * @return void
 */
function wpuf_remove_admin_notices() {
    remove_all_actions( 'network_admin_notices' );
    remove_all_actions( 'user_admin_notices' );
    remove_all_actions( 'admin_notices' );
    remove_all_actions( 'all_admin_notices' );
}

/**
 * Load the Headway badge
 *
 * @since 4.0.11
 *
 * @return void
 */
function wpuf_load_headway_badge( $selector = '#wpuf-headway-icon' ) {
    ?>
    <script>
        const selector = '<?php echo $selector; ?>';
        const badgeCount = selector + ' ul li.headway-icon span#HW_badge_cont.HW_visible';
        const HW_config = {
            selector: selector,
            account: 'JPqPQy'
        };
    </script>

    <?php
    wp_enqueue_script( 'wpuf-headway' );
}

/**
 * Check if the option is on
 *
 * @since 4.0.11
 *
 * @param $option
 *
 * @return bool
 */
function wpuf_is_option_on( $option ) {
    return 'on' === $option || 'yes' === $option;
>>>>>>> 2d97a719
}<|MERGE_RESOLUTION|>--- conflicted
+++ resolved
@@ -4682,13 +4682,10 @@
 
     $user = get_user_by( 'id', $user_id );
 
-<<<<<<< HEAD
-=======
     if ( ! $user ) {
         return [];
     }
 
->>>>>>> 2d97a719
     return ( array ) $user->roles;
 }
 
@@ -4764,8 +4761,6 @@
         'style' =>  [],
         'button'    =>  []
     ] );
-<<<<<<< HEAD
-=======
 }
 
 /**
@@ -4820,5 +4815,4 @@
  */
 function wpuf_is_option_on( $option ) {
     return 'on' === $option || 'yes' === $option;
->>>>>>> 2d97a719
 }