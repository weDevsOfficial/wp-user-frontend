--- conflicted
+++ resolved
@@ -1,800 +1,793 @@
-<?php
-
-class WPUF_Frontend_Form_Post extends WPUF_Render_Form {
-
-    private static $_instance;
-    private $post_expiration_date    = 'wpuf-post_expiration_date';
-    private $expired_post_status     = 'wpuf-expired_post_status';
-    private $post_expiration_message = 'wpuf-post_expiration_message';
-
-    function __construct() {
-
-        add_shortcode( 'wpuf_form', array( $this, 'add_post_shortcode' ) );
-        add_shortcode( 'wpuf_edit', array( $this, 'edit_post_shortcode' ) );
-
-        // ajax requests
-        add_action( 'wp_ajax_wpuf_submit_post', array( $this, 'submit_post' ) );
-        add_action( 'wp_ajax_nopriv_wpuf_submit_post', array( $this, 'submit_post' ) );
-        add_action( 'wp_ajax_make_media_embed_code', array( $this, 'make_media_embed_code' ) );
-        add_action( 'wp_ajax_nopriv_make_media_embed_code', array( $this, 'make_media_embed_code' ) );
-
-        // draft
-        add_action( 'wp_ajax_wpuf_draft_post', array( $this, 'draft_post' ) );
-
-        // form preview
-        add_action( 'wp_ajax_wpuf_form_preview', array( $this, 'preview_form' ) );
-    }
-
-    public static function init() {
-        if ( !self::$_instance ) {
-            self::$_instance = new self;
-        }
-
-        return self::$_instance;
-    }
-
-    /**
-     * Add post shortcode handler
-     *
-     * @param array $atts
-     * @return string
-     */
-    function add_post_shortcode( $atts ) {
-        extract( shortcode_atts( array( 'id' => 0 ), $atts ) );
-        ob_start();
-
-        $form_settings = wpuf_get_form_settings( $id );
-        $info          = apply_filters( 'wpuf_addpost_notice', '', $id, $form_settings );
-        $user_can_post = apply_filters( 'wpuf_can_post', 'yes', $id, $form_settings );
-
-        if ( $user_can_post == 'yes' ) {
-            $this->render_form( $id );
-        } else {
-            echo '<div class="wpuf-info">' . $info . '</div>';
-        }
-
-        $content = ob_get_contents();
-        ob_end_clean();
-
-        return $content;
-    }
-
-    /**
-     * Edit post shortcode handler
-     *
-     * @param array $atts
-     * @return string
-     */
-    function edit_post_shortcode( $atts ) {
-        global $userdata;
-
-        ob_start();
-
-        if ( !is_user_logged_in() ) {
-            echo '<div class="wpuf-message">' . __( 'You are not logged in', 'wpuf' ) . '</div>';
-            wp_login_form();
-            return;
-        }
-
-        $post_id = isset( $_GET['pid'] ) ? intval( $_GET['pid'] ) : 0;
-
-        if ( !$post_id ) {
-            return '<div class="wpuf-info">' . __( 'Invalid post', 'wpuf' );
-        }
-
-        //is editing enabled?
-        if ( wpuf_get_option( 'enable_post_edit', 'wpuf_dashboard', 'yes' ) != 'yes' ) {
-            return '<div class="wpuf-info">' . __( 'Post Editing is disabled', 'wpuf' ) . '</div>';
-        }
-
-        $curpost = get_post( $post_id );
-
-        if ( !$curpost ) {
-            return '<div class="wpuf-info">' . __( 'Invalid post', 'wpuf' );
-        }
-
-        // has permission?
-        if ( !current_user_can( 'delete_others_posts' ) && ( $userdata->ID != $curpost->post_author ) ) {
-            return '<div class="wpuf-info">' . __( 'You are not allowed to edit', 'wpuf' ) . '</div>';
-        }
-
-        $form_id       = get_post_meta( $post_id, self::$config_id, true );
-        $form_settings = wpuf_get_form_settings( $form_id );
-
-        // fallback to default form
-        if ( !$form_id ) {
-            $form_id = wpuf_get_option( 'default_post_form', 'wpuf_general' );
-        }
-
-        if ( !$form_id ) {
-            return '<div class="wpuf-info">' . __( "I don't know how to edit this post, I don't have the form ID", 'wpuf' ) . '</div>';
-        }
-
-        $disable_pending_edit = wpuf_get_option( 'disable_pending_edit', 'wpuf_dashboard', 'on' );
-
-        if ( $curpost->post_status == 'pending' && $disable_pending_edit == 'on' ) {
-            return '<div class="wpuf-info">' . __( 'You can\'t edit a post while in pending mode.', 'wpuf' );
-        }
-
-        if ( isset( $_GET['msg'] ) && $_GET['msg'] == 'post_updated' ) {
-            echo '<div class="wpuf-success">';
-            echo str_replace( '%link%', get_permalink( $post_id ), $form_settings['update_message'] );
-            echo '</div>';
-        }
-
-        $this->render_form( $form_id, $post_id );
-
-        $content = ob_get_contents();
-        ob_end_clean();
-
-        return $content;
-    }
-
-    /**
-     * New/Edit post submit handler
-     *
-     * @return void
-     */
-    function submit_post() {
-
-        check_ajax_referer( 'wpuf_form_add' );
-
-        @header( 'Content-Type: application/json; charset=' . get_option( 'blog_charset' ) );
-
-        $form_id       = isset( $_POST['form_id'] ) ? intval( $_POST['form_id'] ) : 0;
-        $form_vars     = $this->get_input_fields( $form_id );
-        $form_settings = wpuf_get_form_settings( $form_id );
-
-        list( $post_vars, $taxonomy_vars, $meta_vars ) = $form_vars;
-
-        // don't check captcha on post edit
-        if ( !isset( $_POST['post_id'] ) ) {
-
-            // search if rs captcha is there
-            if ( $this->search( $post_vars, 'input_type', 'really_simple_captcha' ) ) {
-                $this->validate_rs_captcha();
-            }
-
-            // check recaptcha
-            if ( $this->search( $post_vars, 'input_type', 'recaptcha' ) ) {
-
-                $no_captcha = '';
-                if ( isset( $_POST["g-recaptcha-response"] ) ) {
-                    $no_captcha = 1;
-                } else {
-                    $no_captcha = 0;
-                }
-                $this->validate_re_captcha( $no_captcha );
-            }
-        }
-
-        $is_update           = false;
-        $post_author         = null;
-        $default_post_author = wpuf_get_option( 'default_post_owner', 'wpuf_general', 1 );
-
-        // Guest Stuffs: check for guest post
-        if ( !is_user_logged_in() ) {
-
-            if ( $form_settings['guest_post'] == 'true' && $form_settings['guest_details'] == 'true' ) {
-                $guest_name  = trim( $_POST['guest_name'] );
-                $guest_email = trim( $_POST['guest_email'] );
-
-                // is valid email?
-                if ( !is_email( $guest_email ) ) {
-                    $this->send_error( __( 'Invalid email address.', 'wpuf' ) );
-                }
-
-                // check if the user email already exists
-                $user = get_user_by( 'email', $guest_email );
-                if ( $user ) {
-                    // $post_author = $user->ID;
-                    echo json_encode( array(
-                        'success'     => false,
-                        'error'       => __( "You already have an account in our site. Please login to continue.\n\nClicking 'OK' will redirect you to the login page and you will lost the form data.\nClick 'Cancel' to stay at this page.", 'wpuf' ),
-                        'type'        => 'login',
-                        'redirect_to' => wp_login_url( get_permalink( $_POST['page_id'] ) )
-                    ) );
-                    exit;
-                } else {
-
-                    // user not found, lets register him
-                    // username from email address
-                    $username  = $this->guess_username( $guest_email );
-                    $user_pass = wp_generate_password( 12, false );
-
-                    $errors = new WP_Error();
-                    do_action( 'register_post', $username, $guest_email, $errors );
-
-                    $user_id = wp_create_user( $username, $user_pass, $guest_email );
-
-                    // if its a success and no errors found
-                    if ( $user_id && !is_wp_error( $user_id ) ) {
-                        update_user_option( $user_id, 'default_password_nag', true, true ); //Set up the Password change nag.
-
-                        if ( class_exists( 'Theme_My_Login_Custom_Email' ) ) {
-                            do_action( 'tml_new_user_registered', $user_id, $user_pass );
-                        } else {
-                            wp_send_new_user_notifications( $user_id );
-                        }
-
-                        // update display name to full name
-                        wp_update_user( array( 'ID' => $user_id, 'display_name' => $guest_name ) );
-
-                        $post_author = $user_id;
-                    } else {
-                        //something went wrong creating the user, set post author to the default author
-                        $post_author = $default_post_author;
-                    }
-                }
-
-                // guest post is enabled and details are off
-            } elseif ( $form_settings['guest_post'] == 'true' && $form_settings['guest_details'] == 'false' ) {
-                $post_author = $default_post_author;
-            }
-
-            // the user must be logged in already
-        } else {
-            $post_author = get_current_user_id();
-        }
-
-        $postarr = array(
-            'post_type'    => $form_settings['post_type'],
-            'post_status'  => isset( $form_settings['post_status'] ) ? $form_settings['post_status'] : 'publish',
-            'post_author'  => $post_author,
-            'post_title'   => isset( $_POST['post_title'] ) ? trim( $_POST['post_title'] ) : '',
-            'post_content' => isset( $_POST['post_content'] ) ? trim( $_POST['post_content'] ) : '',
-            'post_excerpt' => isset( $_POST['post_excerpt'] ) ? trim( $_POST['post_excerpt'] ) : '',
-        );
-
-        //if date is set and assigned as publish date
-        if ( isset( $_POST['wpuf_is_publish_time'] ) ) {
-
-            if ( isset( $_POST[$_POST['wpuf_is_publish_time']] ) && !empty( $_POST[$_POST['wpuf_is_publish_time']] ) ) {
-                $postarr['post_date'] = date( 'Y-m-d H:i:s', strtotime( str_replace( array( ':', '/' ), '-', $_POST[$_POST['wpuf_is_publish_time']] ) ) );
-            }
-        }
-
-        if ( isset( $_POST['category'] ) ) {
-            $category                 = $_POST['category'];
-            $postarr['post_category'] = is_array( $category ) ? $category : array( $category );
-
-            if ( !is_array( $category ) && is_string( $category ) ) {
-                $category_strings = explode( ',', $category );
-
-                $cat_ids = array();
-
-                foreach ( $category_strings as $key => $each_cat_string ) {
-                    $cat_ids[]                = get_cat_ID( trim( $each_cat_string ) );
-                    $postarr['post_category'] = $cat_ids;
-                }
-            }
-        }
-
-        if ( isset( $_POST['tags'] ) ) {
-            $postarr['tags_input'] = explode( ',', $_POST['tags'] );
-        }
-
-        // if post_id is passed, we update the post
-        if ( isset( $_POST['post_id'] ) ) {
-
-            $is_update                 = true;
-            $postarr['ID']             = $_POST['post_id'];
-            $postarr['post_date']      = $_POST['post_date'];
-            $postarr['comment_status'] = $_POST['comment_status'];
-            $postarr['post_author']    = $_POST['post_author'];
-            $postarr['post_parent']    = get_post_field( 'post_parent', $_POST['post_id'] );
-
-            if ( $form_settings['edit_post_status'] == '_nochange' ) {
-                $postarr['post_status'] = get_post_field( 'post_status', $_POST['post_id'] );
-            } else {
-                $postarr['post_status'] = $form_settings['edit_post_status'];
-            }
-        } else {
-            if ( isset( $form_settings['comment_status'] ) ) {
-                $postarr['comment_status'] = $form_settings['comment_status'];
-            }
-        }
-
-        // check the form status, it might be already a draft
-        // in that case, it already has the post_id field
-        // so, WPUF's add post action/filters won't work for new posts
-        if ( isset( $_POST['wpuf_form_status'] ) && $_POST['wpuf_form_status'] == 'new' ) {
-            $is_update = false;
-        }
-
-        // set default post category if it's not been set yet and if post type supports
-        if ( !isset( $postarr['post_category'] ) && isset( $form_settings['default_cat'] ) && is_object_in_taxonomy( $form_settings['post_type'], 'category' ) ) {
-            $postarr['post_category'] = array( $form_settings['default_cat'] );
-        }
-
-        // validation filter
-        if ( $is_update ) {
-            $error = apply_filters( 'wpuf_update_post_validate', '' );
-        } else {
-            $error = apply_filters( 'wpuf_add_post_validate', '' );
-        }
-
-        if ( !empty( $error ) ) {
-            $this->send_error( $error );
-        }
-
-        // ############ It's Time to Save the World ###############
-        if ( $is_update ) {
-            $postarr = apply_filters( 'wpuf_update_post_args', $postarr, $form_id, $form_settings, $form_vars );
-        } else {
-            $postarr = apply_filters( 'wpuf_add_post_args', $postarr, $form_id, $form_settings, $form_vars );
-        }
-
-        $post_id = wp_insert_post( $postarr );
-
-        if ( $post_id ) {
-
-            self::update_post_meta( $meta_vars, $post_id );
-
-            // if user has a subscription pack
-            $user_wpuf_subscription_pack = get_user_meta( get_current_user_id(), '_wpuf_subscription_pack', true );
-
-            if ( !empty( $user_wpuf_subscription_pack ) && isset( $user_wpuf_subscription_pack['_enable_post_expiration'] ) && isset( $user_wpuf_subscription_pack['expire'] ) && strtotime( $user_wpuf_subscription_pack['expire'] ) >= time()
-            ) {
-                $expire_date = date( 'Y-m-d', strtotime( "+" . $user_wpuf_subscription_pack['_post_expiration_time'] ) );
-                update_post_meta( $post_id, $this->post_expiration_date, $expire_date );
-
-                // save post status after expiration
-                $expired_post_status = $user_wpuf_subscription_pack['_expired_post_status'];
-                update_post_meta( $post_id, $this->expired_post_status, $expired_post_status );
-
-                // if mail active
-                if ( isset( $user_wpuf_subscription_pack['_enable_mail_after_expired'] ) && $user_wpuf_subscription_pack['_enable_mail_after_expired'] == 'on' ) {
-                    $post_expiration_message = $user_wpuf_subscription_pack['_post_expiration_message'];
-                    update_post_meta( $post_id, $this->post_expiration_message, $post_expiration_message );
-                }
-            } elseif ( !empty( $user_wpuf_subscription_pack ) && isset( $user_wpuf_subscription_pack['expire'] ) && strtotime( $user_wpuf_subscription_pack['expire'] ) <= time() ) {
-
-                if ( isset( $form_settings['expiration_settings']['enable_post_expiration'] ) ) {
-
-                    $expire_date = date( 'Y-m-d', strtotime( "+" . $form_settings['expiration_settings']['expiration_time_value'] . ' ' . $form_settings['expiration_settings']['expiration_time_type'] . "" ) );
-                    update_post_meta( $post_id, $this->post_expiration_date, $expire_date );
-
-                    // save post status after expiration
-                    $expired_post_status = $form_settings['expiration_settings']['expired_post_status'];
-                    update_post_meta( $post_id, $this->expired_post_status, $expired_post_status );
-
-                    // if mail active
-                    if ( isset( $form_settings['expiration_settings']['enable_mail_after_expired'] ) && $form_settings['expiration_settings']['enable_mail_after_expired'] == 'on' ) {
-                        $post_expiration_message = $form_settings['expiration_settings']['post_expiration_message'];
-                        update_post_meta( $post_id, $this->post_expiration_message, $post_expiration_message );
-                    }
-                }
-            } elseif ( empty( $user_wpuf_subscription_pack ) ) {
-
-                if ( isset( $form_settings['expiration_settings']['enable_post_expiration'] ) ) {
-                    $expire_date = date( 'Y-m-d', strtotime( "+" . $form_settings['expiration_settings']['expiration_time_value'] . ' ' . $form_settings['expiration_settings']['expiration_time_type'] . "" ) );
-                    update_post_meta( $post_id, $this->post_expiration_date, $expire_date );
-
-                    // save post status after expiration
-                    $expired_post_status = $form_settings['expiration_settings']['expired_post_status'];
-                    update_post_meta( $post_id, $this->expired_post_status, $expired_post_status );
-
-                    // if mail active
-                    if ( isset( $form_settings['expiration_settings']['enable_mail_after_expired'] ) && $form_settings['expiration_settings']['enable_mail_after_expired'] == 'on' ) {
-                        $post_expiration_message = $form_settings['expiration_settings']['post_expiration_message'];
-                        update_post_meta( $post_id, $this->post_expiration_message, $post_expiration_message );
-                    }
-                }
-            }
-
-
-            // set the post form_id for later usage
-            update_post_meta( $post_id, self::$config_id, $form_id );
-
-            // save post formats if have any
-            if ( isset( $form_settings['post_format'] ) && $form_settings['post_format'] != '0' ) {
-                if ( post_type_supports( $form_settings['post_type'], 'post-formats' ) ) {
-                    set_post_format( $post_id, $form_settings['post_format'] );
-                }
-            }
-
-            // find our if any images in post content and associate them
-            if ( !empty( $postarr['post_content'] ) ) {
-                $dom    = new DOMDocument();
-                @$dom->loadHTML( $postarr['post_content'] );
-                $images = $dom->getElementsByTagName( 'img' );
-
-                if ( $images->length ) {
-                    foreach ( $images as $img ) {
-                        $url           = $img->getAttribute( 'src' );
-                        $url           = str_replace( array( '"', "'", "\\" ), '', $url );
-                        $attachment_id = wpuf_get_attachment_id_from_url( $url );
-
-                        if ( $attachment_id ) {
-                            wpuf_associate_attachment( $attachment_id, $post_id );
-                        }
-                    }
-                }
-            }
-
-            // save any custom taxonomies
-            $woo_attr = array();
-
-            foreach ( $taxonomy_vars as $taxonomy ) {
-                if ( isset( $_POST[$taxonomy['name']] ) ) {
-
-                    if ( is_object_in_taxonomy( $form_settings['post_type'], $taxonomy['name'] ) ) {
-                        $tax = $_POST[$taxonomy['name']];
-
-                        // if it's not an array, make it one
-                        if ( !is_array( $tax ) ) {
-                            $tax = array( $tax );
-                        }
-
-                        if ( $taxonomy['type'] == 'text' ) {
-
-                            $hierarchical = array_map( 'trim', array_map( 'strip_tags', explode( ',', $_POST[$taxonomy['name']] ) ) );
-
-                            wp_set_object_terms( $post_id, $hierarchical, $taxonomy['name'] );
-
-                            // woocommerce check
-                            if ( isset( $taxonomy['woo_attr'] ) && $taxonomy['woo_attr'] == 'yes' && !empty( $_POST[$taxonomy['name']] ) ) {
-                                $woo_attr[sanitize_title( $taxonomy['name'] )] = $this->woo_attribute( $taxonomy );
-                            }
-                        } else {
-
-                            if ( is_taxonomy_hierarchical( $taxonomy['name'] ) ) {
-                                wp_set_post_terms( $post_id, $_POST[$taxonomy['name']], $taxonomy['name'] );
-
-                                // woocommerce check
-                                if ( isset( $taxonomy['woo_attr'] ) && $taxonomy['woo_attr'] == 'yes' && !empty( $_POST[$taxonomy['name']] ) ) {
-                                    $woo_attr[sanitize_title( $taxonomy['name'] )] = $this->woo_attribute( $taxonomy );
-                                }
-                            } else {
-                                if ( $tax ) {
-                                    $non_hierarchical = array();
-
-                                    foreach ( $tax as $value ) {
-                                        $term = get_term_by( 'id', $value, $taxonomy['name'] );
-                                        if ( $term && !is_wp_error( $term ) ) {
-                                            $non_hierarchical[] = $term->name;
-                                        }
-                                    }
-
-                                    wp_set_post_terms( $post_id, $non_hierarchical, $taxonomy['name'] );
-                                }
-                            } // hierarchical
-                        } // is text
-                    } // is object tax
-                } // isset tax
-            }
-
-            // if a woocommerce attribute
-            if ( $woo_attr ) {
-                update_post_meta( $post_id, '_product_attributes', $woo_attr );
-            }
-
-            if ( $is_update ) {
-
-                // plugin API to extend the functionality
-                do_action( 'wpuf_edit_post_after_update', $post_id, $form_id, $form_settings, $form_vars );
-
-                //send mail notification
-                if ( isset( $form_settings['notification'] ) && $form_settings['notification']['edit'] == 'on' ) {
-                    $mail_body = $this->prepare_mail_body( $form_settings['notification']['edit_body'], $post_author, $post_id );
-                    wp_mail( $form_settings['notification']['edit_to'], $form_settings['notification']['edit_subject'], $mail_body );
-                }
-            } else {
-
-                // plugin API to extend the functionality
-                do_action( 'wpuf_add_post_after_insert', $post_id, $form_id, $form_settings, $form_vars );
-
-                // send mail notification
-                if ( isset( $form_settings['notification'] ) && $form_settings['notification']['new'] == 'on' ) {
-                    $mail_body = $this->prepare_mail_body( $form_settings['notification']['new_body'], $post_author, $post_id );
-                    wp_mail( $form_settings['notification']['new_to'], $form_settings['notification']['new_subject'], $mail_body );
-                }
-            }
-
-            //redirect URL
-            $show_message = false;
-            $redirect_to  = false;
-
-            if ( $is_update ) {
-                if ( $form_settings['edit_redirect_to'] == 'page' ) {
-                    $redirect_to = get_permalink( $form_settings['edit_page_id'] );
-                } elseif ( $form_settings['edit_redirect_to'] == 'url' ) {
-                    $redirect_to = $form_settings['edit_url'];
-                } elseif ( $form_settings['edit_redirect_to'] == 'same' ) {
-                    $redirect_to = add_query_arg( array(
-                        'pid'      => $post_id,
-                        '_wpnonce' => wp_create_nonce( 'wpuf_edit' ),
-                        'msg'      => 'post_updated'
-                    ), get_permalink( $_POST['page_id'] )
-                    );
-                } else {
-                    $redirect_to = get_permalink( $post_id );
-                }
-            } else {
-                if ( $form_settings['redirect_to'] == 'page' ) {
-                    $redirect_to = get_permalink( $form_settings['page_id'] );
-                } elseif ( $form_settings['redirect_to'] == 'url' ) {
-                    $redirect_to = $form_settings['url'];
-                } elseif ( $form_settings['redirect_to'] == 'same' ) {
-                    $show_message = true;
-                } else {
-                    $redirect_to = get_permalink( $post_id );
-                }
-            }
-
-            // send the response
-            $response = array(
-                'success'      => true,
-                'redirect_to'  => $redirect_to,
-                'show_message' => $show_message,
-                'message'      => $form_settings['message']
-            );
-
-            if ( $is_update ) {
-                $response = apply_filters( 'wpuf_edit_post_redirect', $response, $post_id, $form_id, $form_settings );
-            } else {
-                $response = apply_filters( 'wpuf_add_post_redirect', $response, $post_id, $form_id, $form_settings );
-            }
-
-            wpuf_clear_buffer();
-
-            echo json_encode( $response );
-            exit;
-        }
-
-        $this->send_error( __( 'Something went wrong', 'wpuf' ) );
-    }
-
-    /**
-     * this will embed media to the editor
-     */
-    function make_media_embed_code() {
-        if ( $embed_code = wp_oembed_get( $_POST['content'] ) ) {
-            echo $embed_code;
-        } else {
-            echo '';
-        }
-
-        exit;
-    }
-
-    function draft_post() {
-        check_ajax_referer( 'wpuf_form_add' );
-
-        @header( 'Content-Type: application/json; charset=' . get_option( 'blog_charset' ) );
-
-        $form_id       = isset( $_POST['form_id'] ) ? intval( $_POST['form_id'] ) : 0;
-        $form_vars     = $this->get_input_fields( $form_id );
-        $form_settings = wpuf_get_form_settings( $form_id );
-
-        $content_slug = 'post_content_'.$form_id;
-        list( $post_vars, $taxonomy_vars, $meta_vars ) = $form_vars;
-
-<<<<<<< HEAD
-        $charging_enabled = wpuf_get_option( 'charge_posting', 'wpuf_payment' );
-=======
-        // echo json_encode( $_POST );
-        // print_r( $post_vars );
-        // print_r( $taxonomy_vars );
-        // print_r( $meta_vars );
->>>>>>> ba766390
-
-        $postarr = array(
-            'post_type'    => $form_settings['post_type'],
-            'post_status'  => ( $charging_enabled == 'yes' ) ? 'pending' : 'draft',
-            'post_author'  => get_current_user_id(),
-            'post_title'   => isset( $_POST['post_title'] ) ? trim( $_POST['post_title'] ) : '',
-            'post_content' => isset( $_POST[$content_slug] ) ? trim( $_POST[$content_slug] ) : '',
-            'post_excerpt' => isset( $_POST['post_excerpt'] ) ? trim( $_POST['post_excerpt'] ) : '',
-        );
-
-        if ( isset( $_POST['category'] ) ) {
-            $category                 = $_POST['category'];
-            $postarr['post_category'] = is_array( $category ) ? $category : array( $category );
-        }
-
-        if ( isset( $_POST['tags'] ) ) {
-            $postarr['tags_input'] = explode( ',', $_POST['tags'] );
-        }
-
-        // if post_id is passed, we update the post
-        if ( isset( $_POST['post_id'] ) ) {
-            $is_update                 = true;
-            $postarr['ID']             = $_POST['post_id'];
-            $postarr['comment_status'] = 'open';
-        }
-
-        $post_id = wp_insert_post( $postarr );
-
-        if ( $post_id ) {
-
-            // Add order id if the charging is enabled
-            if ( $charging_enabled == 'yes' ) {
-                $order_id = uniqid( rand( 10, 1000 ), false );
-                update_post_meta( $post_id, '_wpuf_order_id', $order_id, true );
-            }
-
-            self::update_post_meta( $meta_vars, $post_id );
-
-            // set the post form_id for later usage
-            update_post_meta( $post_id, self::$config_id, $form_id );
-
-            // save post formats if have any
-            if ( isset( $form_settings['post_format'] ) && $form_settings['post_format'] != '0' ) {
-                if ( post_type_supports( $form_settings['post_type'], 'post-formats' ) ) {
-                    set_post_format( $post_id, $form_settings['post_format'] );
-                }
-            }
-
-            // save any custom taxonomies
-            foreach ( $taxonomy_vars as $taxonomy ) {
-                if ( isset( $_POST[$taxonomy['name']] ) ) {
-
-                    if ( is_object_in_taxonomy( $form_settings['post_type'], $taxonomy['name'] ) ) {
-                        $tax = $_POST[$taxonomy['name']];
-
-                        // if it's not an array, make it one
-                        if ( !is_array( $tax ) ) {
-                            $tax = array( $tax );
-                        }
-
-                        wp_set_post_terms( $post_id, $_POST[$taxonomy['name']], $taxonomy['name'] );
-                    }
-                }
-            }
-        }
-
-        //used to add code to run when the post is going to draft
-        do_action( 'wpuf_draft_post_after_insert', $post_id, $form_id, $form_settings, $form_vars );
-
-
-        wpuf_clear_buffer();
-
-        echo json_encode( array(
-            'post_id'        => $post_id,
-            'action'         => $_POST['action'],
-            'date'           => current_time( 'mysql' ),
-            'post_author'    => get_current_user_id(),
-            'comment_status' => get_option( 'default_comment_status' ),
-            'url'            => add_query_arg( 'preview', 'true', get_permalink( $post_id ) )
-        ) );
-
-        exit;
-    }
-
-    public static function update_post_meta( $meta_vars, $post_id ) {
-
-        // prepare the meta vars
-        list( $meta_key_value, $multi_repeated, $files ) = self::prepare_meta_fields( $meta_vars );
-
-        // set featured image if there's any
-        if ( isset( $_POST['wpuf_files']['featured_image'] ) ) {
-            $attachment_id = $_POST['wpuf_files']['featured_image'][0];
-
-            wpuf_associate_attachment( $attachment_id, $post_id );
-            set_post_thumbnail( $post_id, $attachment_id );
-
-            $file_data = isset( $_POST['wpuf_files_data'][$attachment_id] ) ? $_POST['wpuf_files_data'][$attachment_id] : false;
-            if ( $file_data ) {
-                wp_update_post( array(
-                    'ID'           => $attachment_id,
-                    'post_title'   => $file_data['title'],
-                    'post_content' => $file_data['desc'],
-                    'post_excerpt' => $file_data['caption'],
-                ) );
-
-                update_post_meta( $attachment_id, '_wp_attachment_image_alt', $file_data['title'] );
-            }
-        }
-
-        // save all custom fields
-        foreach ( $meta_key_value as $meta_key => $meta_value ) {
-            update_post_meta( $post_id, $meta_key, $meta_value );
-        }
-
-        // save any multicolumn repeatable fields
-        foreach ( $multi_repeated as $repeat_key => $repeat_value ) {
-            // first, delete any previous repeatable fields
-            delete_post_meta( $post_id, $repeat_key );
-
-            // now add them
-            foreach ( $repeat_value as $repeat_field ) {
-                add_post_meta( $post_id, $repeat_key, $repeat_field );
-            }
-        }
-
-        // save any files attached
-        foreach ( $files as $file_input ) {
-            // delete any previous value
-            delete_post_meta( $post_id, $file_input['name'] );
-
-            //to track how many files are being uploaded
-            $file_numbers = 0;
-
-            foreach ( $file_input['value'] as $attachment_id ) {
-
-                //if file numbers are greated than allowed number, prevent it from being uploaded
-                if ( $file_numbers >= $file_input['count'] ) {
-                    wp_delete_attachment( $attachment_id );
-                    continue;
-                }
-
-
-                wpuf_associate_attachment( $attachment_id, $post_id );
-                add_post_meta( $post_id, $file_input['name'], $attachment_id );
-
-                // file title, caption, desc update
-                $file_data = isset( $_POST['wpuf_files_data'][$attachment_id] ) ? $_POST['wpuf_files_data'][$attachment_id] : false;
-                if ( $file_data ) {
-                    wp_update_post( array(
-                        'ID'           => $attachment_id,
-                        'post_title'   => $file_data['title'],
-                        'post_content' => $file_data['desc'],
-                        'post_excerpt' => $file_data['caption'],
-                    ) );
-
-                    update_post_meta( $attachment_id, '_wp_attachment_image_alt', $file_data['title'] );
-                }
-                $file_numbers++;
-            }
-        }
-    }
-
-    function prepare_mail_body( $content, $user_id, $post_id ) {
-        $user = get_user_by( 'id', $user_id );
-        $post = get_post( $post_id );
-
-        $post_field_search = array( '%post_title%', '%post_content%', '%post_excerpt%', '%tags%', '%category%',
-            '%author%', '%author_email%', '%author_bio%', '%sitename%', '%siteurl%', '%permalink%', '%editlink%' );
-
-        $post_field_replace = array(
-            $post->post_title,
-            $post->post_content,
-            $post->post_excerpt,
-            get_the_term_list( $post_id, 'post_tag', '', ', ' ),
-            get_the_term_list( $post_id, 'category', '', ', ' ),
-            $user->display_name,
-            $user->user_email,
-            ($user->description) ? $user->description : 'not available',
-            get_bloginfo( 'name' ),
-            home_url(),
-            get_permalink( $post_id ),
-            admin_url( 'post.php?action=edit&post=' . $post_id )
-        );
-
-        $content = str_replace( $post_field_search, $post_field_replace, $content );
-
-        // custom fields
-        preg_match_all( '/%custom_([\w-]*)\b%/', $content, $matches );
-        list( $search, $replace ) = $matches;
-
-        if ( $replace ) {
-            foreach ( $replace as $index => $meta_key ) {
-                $value     = get_post_meta( $post_id, $meta_key );
-                $new_value = implode( '; ', $value );
-
-                if ( get_post_mime_type( (int) $new_value ) ) {
-                    $original_value = wp_get_attachment_url( $new_value );
-                } else {
-                    $original_value = $new_value;
-                }
-
-                $content = str_replace( $search[$index], $original_value, $content );
-            }
-        }
-
-        return $content;
-    }
-
-    function woo_attribute( $taxonomy ) {
-        return array(
-            'name'         => $taxonomy['name'],
-            'value'        => $_POST[$taxonomy['name']],
-            'is_visible'   => $taxonomy['woo_attr_vis'] == 'yes' ? 1 : 0,
-            'is_variation' => 0,
-            'is_taxonomy'  => 1
-        );
-    }
-
-}
+<?php
+
+class WPUF_Frontend_Form_Post extends WPUF_Render_Form {
+
+    private static $_instance;
+    private $post_expiration_date    = 'wpuf-post_expiration_date';
+    private $expired_post_status     = 'wpuf-expired_post_status';
+    private $post_expiration_message = 'wpuf-post_expiration_message';
+
+    function __construct() {
+
+        add_shortcode( 'wpuf_form', array( $this, 'add_post_shortcode' ) );
+        add_shortcode( 'wpuf_edit', array( $this, 'edit_post_shortcode' ) );
+
+        // ajax requests
+        add_action( 'wp_ajax_wpuf_submit_post', array( $this, 'submit_post' ) );
+        add_action( 'wp_ajax_nopriv_wpuf_submit_post', array( $this, 'submit_post' ) );
+        add_action( 'wp_ajax_make_media_embed_code', array( $this, 'make_media_embed_code' ) );
+        add_action( 'wp_ajax_nopriv_make_media_embed_code', array( $this, 'make_media_embed_code' ) );
+
+        // draft
+        add_action( 'wp_ajax_wpuf_draft_post', array( $this, 'draft_post' ) );
+
+        // form preview
+        add_action( 'wp_ajax_wpuf_form_preview', array( $this, 'preview_form' ) );
+    }
+
+    public static function init() {
+        if ( !self::$_instance ) {
+            self::$_instance = new self;
+        }
+
+        return self::$_instance;
+    }
+
+    /**
+     * Add post shortcode handler
+     *
+     * @param array $atts
+     * @return string
+     */
+    function add_post_shortcode( $atts ) {
+        extract( shortcode_atts( array( 'id' => 0 ), $atts ) );
+        ob_start();
+
+        $form_settings = wpuf_get_form_settings( $id );
+        $info          = apply_filters( 'wpuf_addpost_notice', '', $id, $form_settings );
+        $user_can_post = apply_filters( 'wpuf_can_post', 'yes', $id, $form_settings );
+
+        if ( $user_can_post == 'yes' ) {
+            $this->render_form( $id );
+        } else {
+            echo '<div class="wpuf-info">' . $info . '</div>';
+        }
+
+        $content = ob_get_contents();
+        ob_end_clean();
+
+        return $content;
+    }
+
+    /**
+     * Edit post shortcode handler
+     *
+     * @param array $atts
+     * @return string
+     */
+    function edit_post_shortcode( $atts ) {
+        global $userdata;
+
+        ob_start();
+
+        if ( !is_user_logged_in() ) {
+            echo '<div class="wpuf-message">' . __( 'You are not logged in', 'wpuf' ) . '</div>';
+            wp_login_form();
+            return;
+        }
+
+        $post_id = isset( $_GET['pid'] ) ? intval( $_GET['pid'] ) : 0;
+
+        if ( !$post_id ) {
+            return '<div class="wpuf-info">' . __( 'Invalid post', 'wpuf' );
+        }
+
+        //is editing enabled?
+        if ( wpuf_get_option( 'enable_post_edit', 'wpuf_dashboard', 'yes' ) != 'yes' ) {
+            return '<div class="wpuf-info">' . __( 'Post Editing is disabled', 'wpuf' ) . '</div>';
+        }
+
+        $curpost = get_post( $post_id );
+
+        if ( !$curpost ) {
+            return '<div class="wpuf-info">' . __( 'Invalid post', 'wpuf' );
+        }
+
+        // has permission?
+        if ( !current_user_can( 'delete_others_posts' ) && ( $userdata->ID != $curpost->post_author ) ) {
+            return '<div class="wpuf-info">' . __( 'You are not allowed to edit', 'wpuf' ) . '</div>';
+        }
+
+        $form_id       = get_post_meta( $post_id, self::$config_id, true );
+        $form_settings = wpuf_get_form_settings( $form_id );
+
+        // fallback to default form
+        if ( !$form_id ) {
+            $form_id = wpuf_get_option( 'default_post_form', 'wpuf_general' );
+        }
+
+        if ( !$form_id ) {
+            return '<div class="wpuf-info">' . __( "I don't know how to edit this post, I don't have the form ID", 'wpuf' ) . '</div>';
+        }
+
+        $disable_pending_edit = wpuf_get_option( 'disable_pending_edit', 'wpuf_dashboard', 'on' );
+
+        if ( $curpost->post_status == 'pending' && $disable_pending_edit == 'on' ) {
+            return '<div class="wpuf-info">' . __( 'You can\'t edit a post while in pending mode.', 'wpuf' );
+        }
+
+        if ( isset( $_GET['msg'] ) && $_GET['msg'] == 'post_updated' ) {
+            echo '<div class="wpuf-success">';
+            echo str_replace( '%link%', get_permalink( $post_id ), $form_settings['update_message'] );
+            echo '</div>';
+        }
+
+        $this->render_form( $form_id, $post_id );
+
+        $content = ob_get_contents();
+        ob_end_clean();
+
+        return $content;
+    }
+
+    /**
+     * New/Edit post submit handler
+     *
+     * @return void
+     */
+    function submit_post() {
+
+        check_ajax_referer( 'wpuf_form_add' );
+
+        @header( 'Content-Type: application/json; charset=' . get_option( 'blog_charset' ) );
+
+        $form_id       = isset( $_POST['form_id'] ) ? intval( $_POST['form_id'] ) : 0;
+        $form_vars     = $this->get_input_fields( $form_id );
+        $form_settings = wpuf_get_form_settings( $form_id );
+
+        list( $post_vars, $taxonomy_vars, $meta_vars ) = $form_vars;
+
+        // don't check captcha on post edit
+        if ( !isset( $_POST['post_id'] ) ) {
+
+            // search if rs captcha is there
+            if ( $this->search( $post_vars, 'input_type', 'really_simple_captcha' ) ) {
+                $this->validate_rs_captcha();
+            }
+
+            // check recaptcha
+            if ( $this->search( $post_vars, 'input_type', 'recaptcha' ) ) {
+
+                $no_captcha = '';
+                if ( isset( $_POST["g-recaptcha-response"] ) ) {
+                    $no_captcha = 1;
+                } else {
+                    $no_captcha = 0;
+                }
+                $this->validate_re_captcha( $no_captcha );
+            }
+        }
+
+        $is_update           = false;
+        $post_author         = null;
+        $default_post_author = wpuf_get_option( 'default_post_owner', 'wpuf_general', 1 );
+
+        // Guest Stuffs: check for guest post
+        if ( !is_user_logged_in() ) {
+
+            if ( $form_settings['guest_post'] == 'true' && $form_settings['guest_details'] == 'true' ) {
+                $guest_name  = trim( $_POST['guest_name'] );
+                $guest_email = trim( $_POST['guest_email'] );
+
+                // is valid email?
+                if ( !is_email( $guest_email ) ) {
+                    $this->send_error( __( 'Invalid email address.', 'wpuf' ) );
+                }
+
+                // check if the user email already exists
+                $user = get_user_by( 'email', $guest_email );
+                if ( $user ) {
+                    // $post_author = $user->ID;
+                    echo json_encode( array(
+                        'success'     => false,
+                        'error'       => __( "You already have an account in our site. Please login to continue.\n\nClicking 'OK' will redirect you to the login page and you will lost the form data.\nClick 'Cancel' to stay at this page.", 'wpuf' ),
+                        'type'        => 'login',
+                        'redirect_to' => wp_login_url( get_permalink( $_POST['page_id'] ) )
+                    ) );
+                    exit;
+                } else {
+
+                    // user not found, lets register him
+                    // username from email address
+                    $username  = $this->guess_username( $guest_email );
+                    $user_pass = wp_generate_password( 12, false );
+
+                    $errors = new WP_Error();
+                    do_action( 'register_post', $username, $guest_email, $errors );
+
+                    $user_id = wp_create_user( $username, $user_pass, $guest_email );
+
+                    // if its a success and no errors found
+                    if ( $user_id && !is_wp_error( $user_id ) ) {
+                        update_user_option( $user_id, 'default_password_nag', true, true ); //Set up the Password change nag.
+
+                        if ( class_exists( 'Theme_My_Login_Custom_Email' ) ) {
+                            do_action( 'tml_new_user_registered', $user_id, $user_pass );
+                        } else {
+                            wp_send_new_user_notifications( $user_id );
+                        }
+
+                        // update display name to full name
+                        wp_update_user( array( 'ID' => $user_id, 'display_name' => $guest_name ) );
+
+                        $post_author = $user_id;
+                    } else {
+                        //something went wrong creating the user, set post author to the default author
+                        $post_author = $default_post_author;
+                    }
+                }
+
+                // guest post is enabled and details are off
+            } elseif ( $form_settings['guest_post'] == 'true' && $form_settings['guest_details'] == 'false' ) {
+                $post_author = $default_post_author;
+            }
+
+            // the user must be logged in already
+        } else {
+            $post_author = get_current_user_id();
+        }
+
+        $postarr = array(
+            'post_type'    => $form_settings['post_type'],
+            'post_status'  => isset( $form_settings['post_status'] ) ? $form_settings['post_status'] : 'publish',
+            'post_author'  => $post_author,
+            'post_title'   => isset( $_POST['post_title'] ) ? trim( $_POST['post_title'] ) : '',
+            'post_content' => isset( $_POST['post_content'] ) ? trim( $_POST['post_content'] ) : '',
+            'post_excerpt' => isset( $_POST['post_excerpt'] ) ? trim( $_POST['post_excerpt'] ) : '',
+        );
+
+        //if date is set and assigned as publish date
+        if ( isset( $_POST['wpuf_is_publish_time'] ) ) {
+
+            if ( isset( $_POST[$_POST['wpuf_is_publish_time']] ) && !empty( $_POST[$_POST['wpuf_is_publish_time']] ) ) {
+                $postarr['post_date'] = date( 'Y-m-d H:i:s', strtotime( str_replace( array( ':', '/' ), '-', $_POST[$_POST['wpuf_is_publish_time']] ) ) );
+            }
+        }
+
+        if ( isset( $_POST['category'] ) ) {
+            $category                 = $_POST['category'];
+            $postarr['post_category'] = is_array( $category ) ? $category : array( $category );
+
+            if ( !is_array( $category ) && is_string( $category ) ) {
+                $category_strings = explode( ',', $category );
+
+                $cat_ids = array();
+
+                foreach ( $category_strings as $key => $each_cat_string ) {
+                    $cat_ids[]                = get_cat_ID( trim( $each_cat_string ) );
+                    $postarr['post_category'] = $cat_ids;
+                }
+            }
+        }
+
+        if ( isset( $_POST['tags'] ) ) {
+            $postarr['tags_input'] = explode( ',', $_POST['tags'] );
+        }
+
+        // if post_id is passed, we update the post
+        if ( isset( $_POST['post_id'] ) ) {
+
+            $is_update                 = true;
+            $postarr['ID']             = $_POST['post_id'];
+            $postarr['post_date']      = $_POST['post_date'];
+            $postarr['comment_status'] = $_POST['comment_status'];
+            $postarr['post_author']    = $_POST['post_author'];
+            $postarr['post_parent']    = get_post_field( 'post_parent', $_POST['post_id'] );
+
+            if ( $form_settings['edit_post_status'] == '_nochange' ) {
+                $postarr['post_status'] = get_post_field( 'post_status', $_POST['post_id'] );
+            } else {
+                $postarr['post_status'] = $form_settings['edit_post_status'];
+            }
+        } else {
+            if ( isset( $form_settings['comment_status'] ) ) {
+                $postarr['comment_status'] = $form_settings['comment_status'];
+            }
+        }
+
+        // check the form status, it might be already a draft
+        // in that case, it already has the post_id field
+        // so, WPUF's add post action/filters won't work for new posts
+        if ( isset( $_POST['wpuf_form_status'] ) && $_POST['wpuf_form_status'] == 'new' ) {
+            $is_update = false;
+        }
+
+        // set default post category if it's not been set yet and if post type supports
+        if ( !isset( $postarr['post_category'] ) && isset( $form_settings['default_cat'] ) && is_object_in_taxonomy( $form_settings['post_type'], 'category' ) ) {
+            $postarr['post_category'] = array( $form_settings['default_cat'] );
+        }
+
+        // validation filter
+        if ( $is_update ) {
+            $error = apply_filters( 'wpuf_update_post_validate', '' );
+        } else {
+            $error = apply_filters( 'wpuf_add_post_validate', '' );
+        }
+
+        if ( !empty( $error ) ) {
+            $this->send_error( $error );
+        }
+
+        // ############ It's Time to Save the World ###############
+        if ( $is_update ) {
+            $postarr = apply_filters( 'wpuf_update_post_args', $postarr, $form_id, $form_settings, $form_vars );
+        } else {
+            $postarr = apply_filters( 'wpuf_add_post_args', $postarr, $form_id, $form_settings, $form_vars );
+        }
+
+        $post_id = wp_insert_post( $postarr );
+
+        if ( $post_id ) {
+
+            self::update_post_meta( $meta_vars, $post_id );
+
+            // if user has a subscription pack
+            $user_wpuf_subscription_pack = get_user_meta( get_current_user_id(), '_wpuf_subscription_pack', true );
+
+            if ( !empty( $user_wpuf_subscription_pack ) && isset( $user_wpuf_subscription_pack['_enable_post_expiration'] ) && isset( $user_wpuf_subscription_pack['expire'] ) && strtotime( $user_wpuf_subscription_pack['expire'] ) >= time()
+            ) {
+                $expire_date = date( 'Y-m-d', strtotime( "+" . $user_wpuf_subscription_pack['_post_expiration_time'] ) );
+                update_post_meta( $post_id, $this->post_expiration_date, $expire_date );
+
+                // save post status after expiration
+                $expired_post_status = $user_wpuf_subscription_pack['_expired_post_status'];
+                update_post_meta( $post_id, $this->expired_post_status, $expired_post_status );
+
+                // if mail active
+                if ( isset( $user_wpuf_subscription_pack['_enable_mail_after_expired'] ) && $user_wpuf_subscription_pack['_enable_mail_after_expired'] == 'on' ) {
+                    $post_expiration_message = $user_wpuf_subscription_pack['_post_expiration_message'];
+                    update_post_meta( $post_id, $this->post_expiration_message, $post_expiration_message );
+                }
+            } elseif ( !empty( $user_wpuf_subscription_pack ) && isset( $user_wpuf_subscription_pack['expire'] ) && strtotime( $user_wpuf_subscription_pack['expire'] ) <= time() ) {
+
+                if ( isset( $form_settings['expiration_settings']['enable_post_expiration'] ) ) {
+
+                    $expire_date = date( 'Y-m-d', strtotime( "+" . $form_settings['expiration_settings']['expiration_time_value'] . ' ' . $form_settings['expiration_settings']['expiration_time_type'] . "" ) );
+                    update_post_meta( $post_id, $this->post_expiration_date, $expire_date );
+
+                    // save post status after expiration
+                    $expired_post_status = $form_settings['expiration_settings']['expired_post_status'];
+                    update_post_meta( $post_id, $this->expired_post_status, $expired_post_status );
+
+                    // if mail active
+                    if ( isset( $form_settings['expiration_settings']['enable_mail_after_expired'] ) && $form_settings['expiration_settings']['enable_mail_after_expired'] == 'on' ) {
+                        $post_expiration_message = $form_settings['expiration_settings']['post_expiration_message'];
+                        update_post_meta( $post_id, $this->post_expiration_message, $post_expiration_message );
+                    }
+                }
+            } elseif ( empty( $user_wpuf_subscription_pack ) ) {
+
+                if ( isset( $form_settings['expiration_settings']['enable_post_expiration'] ) ) {
+                    $expire_date = date( 'Y-m-d', strtotime( "+" . $form_settings['expiration_settings']['expiration_time_value'] . ' ' . $form_settings['expiration_settings']['expiration_time_type'] . "" ) );
+                    update_post_meta( $post_id, $this->post_expiration_date, $expire_date );
+
+                    // save post status after expiration
+                    $expired_post_status = $form_settings['expiration_settings']['expired_post_status'];
+                    update_post_meta( $post_id, $this->expired_post_status, $expired_post_status );
+
+                    // if mail active
+                    if ( isset( $form_settings['expiration_settings']['enable_mail_after_expired'] ) && $form_settings['expiration_settings']['enable_mail_after_expired'] == 'on' ) {
+                        $post_expiration_message = $form_settings['expiration_settings']['post_expiration_message'];
+                        update_post_meta( $post_id, $this->post_expiration_message, $post_expiration_message );
+                    }
+                }
+            }
+
+
+            // set the post form_id for later usage
+            update_post_meta( $post_id, self::$config_id, $form_id );
+
+            // save post formats if have any
+            if ( isset( $form_settings['post_format'] ) && $form_settings['post_format'] != '0' ) {
+                if ( post_type_supports( $form_settings['post_type'], 'post-formats' ) ) {
+                    set_post_format( $post_id, $form_settings['post_format'] );
+                }
+            }
+
+            // find our if any images in post content and associate them
+            if ( !empty( $postarr['post_content'] ) ) {
+                $dom    = new DOMDocument();
+                @$dom->loadHTML( $postarr['post_content'] );
+                $images = $dom->getElementsByTagName( 'img' );
+
+                if ( $images->length ) {
+                    foreach ( $images as $img ) {
+                        $url           = $img->getAttribute( 'src' );
+                        $url           = str_replace( array( '"', "'", "\\" ), '', $url );
+                        $attachment_id = wpuf_get_attachment_id_from_url( $url );
+
+                        if ( $attachment_id ) {
+                            wpuf_associate_attachment( $attachment_id, $post_id );
+                        }
+                    }
+                }
+            }
+
+            // save any custom taxonomies
+            $woo_attr = array();
+
+            foreach ( $taxonomy_vars as $taxonomy ) {
+                if ( isset( $_POST[$taxonomy['name']] ) ) {
+
+                    if ( is_object_in_taxonomy( $form_settings['post_type'], $taxonomy['name'] ) ) {
+                        $tax = $_POST[$taxonomy['name']];
+
+                        // if it's not an array, make it one
+                        if ( !is_array( $tax ) ) {
+                            $tax = array( $tax );
+                        }
+
+                        if ( $taxonomy['type'] == 'text' ) {
+
+                            $hierarchical = array_map( 'trim', array_map( 'strip_tags', explode( ',', $_POST[$taxonomy['name']] ) ) );
+
+                            wp_set_object_terms( $post_id, $hierarchical, $taxonomy['name'] );
+
+                            // woocommerce check
+                            if ( isset( $taxonomy['woo_attr'] ) && $taxonomy['woo_attr'] == 'yes' && !empty( $_POST[$taxonomy['name']] ) ) {
+                                $woo_attr[sanitize_title( $taxonomy['name'] )] = $this->woo_attribute( $taxonomy );
+                            }
+                        } else {
+
+                            if ( is_taxonomy_hierarchical( $taxonomy['name'] ) ) {
+                                wp_set_post_terms( $post_id, $_POST[$taxonomy['name']], $taxonomy['name'] );
+
+                                // woocommerce check
+                                if ( isset( $taxonomy['woo_attr'] ) && $taxonomy['woo_attr'] == 'yes' && !empty( $_POST[$taxonomy['name']] ) ) {
+                                    $woo_attr[sanitize_title( $taxonomy['name'] )] = $this->woo_attribute( $taxonomy );
+                                }
+                            } else {
+                                if ( $tax ) {
+                                    $non_hierarchical = array();
+
+                                    foreach ( $tax as $value ) {
+                                        $term = get_term_by( 'id', $value, $taxonomy['name'] );
+                                        if ( $term && !is_wp_error( $term ) ) {
+                                            $non_hierarchical[] = $term->name;
+                                        }
+                                    }
+
+                                    wp_set_post_terms( $post_id, $non_hierarchical, $taxonomy['name'] );
+                                }
+                            } // hierarchical
+                        } // is text
+                    } // is object tax
+                } // isset tax
+            }
+
+            // if a woocommerce attribute
+            if ( $woo_attr ) {
+                update_post_meta( $post_id, '_product_attributes', $woo_attr );
+            }
+
+            if ( $is_update ) {
+
+                // plugin API to extend the functionality
+                do_action( 'wpuf_edit_post_after_update', $post_id, $form_id, $form_settings, $form_vars );
+
+                //send mail notification
+                if ( isset( $form_settings['notification'] ) && $form_settings['notification']['edit'] == 'on' ) {
+                    $mail_body = $this->prepare_mail_body( $form_settings['notification']['edit_body'], $post_author, $post_id );
+                    wp_mail( $form_settings['notification']['edit_to'], $form_settings['notification']['edit_subject'], $mail_body );
+                }
+            } else {
+
+                // plugin API to extend the functionality
+                do_action( 'wpuf_add_post_after_insert', $post_id, $form_id, $form_settings, $form_vars );
+
+                // send mail notification
+                if ( isset( $form_settings['notification'] ) && $form_settings['notification']['new'] == 'on' ) {
+                    $mail_body = $this->prepare_mail_body( $form_settings['notification']['new_body'], $post_author, $post_id );
+                    wp_mail( $form_settings['notification']['new_to'], $form_settings['notification']['new_subject'], $mail_body );
+                }
+            }
+
+            //redirect URL
+            $show_message = false;
+            $redirect_to  = false;
+
+            if ( $is_update ) {
+                if ( $form_settings['edit_redirect_to'] == 'page' ) {
+                    $redirect_to = get_permalink( $form_settings['edit_page_id'] );
+                } elseif ( $form_settings['edit_redirect_to'] == 'url' ) {
+                    $redirect_to = $form_settings['edit_url'];
+                } elseif ( $form_settings['edit_redirect_to'] == 'same' ) {
+                    $redirect_to = add_query_arg( array(
+                        'pid'      => $post_id,
+                        '_wpnonce' => wp_create_nonce( 'wpuf_edit' ),
+                        'msg'      => 'post_updated'
+                    ), get_permalink( $_POST['page_id'] )
+                    );
+                } else {
+                    $redirect_to = get_permalink( $post_id );
+                }
+            } else {
+                if ( $form_settings['redirect_to'] == 'page' ) {
+                    $redirect_to = get_permalink( $form_settings['page_id'] );
+                } elseif ( $form_settings['redirect_to'] == 'url' ) {
+                    $redirect_to = $form_settings['url'];
+                } elseif ( $form_settings['redirect_to'] == 'same' ) {
+                    $show_message = true;
+                } else {
+                    $redirect_to = get_permalink( $post_id );
+                }
+            }
+
+            // send the response
+            $response = array(
+                'success'      => true,
+                'redirect_to'  => $redirect_to,
+                'show_message' => $show_message,
+                'message'      => $form_settings['message']
+            );
+
+            if ( $is_update ) {
+                $response = apply_filters( 'wpuf_edit_post_redirect', $response, $post_id, $form_id, $form_settings );
+            } else {
+                $response = apply_filters( 'wpuf_add_post_redirect', $response, $post_id, $form_id, $form_settings );
+            }
+
+            wpuf_clear_buffer();
+
+            echo json_encode( $response );
+            exit;
+        }
+
+        $this->send_error( __( 'Something went wrong', 'wpuf' ) );
+    }
+
+    /**
+     * this will embed media to the editor
+     */
+    function make_media_embed_code() {
+        if ( $embed_code = wp_oembed_get( $_POST['content'] ) ) {
+            echo $embed_code;
+        } else {
+            echo '';
+        }
+
+        exit;
+    }
+
+    function draft_post() {
+        check_ajax_referer( 'wpuf_form_add' );
+
+        @header( 'Content-Type: application/json; charset=' . get_option( 'blog_charset' ) );
+
+        $form_id       = isset( $_POST['form_id'] ) ? intval( $_POST['form_id'] ) : 0;
+        $form_vars     = $this->get_input_fields( $form_id );
+        $form_settings = wpuf_get_form_settings( $form_id );
+
+        $content_slug = 'post_content_'.$form_id;
+        list( $post_vars, $taxonomy_vars, $meta_vars ) = $form_vars;
+
+        $charging_enabled = wpuf_get_option( 'charge_posting', 'wpuf_payment' );
+
+        $postarr = array(
+            'post_type'    => $form_settings['post_type'],
+            'post_status'  => ( $charging_enabled == 'yes' ) ? 'pending' : 'draft',
+            'post_author'  => get_current_user_id(),
+            'post_title'   => isset( $_POST['post_title'] ) ? trim( $_POST['post_title'] ) : '',
+            'post_content' => isset( $_POST[$content_slug] ) ? trim( $_POST[$content_slug] ) : '',
+            'post_excerpt' => isset( $_POST['post_excerpt'] ) ? trim( $_POST['post_excerpt'] ) : '',
+        );
+
+        if ( isset( $_POST['category'] ) ) {
+            $category                 = $_POST['category'];
+            $postarr['post_category'] = is_array( $category ) ? $category : array( $category );
+        }
+
+        if ( isset( $_POST['tags'] ) ) {
+            $postarr['tags_input'] = explode( ',', $_POST['tags'] );
+        }
+
+        // if post_id is passed, we update the post
+        if ( isset( $_POST['post_id'] ) ) {
+            $is_update                 = true;
+            $postarr['ID']             = $_POST['post_id'];
+            $postarr['comment_status'] = 'open';
+        }
+
+        $post_id = wp_insert_post( $postarr );
+
+        if ( $post_id ) {
+
+            // Add order id if the charging is enabled
+            if ( $charging_enabled == 'yes' ) {
+                $order_id = uniqid( rand( 10, 1000 ), false );
+                update_post_meta( $post_id, '_wpuf_order_id', $order_id, true );
+            }
+
+            self::update_post_meta( $meta_vars, $post_id );
+
+            // set the post form_id for later usage
+            update_post_meta( $post_id, self::$config_id, $form_id );
+
+            // save post formats if have any
+            if ( isset( $form_settings['post_format'] ) && $form_settings['post_format'] != '0' ) {
+                if ( post_type_supports( $form_settings['post_type'], 'post-formats' ) ) {
+                    set_post_format( $post_id, $form_settings['post_format'] );
+                }
+            }
+
+            // save any custom taxonomies
+            foreach ( $taxonomy_vars as $taxonomy ) {
+                if ( isset( $_POST[$taxonomy['name']] ) ) {
+
+                    if ( is_object_in_taxonomy( $form_settings['post_type'], $taxonomy['name'] ) ) {
+                        $tax = $_POST[$taxonomy['name']];
+
+                        // if it's not an array, make it one
+                        if ( !is_array( $tax ) ) {
+                            $tax = array( $tax );
+                        }
+
+                        wp_set_post_terms( $post_id, $_POST[$taxonomy['name']], $taxonomy['name'] );
+                    }
+                }
+            }
+        }
+
+        //used to add code to run when the post is going to draft
+        do_action( 'wpuf_draft_post_after_insert', $post_id, $form_id, $form_settings, $form_vars );
+
+
+        wpuf_clear_buffer();
+
+        echo json_encode( array(
+            'post_id'        => $post_id,
+            'action'         => $_POST['action'],
+            'date'           => current_time( 'mysql' ),
+            'post_author'    => get_current_user_id(),
+            'comment_status' => get_option( 'default_comment_status' ),
+            'url'            => add_query_arg( 'preview', 'true', get_permalink( $post_id ) )
+        ) );
+
+        exit;
+    }
+
+    public static function update_post_meta( $meta_vars, $post_id ) {
+
+        // prepare the meta vars
+        list( $meta_key_value, $multi_repeated, $files ) = self::prepare_meta_fields( $meta_vars );
+
+        // set featured image if there's any
+        if ( isset( $_POST['wpuf_files']['featured_image'] ) ) {
+            $attachment_id = $_POST['wpuf_files']['featured_image'][0];
+
+            wpuf_associate_attachment( $attachment_id, $post_id );
+            set_post_thumbnail( $post_id, $attachment_id );
+
+            $file_data = isset( $_POST['wpuf_files_data'][$attachment_id] ) ? $_POST['wpuf_files_data'][$attachment_id] : false;
+            if ( $file_data ) {
+                wp_update_post( array(
+                    'ID'           => $attachment_id,
+                    'post_title'   => $file_data['title'],
+                    'post_content' => $file_data['desc'],
+                    'post_excerpt' => $file_data['caption'],
+                ) );
+
+                update_post_meta( $attachment_id, '_wp_attachment_image_alt', $file_data['title'] );
+            }
+        }
+
+        // save all custom fields
+        foreach ( $meta_key_value as $meta_key => $meta_value ) {
+            update_post_meta( $post_id, $meta_key, $meta_value );
+        }
+
+        // save any multicolumn repeatable fields
+        foreach ( $multi_repeated as $repeat_key => $repeat_value ) {
+            // first, delete any previous repeatable fields
+            delete_post_meta( $post_id, $repeat_key );
+
+            // now add them
+            foreach ( $repeat_value as $repeat_field ) {
+                add_post_meta( $post_id, $repeat_key, $repeat_field );
+            }
+        }
+
+        // save any files attached
+        foreach ( $files as $file_input ) {
+            // delete any previous value
+            delete_post_meta( $post_id, $file_input['name'] );
+
+            //to track how many files are being uploaded
+            $file_numbers = 0;
+
+            foreach ( $file_input['value'] as $attachment_id ) {
+
+                //if file numbers are greated than allowed number, prevent it from being uploaded
+                if ( $file_numbers >= $file_input['count'] ) {
+                    wp_delete_attachment( $attachment_id );
+                    continue;
+                }
+
+
+                wpuf_associate_attachment( $attachment_id, $post_id );
+                add_post_meta( $post_id, $file_input['name'], $attachment_id );
+
+                // file title, caption, desc update
+                $file_data = isset( $_POST['wpuf_files_data'][$attachment_id] ) ? $_POST['wpuf_files_data'][$attachment_id] : false;
+                if ( $file_data ) {
+                    wp_update_post( array(
+                        'ID'           => $attachment_id,
+                        'post_title'   => $file_data['title'],
+                        'post_content' => $file_data['desc'],
+                        'post_excerpt' => $file_data['caption'],
+                    ) );
+
+                    update_post_meta( $attachment_id, '_wp_attachment_image_alt', $file_data['title'] );
+                }
+                $file_numbers++;
+            }
+        }
+    }
+
+    function prepare_mail_body( $content, $user_id, $post_id ) {
+        $user = get_user_by( 'id', $user_id );
+        $post = get_post( $post_id );
+
+        $post_field_search = array( '%post_title%', '%post_content%', '%post_excerpt%', '%tags%', '%category%',
+            '%author%', '%author_email%', '%author_bio%', '%sitename%', '%siteurl%', '%permalink%', '%editlink%' );
+
+        $post_field_replace = array(
+            $post->post_title,
+            $post->post_content,
+            $post->post_excerpt,
+            get_the_term_list( $post_id, 'post_tag', '', ', ' ),
+            get_the_term_list( $post_id, 'category', '', ', ' ),
+            $user->display_name,
+            $user->user_email,
+            ($user->description) ? $user->description : 'not available',
+            get_bloginfo( 'name' ),
+            home_url(),
+            get_permalink( $post_id ),
+            admin_url( 'post.php?action=edit&post=' . $post_id )
+        );
+
+        $content = str_replace( $post_field_search, $post_field_replace, $content );
+
+        // custom fields
+        preg_match_all( '/%custom_([\w-]*)\b%/', $content, $matches );
+        list( $search, $replace ) = $matches;
+
+        if ( $replace ) {
+            foreach ( $replace as $index => $meta_key ) {
+                $value     = get_post_meta( $post_id, $meta_key );
+                $new_value = implode( '; ', $value );
+
+                if ( get_post_mime_type( (int) $new_value ) ) {
+                    $original_value = wp_get_attachment_url( $new_value );
+                } else {
+                    $original_value = $new_value;
+                }
+
+                $content = str_replace( $search[$index], $original_value, $content );
+            }
+        }
+
+        return $content;
+    }
+
+    function woo_attribute( $taxonomy ) {
+        return array(
+            'name'         => $taxonomy['name'],
+            'value'        => $_POST[$taxonomy['name']],
+            'is_visible'   => $taxonomy['woo_attr_vis'] == 'yes' ? 1 : 0,
+            'is_variation' => 0,
+            'is_taxonomy'  => 1
+        );
+    }
+
+}