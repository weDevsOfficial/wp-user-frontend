--- conflicted
+++ resolved
@@ -59,17 +59,10 @@
         $result = $wpdb->get_row( $sql );
 
         $transaction_id = $result ? $result->transaction_id : 0;
-<<<<<<< HEAD
 
         $wpdb->update( $wpdb->prefix.'wpuf_subscribers', array( 'subscribtion_status' => 'cancel' ), array( 'user_id' => $user_id, 'subscribtion_id' => $pack_id, 'transaction_id' => $transaction_id ) );
     }
 
-=======
-
-        $wpdb->update( $wpdb->prefix.'wpuf_subscribers', array( 'subscribtion_status' => 'cancel' ), array( 'user_id' => $user_id, 'subscribtion_id' => $pack_id, 'transaction_id' => $transaction_id ) );
-    }
-
->>>>>>> 7085ebd5
     /**
      * Handle subscription cancel request from the user
      *
@@ -212,25 +205,15 @@
      *
      * @return array
      */
-<<<<<<< HEAD
-    function get_subscriptions( $args = null ) {
-=======
     function get_subscriptions( $args = array() ) {
->>>>>>> 7085ebd5
         $defaults = array(
             'post_type'      => 'wpuf_subscription',
             'posts_per_page' => -1,
             'post_status'    => 'publish',
-<<<<<<< HEAD
 
         );
-        $args = wp_parse_args($args, $defaults);
-=======
-
-        );
 
         $args  = wp_parse_args($args, $defaults);
->>>>>>> 7085ebd5
         $posts = get_posts( $args );
 
         if ( $posts ) {
@@ -472,16 +455,7 @@
      */
     function set_pending( $postdata, $form_id, $form_settings ) {
 
-        $charging_enabled = '';
-        $form             = new WPUF_Form( $form_id );
-        $payment_options  = $form->is_charging_enabled();
-        if ( !$payment_options ) {
-            $charging_enabled = 'no';
-        } else {
-            $charging_enabled = 'yes';
-        }
-
-        if ( $charging_enabled == 'yes' ) {
+        if ( wpuf_get_option( 'charge_posting', 'wpuf_payment' ) == 'yes' ) {
             if ( isset ( $form_settings['subscription_disabled'] ) && $form_settings['subscription_disabled'] == 'yes'  ) {
                 return $postdata;
             }
@@ -499,51 +473,48 @@
      * @param int $post_id
      */
     function monitor_new_post( $post_id, $form_id, $form_settings ) {
-        // // check form if subscription is disabled
-        // if ( isset( $form_settings['subscription_disabled'] ) && $form_settings['subscription_disabled'] == 'yes' ) {
-        //     return;
-        // }
+        // check form if subscription is disabled
+        if ( isset( $form_settings['subscription_disabled'] ) && $form_settings['subscription_disabled'] == 'yes' ) {
+            return;
+        }
         global $wpdb, $userdata;
 
         // bail out if charging is not enabled
-        $form = new WPUF_Form( $form_id );
-
-        if ( !$form->is_charging_enabled() ) {
-            return;
-        }
-
-        $force_pack      = $form->is_enabled_force_pack();
-        $pay_per_post    = $form->is_enabled_pay_per_post();
-        $current_user    = wpuf_get_user();
-
-         if ( $force_pack || $current_user->subscription()->has_post_count( $form_settings['post_type'] ) ) {
-
-            update_post_meta( $post_id, '_test_key', 'test2' );
+        if ( wpuf_get_option( 'charge_posting', 'wpuf_payment', 'no' ) != 'yes' ) {
+            return;
+        }
+
+        $userdata = get_userdata( get_current_user_id() );
+
+        if ( self::has_user_error( $form_settings ) ) {
+            //there is some error and it needs payment
+            //add a uniqid to track the post easily
+            $order_id = uniqid( rand( 10, 1000 ), false );
+            update_post_meta( $post_id, '_wpuf_order_id', $order_id, true );
+            update_post_meta( $post_id, '_wpuf_payment_status', 'pending' );
+
+        } else {
+
             $sub_info    = self::get_user_pack( $userdata->ID );
             $post_type   = isset( $form_settings['post_type'] ) ? $form_settings['post_type'] : 'post';
             $count       = isset( $sub_info['posts'][$post_type] ) ? intval( $sub_info['posts'][$post_type] ) : 0;
             $post_status = isset( $form_settings['post_status'] ) ? $form_settings['post_status'] : 'publish';
-            
+
             wp_update_post( array( 'ID' => $post_id , 'post_status' => $post_status) );
-            
+
             // decrease the post count, if not umlimited
             $wpuf_post_status = get_post_meta( $post_id, 'wpuf_post_status', true );
-            
+
             if ( $wpuf_post_status != 'new_draft' ) {
                 if ( $count > 0 ) {
                     $sub_info['posts'][$post_type] = $count - 1;
                     $this->update_user_subscription_meta( $userdata->ID, $sub_info );
                 }
             }
+
             //meta added to make post have flag if post is published
             update_post_meta( $post_id, 'wpuf_post_status', 'published' );
 
-        } elseif ( $pay_per_post ) {
-            //there is some error and it needs payment
-            //add a uniqid to track the post easily
-            $order_id = uniqid( rand( 10, 1000 ), false );
-            update_post_meta( $post_id, '_wpuf_order_id', $order_id, true );
-            update_post_meta( $post_id, '_wpuf_payment_status', 'pending' );
         }
 
     }
@@ -560,17 +531,9 @@
         global $wpdb, $userdata;
 
         // bail out if charging is not enabled
-        $charging_enabled = '';
-        $form             = new WPUF_Form( $form_id );
-        $payment_options  = $form->is_charging_enabled();
-        if ( !$payment_options || !is_user_logged_in() ) {
-            $charging_enabled = 'no';
-        } else {
-            $charging_enabled = 'yes';
-        }
-        // if ( wpuf_get_option( 'charge_posting', 'wpuf_payment', 'no' ) != 'yes' ) {
-        //     return;
-        // }
+        if ( wpuf_get_option( 'charge_posting', 'wpuf_payment', 'no' ) != 'yes' ) {
+            return;
+        }
 
         $userdata = get_userdata( get_current_user_id() );
 
@@ -592,9 +555,7 @@
      */
     function post_redirect( $response, $post_id, $form_id, $form_settings ) {
 
-        $form = new WPUF_Form( $form_id );
-
-        if ( $form->is_charging_enabled() ) {
+        if ( self::has_user_error( $form_settings ) ) {
 
             $order_id = get_post_meta( $post_id, '_wpuf_order_id', true );
 
@@ -763,12 +724,7 @@
      */
     function subscription_info() {
 
-        // if ( wpuf_get_option( 'charge_posting', 'wpuf_payment' ) != 'yes' || !is_user_logged_in() ) {
-        //     return;
-        // }
-        $form             = new WPUF_Form( $form_id );
-        $payment_options  = $form->is_charging_enabled();
-        if ( !$payment_options || !is_user_logged_in() ) {
+        if ( wpuf_get_option( 'charge_posting', 'wpuf_payment' ) != 'yes' || !is_user_logged_in() ) {
             return;
         }
 
@@ -875,24 +831,19 @@
      * Show the subscription packs that are built
      * from admin Panel
      */
-<<<<<<< HEAD
-    function subscription_packs( $atts = null ) {
-=======
     function subscription_packs($atts) {
->>>>>>> 7085ebd5
         ?>
 
         <style>
             <?php echo $custom_css = wpuf_get_option( 'custom_css', 'wpuf_general' ); ?>
         </style>
         <?php
-
-        $cost_per_post = isset( $form_settings['pay_per_post_cost'] ) ? $form_settings['pay_per_post_cost'] : 0;
-
-        // if ( $cost_per_post <= 0  ) {
-        //     _e('Please enable force pack and charge posting from admin panel', 'wpuf' );
-        //     return;
-        // }
+        $cost_per_post = wpuf_get_option( 'charge_posting', 'wpuf_payment' );
+
+        if ( $cost_per_post != 'yes' ) {
+            _e('Please enable force pack and charge posting from admin panel', 'wpuf' );
+            return;
+        }
 
         $defaults = array(
             'col'     => '2',
@@ -913,28 +864,6 @@
              $parent_args['include'] = $args['include'];
         }
 
-<<<<<<< HEAD
-=======
-        $defaults = array(
-            'col'     => '2',
-            'include' => 'any',
-            'exclude' => '',
-        );
-
-        $args     = wp_parse_args( $atts, $defaults );
-        $arranged = array();
-        $parent_args     = array(
-            'order'       => 'ASC',
-            'include'     => '',
-            'exclude'     => ''
-        );
-
-
-        if ( 'any' != $args['include'] ) {
-             $parent_args['include'] = $args['include'];
-        }
-
->>>>>>> 7085ebd5
         if ( !empty( $args['exclude'] ) ) {
             $parent_args['exclude'] = $args['exclude'];
         }
@@ -947,14 +876,6 @@
 
         if ( isset( $_GET['action'] ) && $_GET['action'] == 'wpuf_paypal_success' ) {
             printf( '<h1>%1$s</h1><p>%2$s</p>', __( 'Payment is complete', 'wpuf' ), __( 'Congratulations, your payment has been completed!', 'wpuf' ) );
-        }
-
-        if ( isset( $_GET['pack_msg'] ) && $_GET['pack_msg'] == 'buy_pack' ) {
-            _e('Please buy a subscription pack to post', 'wpuf' );
-        }
-
-        if ( isset( $_GET['ppp_msg'] ) && $_GET['ppp_msg'] == 'pay_per_post' ) {
-            _e('Please buy a subscription pack to post', 'wpuf' );
         }
 
         $current_pack = self::get_user_pack( get_current_user_id() );
@@ -1096,8 +1017,7 @@
             ?>
             <div class="wpuf-info">
                 <?php
-                $pay_per_post_cost = (int) $form->get_pay_per_post_cost();
-                $text = sprintf( __( 'There is a <strong>%s</strong> charge to add a new post.', 'wpuf' ), wpuf_format_price( $pay_per_post_cost ));
+                 $text = sprintf( __( 'There is a <strong>%s</strong> charge to add a new post.', 'wpuf' ), wpuf_format_price( wpuf_get_option( 'cost_per_post', 'wpuf_payment' ) ) );
 
                 echo apply_filters( 'wpuf_ppp_notice', $text, $form_id, $form_settings );
                 ?>
@@ -1134,12 +1054,9 @@
     }
 
     function force_pack_notice( $text, $id, $form_settings ) {
-
-        $form = new WPUF_Form( $id );
-
-        $force_pack = $form->is_enabled_force_pack();
-
-        if ( $force_pack && self::has_user_error($form_settings) ) {
+        $force_pack = wpuf_get_option( 'force_pack', 'wpuf_payment' );
+
+        if ( $force_pack == 'yes' && self::has_user_error($form_settings) ) {
             $pack_page = get_permalink( wpuf_get_option( 'subscription_page', 'wpuf_payment' ) );
 
             $text = sprintf( __( 'You must <a href="%s">purchase a pack</a> before posting', 'wpuf' ), $pack_page );
@@ -1150,59 +1067,26 @@
 
     function force_pack_permission( $perm, $id, $form_settings ) {
 
-        $form         = new WPUF_Form( $id );
-        $force_pack   = $form->is_enabled_force_pack();
-        $pay_per_post = $form->is_enabled_pay_per_post();
-        $current_user = wpuf_get_user();
-        $subscription_disabled = isset( $form_settings['subscription_disabled'] ) ? $form_settings['subscription_disabled'] : '';
-
-        if ( $subscription_disabled == 'yes' ) {
-            $user_can_post = 'yes';
-        }
+        $force_pack = wpuf_get_option( 'force_pack', 'wpuf_payment' );
 
         if ( is_user_logged_in() ) {
 
             $is_user_postlock =  get_user_meta( get_current_user_id(), 'wpuf_postlock', true );
 
-            if ( $is_user_postlock == 'yes' ) {
+            if ( $is_user_postlock == 'yes' )  {
                 return 'no';
             } else {
-                if ( !$form->is_charging_enabled() ) {
+
+                if ( $force_pack == 'yes' && self::has_user_error( $form_settings ) ) {
+                    return 'no';
+                } else {
                     return 'yes';
-                } else {
-                    if ( $force_pack ) {
-                        if ( !$current_user->subscription() ) {
-                            return 'no';
-                        } elseif ( $current_user->subscription()->has_post_count( $form_settings['post_type'] )) {
-                            return 'yes';
-                        }
-                    }
-                    if ( !$force_pack && $pay_per_post ) {
-                        return 'yes';
-                    }
-                }   
-            }
-
-        }
-
-        if ( !is_user_logged_in() && $form_settings['guest_post'] == 'true' ) {
-            if ( $form->is_charging_enabled() && $subscription_disabled != 'yes' ) {
-                if ( $force_pack ) {
-                    return 'no'; 
                 }
-                if ( !$force_pack && $pay_per_post ) {
-                    return 'yes';
-                } elseif ( !$force_pack && !$pay_per_post ) {
-                    return 'no';
-                }
-            }
-            else {
-                return 'yes';
-            } 
+
+            }
         }
 
         return $perm;
-
     }
 
     /**
