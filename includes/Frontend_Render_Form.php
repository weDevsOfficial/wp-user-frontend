<?php

namespace WeDevs\Wpuf;

use WeDevs\Wpuf\Admin\Subscription;

class Frontend_Render_Form {
    private static $_instance;

    public static $meta_key = 'wpuf_form';

    public static $separator = ' | ';

    private $form_condition_key = 'wpuf_cond';

    private $field_count = 0;

    public $multiform_start = 0;

    public $form_fields = [];

    public $form_settings = [];

    /**
     * Send json error message
     *
     * @param string $error
     */
    public function send_error( $error ) {
        echo wp_json_encode(
            [
                'success' => false,
                'error'   => $error,
            ]
        );
        die();
    }



    /**
     * render submit button
     *
     * @param [type] $form_id       [description]
     * @param [type] $form_settings [description]
     * @param [type] $post_id       [description]
     */
    public function submit_button( $form_id, $form_settings, $post_id = null ) { ?>

        <li class="wpuf-submit">
            <div class="wpuf-label">
                &nbsp;
            </div>

            <?php wp_nonce_field( 'wpuf_form_add' ); ?>
            <input type="hidden" name="form_id" value="<?php echo esc_attr( $form_id ); ?>">
            <input type="hidden" name="page_id" value="<?php echo get_post( $post_id ) ? esc_attr( get_the_ID() ) : '0'; ?>">
            <input type="hidden" id="del_attach" name="delete_attachments[]">
            <input type="hidden" name="action" value="wpuf_submit_post">

            <?php do_action( 'wpuf_submit_btn', $form_id, $form_settings ); ?>

            <?php
            if ( $post_id ) {
                $cur_post = get_post( $post_id );
                ?>
                <input type="hidden" name="post_id" value="<?php echo esc_attr( $post_id ); ?>">
                <input type="hidden" name="post_date" value="<?php echo esc_attr( $cur_post->post_date ); ?>">
                <input type="hidden" name="comment_status" value="<?php echo esc_attr( $cur_post->comment_status ); ?>">
                <input type="hidden" name="post_author" value="<?php echo esc_attr( $cur_post->post_author ); ?>">
                <input type="submit" class="wpuf-submit-button wpuf_submit_<?php echo esc_attr( $form_id ); ?>" name="submit" value="<?php echo esc_attr( $form_settings['update_text'] ); ?>" />
                <?php
            } else {
                ?>
                <input type="submit" class="wpuf-submit-button wpuf_submit_<?php echo esc_attr( $form_id ); ?>" name="submit" value="<?php echo esc_attr( $form_settings['submit_text'] ); ?>" />
            <?php } ?>

            <?php if ( isset( $form_settings['draft_post'] ) && $form_settings['draft_post'] == 'true' ) { ?>
                <a href="#" class="btn" id="wpuf-post-draft"><?php esc_html_e( 'Save Draft', 'wp-user-frontend' ); ?></a>
            <?php } ?>
        </li>

        <?php
    }

    /**
     * guest post field
     *
     * @param [type] $form_settings [description]
     */
    public function guest_fields( $form_settings ) {
        ?>
        <li class="el-name">
            <div class="wpuf-label">
                <label><?php echo esc_html( $form_settings['name_label'] ); ?> <span class="required">*</span></label>
            </div>

            <div class="wpuf-fields">
                <input type="text" required="required" data-required="yes" data-type="text" name="guest_name" value="" size="40">
            </div>
        </li>

        <li class="el-email">
            <div class="wpuf-label">
                <label><?php echo esc_html( $form_settings['email_label'] ); ?> <span class="required">*</span></label>
            </div>

            <div class="wpuf-fields">
                <input type="email" required="required" data-required="yes" data-type="email" name="guest_email" value="" size="40">
            </div>
        </li>
        <?php
    }

    /**
     * Form preview handler
     *
     * @return void
     */
    public function preview_form() {
        $form_id = isset( $_GET['form_id'] ) ? intval( wp_unslash( $_GET['form_id'] ) ) : 0;

        if ( $form_id ) {
            wp_enqueue_script( 'jquery' );
            wp_enqueue_style( 'wpuf-frontend-forms' );
            ?>

            <!doctype html>
            <html lang="en">
<<<<<<< HEAD
            <head>
                <meta charset="UTF-8">
                <title>__( 'Form Preview', 'wp-user-frontend' )</title>
                <link rel="stylesheet" href="<?php echo esc_url( plugins_url( 'assets/css/frontend-forms.css', __DIR__ ) ); ?>">

                <style type="text/css">
                    body {
                        margin: 0;
                        padding: 0;
                        background: #eee;
                    }

                    .container {
                        width: 700px;
                        margin: 0 auto;
                        margin-top: 20px;
                        padding: 20px;
                        background: #fff;
                        border: 1px solid #DFDFDF;
                        -webkit-box-shadow: 1px 1px 2px rgba(0,0,0,0.1);
                        box-shadow: 1px 1px 2px rgba(0,0,0,0.1);
                    }
                </style>

                <script type="text/javascript" src="<?php echo esc_url( includes_url( 'js/jquery/jquery.js' ) ); ?>"></script>
            </head>
            <body>
            <div class="container">
                <?php $this->render_form( $form_id, null, null, null ); ?>
            </div>
            </body>
=======
                <head>
                    <meta charset="UTF-8">
                    <title>__( 'Form Preview', 'wp-user-frontend' )</title>

                    <style type="text/css">
                        body {
                            margin: 0;
                            padding: 0;
                            background: #eee;
                        }

                        .container {
                            width: 700px;
                            margin: 0 auto;
                            margin-top: 20px;
                            padding: 20px;
                            background: #fff;
                            border: 1px solid #DFDFDF;
                            -webkit-box-shadow: 1px 1px 2px rgba(0,0,0,0.1);
                            box-shadow: 1px 1px 2px rgba(0,0,0,0.1);
                        }
                    </style>
                </head>
                <body>
                    <div class="container">
                        <?php $this->render_form( $form_id, null, null, null ); ?>
                    </div>
                </body>
>>>>>>> b318c7bc
            </html>

            <?php
        } else {
            wp_die( 'Error generating the form preview' );
        }

        exit;
    }

    /**
     * render form
     *
     * @param [type] $form_id [description]
     * @param [type] $post_id [description]
     * @param array  $atts    [description]
     * @param [type] $form    [description]
     */
    public function render_form( $form_id, $post_id = null, $atts = [], $form = null ) {
        $form_status = get_post_status( $form_id );

        if ( ! $form_status ) {
            echo wp_kses_post( '<div class="wpuf-message">' . __( 'Your selected form is no longer available.', 'wp-user-frontend' ) . '</div>' );

            return;
        }

        if ( 'publish' !== $form_status ) {
            echo wp_kses_post( '<div class="wpuf-message">' . __( "Please make sure you've published your form.", 'wp-user-frontend' ) . '</div>' );

            return;
        }

        $label_position = isset( $this->form_settings['label_position'] ) ? $this->form_settings['label_position'] : 'left';

        $layout = isset( $this->form_settings['form_layout'] ) ? $this->form_settings['form_layout'] : 'layout1';

        $theme_css = isset( $this->form_settings['use_theme_css'] ) ? $this->form_settings['use_theme_css'] : 'wpuf-style';

        do_action( 'wpuf_before_form_render', $form_id );

        if ( ! empty( $layout ) ) {
            wp_enqueue_style( 'wpuf-' . $layout );
        }
        if ( ! is_user_logged_in() && ( ! empty( $this->form_settings['post_permission'] ) && 'guest_post' !== $this->form_settings['post_permission'] ) ) {
            echo wp_kses_post( '<div class="wpuf-message">' . $this->form_settings['message_restrict'] . '</div>' );

            return;
        }

        if (
            ( ! empty( $this->form_settings['post_permission'] ) && 'role_base' === $this->form_settings['post_permission'] )
            && ( ! empty( $this->form_settings['roles'] ) && ! wpuf_user_has_roles( $this->form_settings['roles'] ) )
        ) {
            ?>
            <div class="wpuf-message"><?php esc_html_e( 'You do not have sufficient permissions to access this form.', 'wp-user-frontend' ); ?></div>
            <?php

            return;
        }

        if ( $this->form_fields ) {
            ?>

            <form class="wpuf-form-add wpuf-form-<?php echo esc_attr( $layout ); ?> <?php echo ( 'layout1' === $layout ) ? esc_html( $theme_css ) : 'wpuf-style'; ?>" action="" method="post">

                <script type="text/javascript">
                    if ( typeof wpuf_conditional_items === 'undefined' ) {
                        wpuf_conditional_items = [];
                    }

                    if ( typeof wpuf_plupload_items === 'undefined' ) {
                        wpuf_plupload_items = [];
                    }

                    if ( typeof wpuf_map_items === 'undefined' ) {
                        wpuf_map_items = [];
                    }
                </script>

                <ul class="wpuf-form form-label-<?php echo esc_attr( $label_position ); ?>">

                    <?php

                    do_action( 'wpuf_form_fields_top', $form, $this->form_fields );

                    if ( ! $post_id ) {
                        do_action( 'wpuf_add_post_form_top', $form_id, $this->form_settings );
                    } else {
                        do_action( 'wpuf_edit_post_form_top', $form_id, $post_id, $this->form_settings );
                    }

                    if ( ! is_user_logged_in() && ( ! empty( $this->form_settings['post_permission'] ) && 'guest_post' === $this->form_settings['post_permission'] ) && wpuf_is_checkbox_or_toggle_on( $this->form_settings['guest_details'] ) ) {
                        $this->guest_fields( $this->form_settings );
                    }

                    $this->render_featured_field( $post_id );

                    wpuf()->fields->render_fields( $this->form_fields, $form_id, $atts, $type = 'post', $post_id );

                    $this->submit_button( $form_id, $this->form_settings, $post_id );

                    if ( ! $post_id ) {
                        do_action( 'wpuf_add_post_form_bottom', $form_id, $this->form_settings );
                    } else {
                        do_action( 'wpuf_edit_post_form_bottom', $form_id, $post_id, $this->form_settings );
                    }

                    ?>

                </ul>

            </form>

            <?php
        } //endif

        do_action( 'wpuf_after_form_render', $form_id );
    }

    /**
     * Render a checkbox for enabling feature item
     */
    public function render_featured_field( $post_id = null ) {
        $user_sub = Subscription::get_user_pack( get_current_user_id() );
        $is_featured = false;
        if ( $post_id ) {
            $stickies = get_option( 'sticky_posts' );
            $is_featured   = in_array( intval( $post_id ), $stickies, true );
        }

        $post_type     = ! empty( $this->form_settings['post_type'] ) ? $this->form_settings['post_type'] : 'post';
        $featured_item = ! empty( $user_sub['total_feature_item'] ) ? $user_sub['total_feature_item'] : 0;

        if ( ! empty( $user_sub['total_feature_item'] ) || $is_featured ) {
            ?>
            <li class="wpuf-el field-size-large" data-label="Is featured">
                <div class="wpuf-label">
                    <label for="wpuf_is_featured"><?php esc_html_e( 'Featured', 'wp-user-frontend' ); ?></label>
                </div>
                <div >
                    <label >
<<<<<<< HEAD
                        <input type="checkbox" class="wpuf_is_featured" name="is_featured_item" value="1" <?php echo $is_featured ? 'checked' : ''; ?> >
                        <span class="wpuf-items-table-containermessage-box" id="remaining-feature-item"> <?php echo sprintf( __( 'Mark the %s as featured (remaining %d)', 'wp-user-frontend' ), $post_type, $featured_item ); ?></span>
=======
                         <input type="checkbox" class="wpuf_is_featured" name="is_featured_item" value="1" <?php echo $is_featured ? 'checked' : ''; ?> >
                         <span class="wpuf-items-table-containermessage-box" id="remaining-feature-item"> <?php echo sprintf( 
                            // translators: %1$s is Post type and %2$d is item
                            wp_kses_post( __( 'Mark the %1$s as featured (remaining %2$d)', 'wp-user-frontend' ), esc_html( $post_type ), esc_html( $featured_item ) ) ); ?></span>
>>>>>>> b318c7bc
                    </label>
                </div>
            </li>
            <script>
                (function ($) {
                    $('.wpuf_is_featured').on('change', function (e) {
                        var counter = $('.wpuf-message-box');
                        var count = parseInt( counter.text().match(/\d+/) );
                        if ($(this).is(':checked')) {
                            counter.text( counter.text().replace( /\d+/, count - 1 ) );
                        } else {
                            counter.text( counter.text().replace( /\d+/, count + 1 ) );
                        }
                    })
                })(jQuery)
            </script>
            <?php
        }
    }

    /**
     * get Input fields
     *
     * @param array $form_vars
     *
     * @return array
     */
    public function get_input_fields( $form_vars ) {
        $ignore_lists = [ 'section_break', 'html' ];
        $post_vars    = $meta_vars = $taxonomy_vars = [];

        foreach ( $form_vars as $key => $value ) {
            // get column field input fields
            if ( $value['input_type'] == 'column_field' ) {
                $inner_fields = $value['inner_fields'];

                foreach ( $inner_fields as $column_key => $column_fields ) {
                    if ( ! empty( $column_fields ) ) {
                        // ignore section break and HTML input type
                        foreach ( $column_fields as $column_field_key => $column_field ) {
                            if ( in_array( $column_field['input_type'], $ignore_lists ) ) {
                                continue;
                            }

                            //separate the post and custom fields
                            if ( isset( $column_field['is_meta'] ) && $column_field['is_meta'] == 'yes' ) {
                                $meta_vars[] = $column_field;
                                continue;
                            }

                            if ( $column_field['input_type'] == 'taxonomy' ) {

                                // don't add "category"
                                // if ( $column_field['name'] == 'category' ) {
                                //     continue;
                                // }

                                $taxonomy_vars[] = $column_field;
                            } else {
                                $post_vars[] = $column_field;
                            }
                        }
                    }
                }
                continue;
            }

            // ignore section break and HTML input type
            if ( in_array( $value['input_type'], $ignore_lists ) ) {
                continue;
            }

            //separate the post and custom fields
            if ( isset( $value['is_meta'] ) && $value['is_meta'] == 'yes' ) {
                $meta_vars[] = $value;
                continue;
            }

            if ( $value['input_type'] == 'taxonomy' ) {

                // don't add "category"
                // if ( $value['name'] == 'category' ) {
                //     continue;
                // }

                $taxonomy_vars[] = $value;
            } else {
                $post_vars[] = $value;
            }
        }

        return [ $post_vars, $taxonomy_vars, $meta_vars ];
    }
}<|MERGE_RESOLUTION|>--- conflicted
+++ resolved
@@ -127,7 +127,6 @@
 
             <!doctype html>
             <html lang="en">
-<<<<<<< HEAD
             <head>
                 <meta charset="UTF-8">
                 <title>__( 'Form Preview', 'wp-user-frontend' )</title>
@@ -139,7 +138,6 @@
                         padding: 0;
                         background: #eee;
                     }
-
                     .container {
                         width: 700px;
                         margin: 0 auto;
@@ -159,36 +157,6 @@
                 <?php $this->render_form( $form_id, null, null, null ); ?>
             </div>
             </body>
-=======
-                <head>
-                    <meta charset="UTF-8">
-                    <title>__( 'Form Preview', 'wp-user-frontend' )</title>
-
-                    <style type="text/css">
-                        body {
-                            margin: 0;
-                            padding: 0;
-                            background: #eee;
-                        }
-
-                        .container {
-                            width: 700px;
-                            margin: 0 auto;
-                            margin-top: 20px;
-                            padding: 20px;
-                            background: #fff;
-                            border: 1px solid #DFDFDF;
-                            -webkit-box-shadow: 1px 1px 2px rgba(0,0,0,0.1);
-                            box-shadow: 1px 1px 2px rgba(0,0,0,0.1);
-                        }
-                    </style>
-                </head>
-                <body>
-                    <div class="container">
-                        <?php $this->render_form( $form_id, null, null, null ); ?>
-                    </div>
-                </body>
->>>>>>> b318c7bc
             </html>
 
             <?php
@@ -331,15 +299,10 @@
                 </div>
                 <div >
                     <label >
-<<<<<<< HEAD
-                        <input type="checkbox" class="wpuf_is_featured" name="is_featured_item" value="1" <?php echo $is_featured ? 'checked' : ''; ?> >
-                        <span class="wpuf-items-table-containermessage-box" id="remaining-feature-item"> <?php echo sprintf( __( 'Mark the %s as featured (remaining %d)', 'wp-user-frontend' ), $post_type, $featured_item ); ?></span>
-=======
                          <input type="checkbox" class="wpuf_is_featured" name="is_featured_item" value="1" <?php echo $is_featured ? 'checked' : ''; ?> >
-                         <span class="wpuf-items-table-containermessage-box" id="remaining-feature-item"> <?php echo sprintf( 
+                         <span class="wpuf-items-table-containermessage-box" id="remaining-feature-item"> <?php echo sprintf(
                             // translators: %1$s is Post type and %2$d is item
                             wp_kses_post( __( 'Mark the %1$s as featured (remaining %2$d)', 'wp-user-frontend' ), esc_html( $post_type ), esc_html( $featured_item ) ) ); ?></span>
->>>>>>> b318c7bc
                     </label>
                 </div>
             </li>
