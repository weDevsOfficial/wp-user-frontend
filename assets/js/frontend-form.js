;(function($, window) {

    $.fn.listautowidth = function() {
        return this.each(function() {
            var w = $(this).width();
            var liw = w / $(this).children('li').length;
            $(this).children('li').each(function(){
                var s = $(this).outerWidth(true)-$(this).width();
                $(this).width(liw-s);
            });
        });
    };

    window.WP_User_Frontend = {

        init: function() {

            //enable multistep
            this.enableMultistep(this);

            // clone and remove repeated field
            $('.wpuf-form').on('click', 'img.wpuf-clone-field', this.cloneField);
            $('.wpuf-form').on('click', 'img.wpuf-remove-field', this.removeField);
            $('.wpuf-form').on('click', 'a.wpuf-delete-avatar', this.deleteAvatar);
            $('.wpuf-form').on('click', 'a#wpuf-post-draft', this.draftPost);
            $('.wpuf-form').on('click', 'button#wpuf-account-update-profile', this.account_update_profile);

            $('.wpuf-form-add').on('submit', this.formSubmit);
            $('form#post').on('submit', this.adminPostSubmit);
            // $( '.wpuf-form').on('keyup', '#pass1', this.check_pass_strength );

            if ( window.matchMedia('(max-width: 600px)').matches ) {

                // Post toggle
                $('table.items-table tr td .post-edit-icon').click( function( e ) {
                    e.preventDefault();
                    $(this).parents('tr').find('.data-column').toggleClass('flex-column');
                    $(this).toggleClass('toggle-icon');
                });

                // Account page toggle mobile menu
                $('.wpuf-dashboard-navigation ul li:first-child').after().click( function(e) {
                    e.preventDefault();

                    $('.wpuf-dashboard-navigation ul li').not(':first').toggle();
                } );
            }

            // refresh pluploads on each step change (multistep form)
            $('.wpuf-form').on('step-change-fieldset', function(event, number, step) {
                if ( wpuf_plupload_items.length ) {
                    for (var i = wpuf_plupload_items.length - 1; i >= 0; i--) {
                        wpuf_plupload_items[i].refresh();
                    }
                }
                if ( wpuf_map_items.length ) {
                    for (var i = wpuf_map_items.length - 1; i >= 0; i--) {
                        google.maps.event.trigger(wpuf_map_items[i].map, 'resize');
                        wpuf_map_items[i].map.setCenter(wpuf_map_items[i].center);
                    }
                }
            });

            this.ajaxCategory();
            // image insert
            // this.insertImage();

            //comfirmation alert for canceling subscription
            $( ':submit[name="wpuf_user_subscription_cancel"]').click(function(e){
                e.preventDefault();

                Swal.fire({
                    text: wpuf_frontend.cancelSubMsg,
                    icon: 'warning',
                    showCancelButton: true,
                    confirmButtonColor: '#d54e21',
                    confirmButtonText: wpuf_frontend.delete_it,
                    cancelButtonText: wpuf_frontend.cancel_it,
                    customClass: {
                        confirmButton: 'btn btn-success',
                        cancelButton: 'btn btn-danger'
                    }
                }).then(function ( isConfirmed ) {
                    if ( !isConfirmed ) {
                        return false;
                    }
                    $('#wpuf_cancel_subscription').submit();
                });
            });

            this.warningOnExit();
            this.handleReadOnly();
        },

        warningOnExit: function () {
            $('input[name="submit"], #wpuf-post-draft').on('click', function () {
                window.onbeforeunload = null;
                return;
            });

            $('.wpuf-form-add').on( 'change', function(){
                $('.wpuf-form-add input, .wpuf-form-add select, .wpuf-form-add textarea').each(function (index) {
                    if ( 'hidden' !== $(this).attr('type') || 'submit' !== $(this).attr('type') || -1 !== $(this).val() ){
                        window.onbeforeunload = function () {
                            return 'you have changes';//changing  return values doesnt have any impact due to security
                        }
                    }
                })
            });
        },

        handleReadOnly: function(){
            $('.wpuf-form .read-only').each( function () {
                $('input, select, textarea', this).each( function () {
                    $(this).attr( 'disabled', true );
                }) ;
            });
        },

        check_pass_strength : function() {
            var pass1 = $('#pass1').val(), strength;

            $('#pass-strength-result').show();

            $('#pass-strength-result').removeClass('short bad good strong');
            if ( ! pass1 ) {
                $('#pass-strength-result').html( '&nbsp;' );
                $('#pass-strength-result').hide();
                return;
            }

            if ( typeof wp.passwordStrength != 'undefined' ) {

                strength = wp.passwordStrength.meter( pass1, wp.passwordStrength.userInputDisallowedList(), pass1 );

                switch ( strength ) {
                    case 2:
                        $('#pass-strength-result').addClass('bad').html( pwsL10n.bad );
                        break;
                    case 3:
                        $('#pass-strength-result').addClass('good').html( pwsL10n.good );
                        break;
                    case 4:
                        $('#pass-strength-result').addClass('strong').html( pwsL10n.strong );
                        break;
                    case 5:
                        $('#pass-strength-result').addClass('short').html( pwsL10n.mismatch );
                        break;
                    default:
                        $('#pass-strength-result').addClass('short').html( pwsL10n['short'] );
                }

            }
        },

        enableMultistep: function(o) {

            var js_obj = this;
            var step_number = 0;
            var progressbar_type = $(':hidden[name="wpuf_multistep_type"]').val();

            if ( progressbar_type == null ) {
                return;
            }

            // first fieldset doesn't have prev button,
            // last fieldset doesn't have next button
            $('fieldset.wpuf-multistep-fieldset').find('.wpuf-multistep-prev-btn').first().remove();
            $('fieldset.wpuf-multistep-fieldset').find('.wpuf-multistep-next-btn').last().remove();

            // at first first fieldset will be shown, and others will be hidden
            $('.wpuf-form fieldset').removeClass('field-active').first().addClass('field-active');

            if ( progressbar_type == 'progressive' && $('.wpuf-form .wpuf-multistep-fieldset').length != 0 ) {

                var firstLegend = $('fieldset.wpuf-multistep-fieldset legend').first();
                $('.wpuf-multistep-progressbar').html('<div class="wpuf-progress-percentage"></div>' );

                var progressbar = $( ".wpuf-multistep-progressbar" ),
                    progressLabel = $( ".wpuf-progress-percentage" );

                $( ".wpuf-multistep-progressbar" ).progressbar({
                    change: function() {
                        progressLabel.text( progressbar.progressbar( "value" ) + "%" );
                    }
                });

                $('.wpuf-multistep-fieldset legend').hide();

            } else {
                $('.wpuf-form').each(function() {
                    var this_obj = $(this);
                    var progressbar = $('.wpuf-multistep-progressbar', this_obj);
                    var nav = '';

                    progressbar.addClass('wizard-steps');
                    nav += '<ul class="wpuf-step-wizard">';

                    $('.wpuf-multistep-fieldset', this).each(function(){
                        nav += '<li>' + $.trim( $('legend', this).text() ) + '</li>';
                        $('legend', this).hide();
                    });

                    nav += '</ul>';
                    progressbar.append( nav );

                    $('.wpuf-step-wizard li', progressbar).first().addClass('active-step');
                    $('.wpuf-step-wizard', progressbar).listautowidth();
                });
            }

            this.change_fieldset(step_number, progressbar_type);

            $('fieldset .wpuf-multistep-prev-btn, fieldset .wpuf-multistep-next-btn').click(function(e) {
                // js_obj.formSubmit();
                if ( $(this).hasClass('wpuf-multistep-next-btn') ) {
                    var result = js_obj.formStepCheck( '', $(this).closest('fieldset') );

                    if ( result != false ) {
                        o.change_fieldset(++step_number,progressbar_type);
                    }

                } else if ( $(this).hasClass('wpuf-multistep-prev-btn') ) {
                    o.change_fieldset( --step_number,progressbar_type );
                }

                var formDiv  = $( "form.wpuf-form-add" );
                var position = formDiv.offset().top;

                // this changes the scrolling behavior to "smooth"
                window.scrollTo({
                    top: position - 32,
                    behavior: "smooth"
                });

                return false;
            });
        },

        change_fieldset: function(step_number, progressbar_type) {
            var current_step = $('fieldset.wpuf-multistep-fieldset').eq(step_number);

            $('fieldset.wpuf-multistep-fieldset').removeClass('field-active').eq(step_number).addClass('field-active');

            $('.wpuf-step-wizard li').each(function(){
                if ( $(this).index() <= step_number ){
                    progressbar_type == 'step_by_step'? $(this).addClass('passed-wpuf-ms-bar') : $('.wpuf-ps-bar',this).addClass('passed-wpuf-ms-bar');
                } else {
                    progressbar_type == 'step_by_step'? $(this).removeClass('passed-wpuf-ms-bar') : $('.wpuf-ps-bar',this).removeClass('passed-wpuf-ms-bar');
                }
            });

            $('.wpuf-step-wizard li').removeClass('wpuf-ms-bar-active active-step completed-step');
            $('.passed-wpuf-ms-bar').addClass('completed-step').last().addClass('wpuf-ms-bar-active');
            $('.wpuf-ms-bar-active').addClass('active-step');

            var legend = $('fieldset.wpuf-multistep-fieldset').eq(step_number).find('legend').text();
            legend = $.trim( legend );

            if ( progressbar_type == 'progressive' && $('.wpuf-form .wpuf-multistep-fieldset').length != 0 ) {
                var progress_percent = ( step_number + 1 ) * 100 / $('fieldset.wpuf-multistep-fieldset').length ;
                var progress_percent = Number( progress_percent.toFixed(2) );
                $( ".wpuf-multistep-progressbar" ).progressbar({value: progress_percent });
                $( '.wpuf-progress-percentage' ).text( legend + ' (' + progress_percent + '%)');
            }

            // trigger a change event
            $('.wpuf-form').trigger('step-change-fieldset', [ step_number, current_step ]);
        },

        ajaxCategory: function () {

            var el = '.cat-ajax',
                wrap = '.category-wrap';

            $(wrap).on('change', el, function(){
                var form_id = $( this ).data( 'form-id' );
                currentLevel = parseInt( $(this).parent().attr('level') );
                WP_User_Frontend.getChildCats( $(this), currentLevel + 1, 'category', form_id );
            });
        },

        getChildCats: function ( dropdown, level, taxonomy, form_id ) {

            var cat = $(dropdown).val();
            var container_id = 'wpuf-category-dropdown-lvl-' + level;
            var taxonomy = typeof taxonomy !== 'undefined' ? taxonomy : 'category';
            var field_attr = $(dropdown).siblings('span').data('taxonomy');

            $.ajax({
                type: 'post',
                url: wpuf_frontend.ajaxurl,
                data: {
                    action: 'wpuf_get_child_cat',
                    catID: cat,
                    nonce: wpuf_frontend.nonce,
                    field_attr: field_attr,
                    form_id: form_id,
                },
                beforeSend: function() {
                    $(dropdown).parent().parent().next('.loading').addClass('wpuf-loading');
                },
                complete: function() {
                    $(dropdown).parent().parent().next('.loading').removeClass('wpuf-loading');
                },
                success: function(html) {
                    //console.log( html ); return;
                    $(dropdown).parent().nextAll().each(function(){
                        $(this).remove();
                    });

                    if(html != "") {
                        $(dropdown).parent().addClass('hasChild').parent().append('<div id="'+ container_id +'" level="'+level+'"></div>');
                        dropdown.parent().parent().find('#' + container_id ).html(html).slideDown('fast');
                    }

                    $( document ).trigger( 'wpuf-ajax-fetched-child-categories', container_id, level, taxonomy );
                }
            });
        },

        cloneField: function(e) {
            e.preventDefault();

            var $div = $(this).closest('tr');
            var $clone = $div.clone();
            // console.log($clone);

            //clear the inputs
            $clone.find('input').val('');
            $clone.find(':checked').attr('checked', '');
            $div.after($clone);
        },

        removeField: function() {
            //check if it's the only item
            var $parent = $(this).closest('tr');
            var items = $parent.siblings().addBack().length;

            if( items > 1 ) {
                $parent.remove();
            }
        },

        adminPostSubmit: function(e) {
            e.preventDefault();

            var form = $(this),
                form_data = WP_User_Frontend.validateForm(form);

            if (form_data) {
                return true;
            }
        },

        draftPost: function (e) {
            e.preventDefault();

            var self = $(this),
                form = $(this).closest('form'),
                form_data = form.serialize() + '&action=wpuf_draft_post',
                post_id = form.find('input[type="hidden"][name="post_id"]').val();

            var rich_texts = [],
                val;

            // grab rich texts from tinyMCE
            $('.wpuf-rich-validation').each(function (index, item) {
                var item      = $(item);
                var editor_id = item.data('id');
                var item_name = item.data('name');
                var val       = $.trim( tinyMCE.get(editor_id).getContent() );

                rich_texts.push(item_name + '=' + encodeURIComponent( val ) );
            });

            // append them to the form var
            form_data = form_data + '&' + rich_texts.join('&');


            self.after(' <span class="wpuf-loading"></span>');
            $.post(wpuf_frontend.ajaxurl, form_data, function(res) {
                // console.log(res, post_id);
                if ( typeof post_id === 'undefined') {
                    var html = '<input type="hidden" name="post_id" value="' + res.post_id +'">';
                    html += '<input type="hidden" name="post_date" value="' + res.date +'">';
                    html += '<input type="hidden" name="post_author" value="' + res.post_author +'">';
                    html += '<input type="hidden" name="comment_status" value="' + res.comment_status +'">';

                    form.append( html );
                }

                self.next('span.wpuf-loading').remove();

                self.after('<span class="wpuf-draft-saved">&nbsp; ' + res.message + '</span>');
                $('.wpuf-draft-saved').delay(2500).fadeOut('fast', function(){
                    $(this).remove();
                });
            })
        },

        // Frontend account dashboard update profile
        account_update_profile: function (e) {
            e.preventDefault();
            var form = $(this).closest('form');

            $.post(wpuf_frontend.ajaxurl, form.serialize(), function (res) {
                if (res.success) {
                    form.find('.wpuf-error').hide();
                    form.find('.wpuf-success').show();
                } else {
                    form.find('.wpuf-success').hide();
                    form.find('.wpuf-error').show();
                    form.find('.wpuf-error').text(res.data);
                }
            });
        },

        formStepCheck : function(e,fieldset) {
            var form = fieldset,
                submitButton = form.find('input[type=submit]'),
                form_data = WP_User_Frontend.validateForm(form);

            if ( form_data == false ) {
                WP_User_Frontend.addErrorNotice( self, 'bottom' );
            }
            return form_data;
        },

        formSubmit: function(e) {
            e.preventDefault();

            var form = $(this),
                submitButton = form.find('input[type=submit]')
            form_data = WP_User_Frontend.validateForm(form);

            if (form_data) {

                // send the request
                form.find('li.wpuf-submit').append('<span class="wpuf-loading"></span>');
                submitButton.attr('disabled', 'disabled').addClass('button-primary-disabled');

                $.post(wpuf_frontend.ajaxurl, form_data, function(res) {
                    // var res = $.parseJSON(res);

                    if ( res.success) {

                        // enable external plugins to use events
                        $('body').trigger('wpuf:postform:success', res);

                        if ( res.show_message == true) {
                            form.before( '<div class="wpuf-success">' + res.message + '</div>');
                            form.slideUp( 'fast', function() {
                                form.remove();
                            });

                            //focus
                            $('html, body').animate({
                                scrollTop: $('.wpuf-success').offset().top - 100
                            }, 'fast');

                        } else {
                            window.location = res.redirect_to;
                        }

                    } else {

                        if ( typeof res.type !== 'undefined' && res.type === 'login' ) {

                            if ( confirm(res.error) ) {
                                window.location = res.redirect_to;
                            } else {
                                submitButton.removeAttr('disabled');
                                submitButton.removeClass('button-primary-disabled');
                                form.find('span.wpuf-loading').remove();
                            }

                            return;
                        } else {
                            if ( form.find('.g-recaptcha').length > 0 ) {
                                grecaptcha.reset();
                            }

                            Swal.fire({
                                html: res.error,
                                icon: 'warning',
                                showCancelButton: false,
                                confirmButtonColor: '#d54e21',
                                confirmButtonText: 'OK',
                                customClass: {
                                    cancelButton: 'btn btn-danger',
                                }
                            });

                        }

                        submitButton.removeAttr('disabled');
                    }

                    submitButton.removeClass('button-primary-disabled');
                    form.find('span.wpuf-loading').remove();
                });
            }
        },

        isTelephoneField: function( item ) {
            return ( $(item).hasClass('wpuf_telephone') && $(item).data('show-list') === 'yes' );
        },

        validateForm: function( self ) {
            var richTexts = [];
            var errors = [];

            // remove all initial errors if any
            WP_User_Frontend.removeErrors( self );
            WP_User_Frontend.removeErrorNotice( self );

            // get all the visible fields
            var visibleFields = self.find( 'input:visible, textarea:visible, select:visible, div.br-widget:visible, .wpuf-rich-validation:visible, div.wpuf-attachment-upload-filelist:visible' );

            visibleFields.each( function( i, item ) {
                var container = '';
                var dataType = $( item ).data( 'type' );
                var required = $( item ).data( 'required' );

                switch( dataType ) {
                    case 'rich':
                        var editor_id = $( item ).data( 'id' );
                        var item_name = $( item ).data( 'name' );
                        val = $.trim( tinyMCE.get( editor_id ).getContent() );

                        if ( required === 'yes' && val === '' ) {
                            errors.push({
                                type: 'required',
                                container: item
                            });
                        }

                        var isRestrictionFailed = WP_User_Frontend.editorLimit.isRestrictionFailed( item );

                        if ( isRestrictionFailed ) {
                            errors.push({
                                type: 'limit',
                                container: item
                            });

                            break;
                        }

                        var containingShortcode = WP_User_Frontend.editorContainingShortcode(item);

                        if ( containingShortcode.shortcodeFound ) {
                            errors.push({
                                type: 'custom',
                                container: item,
                                message: wpuf_frontend.protected_shortcodes_message
                                    .replace('%shortcode%', '[' + containingShortcode.shortcode + ']')
                            });

                            break;
                        }

                        richTexts.push( item_name + '=' + encodeURIComponent( val ) );

                        break;
                    case 'textarea':
                    case 'text':
                        val = $.trim( $( item ).val() );

                        if ( required === 'yes' && val === '' ) {
                            errors.push({
                                type: 'required',
                                container: item
                            });

                            break;
                        }

                        var isRestrictionFailed = WP_User_Frontend.editorLimit.isRestrictionFailed( item );

                        if ( isRestrictionFailed ) {
                            errors.push({
                                type: 'limit',
                                container: item
                            });

                            break;
                        }

                        if ( WP_User_Frontend.isTelephoneField( item ) ) {
                            // Get intlTelInput instance
                            var iti = window.intlTelInputGlobals.getInstance( item );
                            if ( '' !== iti.getNumber() && ! iti.isValidNumber() ) {
                                errors.push({
                                    type: 'validation',
                                    container: item
                                });

                                break;
                            }

                            var name = $( item ).attr( 'name' );
                            var value = iti.getNumber();

                            // append the mobile number with country code
                            $( '<input>' )
                                .attr( 'type', 'hidden' )
                                .attr( 'name', name )
                                .attr( 'value', value )
                                .appendTo( self );

                            break;
                        }

                        break;
                    case 'url':
                        val = $.trim( $( item ).val() );

                        if ( required === 'yes' && val === '' ) {
                            errors.push({
                                type: 'required',
                                container: item
                            });

                            break;
                        }

                        if ( val !== '' && ! WP_User_Frontend.isValidURL( val ) ) {
                            errors.push({
                                type: 'validation',
                                container: item
                            });

                            break;
                        }
                        break;
                    case 'password':
                    case 'confirm_password':
                        var hasRepeat = $(item).data('repeat');
                        var strength = $(item).data('strength');
                        var min_length = $(item).data('minimum-length');

                        val = $.trim( $(item).val() );

                        if ( required === 'yes' && val === '' ) {
                            errors.push({
                                type: 'required',
                                container: item
                            });

                            break;
                        }

                        if ( val.length < min_length ) {
                            errors.push({
                                type: 'custom',
                                container: item,
                                message: 'Minimum ' + min_length + ' character is required'
                            });

                            break;
                        }

                        if ( hasRepeat ) {
                            var repeatItem = $('[data-type="confirm_password"]').eq(0);

                            if ( repeatItem.val() !== val ) {
                                errors.push({
                                    error_type: 'mismatch',
                                    container: item
                                });
                            }
                        }

                        if ( strength ) {
                            var strengthMeter = wp.passwordStrength.meter(val, wp.passwordStrength.userInputDisallowedList());

                            if (strength === 'weak' && strengthMeter < 2) {
                                errors.push({
                                    type: 'custom',
                                    container: item,
                                    message: 'Password minimum strength should be weak'
                                });
                            } else if (strength === 'medium' && strengthMeter < 3) {
                                errors.push({
                                    type: 'custom',
                                    container: item,
                                    message: 'Password minimum strength should be medium'
                                });
                            } else if (strength === 'strong' && strengthMeter < 4) {
                                errors.push({
                                    type: 'custom',
                                    container: item,
                                    message: 'Password strength should be strong'
                                });
                            }
                        }

                        break;
                    case 'select':
                        val = $(item).val();

                        if ( required === 'yes' && val === '-1' ) {
                            errors.push({
                                type: 'required',
                                container: item
                            });
                        }
                        break;
                    case 'multiselect':
                        val = $( item ).val();

                        if ( required === 'yes' && val.length === 0 ) {
                            errors.push({
                                type: 'required',
                                container: item
                            });
                        }
                        break;
                    case 'tax-checkbox':
                        var length = $(item).children().find('input:checked').length;

                        if ( required === 'yes' && ! length ) {
                            errors.push({
                                type: 'required',
                                container: item
                            });
                        }
                        break;
                    case 'radio':
                    case 'checkbox':
                        container = $( item ).parents( '.wpuf-fields' );
                        length = $( container ).find( 'input:checked' ).length;

                        if ( required === 'yes' && ! length ) {
                            errors.push({
                                type: 'required',
                                container: item
                            });
                        }

                        break;
                    case 'file':
                        var length = $( item ).find('ul').children().length;

                        if ( required === 'yes' && ! length ) {
                            errors.push({
                                type: 'required',
                                container: $( item ).closest( '.wpuf-fields' )
                            });
                        }
                        break;
                    case 'email':
                        val = $( item ).val();

                        if ( required === 'yes' && val === '' ) {
                            errors.push({
                                type: 'required',
                                container: item
                            });

                            break;
                        }

                        if ( val !== '' && ! WP_User_Frontend.isValidEmail( val ) ) {
                            errors.push({
                                type: 'validation',
                                container: item
                            });
                        }
                        break;
                    case 'url':
                        var val = $(item).val();

                        if ( required === 'yes' && val === '' ) {
                            errors.push({
                                type: 'validation',
                                container: item
                            });

                            break;
                        }

                        if ( val !== '' && ! WP_User_Frontend.isValidURL( val ) ) {
                            errors.push({
                                type: 'validation',
                                container: item
                            });
                        }
                        break;
                    default:    // Google map etc.
                        // if this is a Google map
                        if ( $( item ).attr( 'id' ) && $( item ).attr( 'id' ).startsWith( 'wpuf-map' ) ) {
                            var mapContainer = $( item ).parents( '.wpuf-form-google-map-container' );
                            mapField = $( mapContainer ).find( 'input[id^="wpuf-map-lat"]' );
                            required = $( mapField ).data( 'required' );
                            val = $( mapField ).val(); // needs to grab from parent to get all the data

                            if ( required === 'yes' && val === '' ) {
                                errors.push({
                                    type: 'required',
                                    container: mapContainer
                                });
                            }
                        }

                        // if rating field
                        if ( $( item ).hasClass( 'br-widget' ) ) {
                            container = $( item ).parents('.wpuf-fields');
                            required = $( container ).find( 'select.wpuf-ratings' ).data( 'required' );
                            length = $( item ).find('.br-selected').length;

                            if ( required === 'yes' && ! length ) {
                                errors.push({
                                    type: 'required',
                                    container: item
                                });
                            }
                        }
                }

            });

            if ( errors.length ) {
                var i;
                var length = errors.length;
                for ( i = 0; i < length; i++ ) {
                    WP_User_Frontend.markError( errors[i].container, errors[i].type, errors[i].message );
                }

                WP_User_Frontend.addErrorNotice( self,'end' );
                $( errors[0].container ).focus();

                return false;
            }

            // Fields that are conditionally hidden
            var conditionallyHiddenFields = self.find( 'li.wpuf-el[style*="display: none"] input' );

            conditionallyHiddenFields.each( function( i, item ) {
                var inputType = $( item ).attr( 'type' );

                switch ( inputType ) {
                    case 'url':
                    case 'email':
                        // removing conditionally hidden fields value
                        // so that default HTML validation don't restrict those fields
                        $( item ).val( '' );
                }
            });

            var disable_fields = self.find(":disabled").removeAttr("disabled");
            var formData = self.serialize();
            disable_fields.attr("disabled", "disabled");

            // append them to the form var
            formData = formData + '&' + richTexts.join( '&' );
            return formData;
        },

        /**
         *
         * @param form
         * @param position (value = bottom or end) end if form is onepare, bottom, if form is multistep
         */
        addErrorNotice: function( form, position ) {
            if( position == 'bottom' ) {
                $('.wpuf-multistep-fieldset:visible').append('<div class="wpuf-errors">' + wpuf_frontend.error_message + '</div>');
            } else {
                $(form).find('li.wpuf-submit').append('<div class="wpuf-errors">' + wpuf_frontend.error_message + '</div>');
            }

        },

        removeErrorNotice: function(form) {
            $(form).find('.wpuf-errors').remove();
        },

        markError: function(item, error_type, error_message) {
            $(item).closest('div').addClass('has-error');

            if ( ! error_type ) {
                return;
            }

            var error_string = '';
            var address_field_label = $( item ).data( 'label' );
            if ( address_field_label ) {
                error_string = address_field_label;
            } else {
                error_string = $(item).closest('li').data('label');
            }
            switch ( error_type ) {
                case 'required' :
                    error_string = error_string + ' ' + error_str_obj[error_type];
                    break;
                case 'mismatch' :
                    error_string = error_string + ' ' + error_str_obj[error_type];
                    break;
                case 'validation' :
                    error_string = error_string + ' ' + error_str_obj[error_type];
                    break;
                case 'limit':
                    error_string = '';
                    break;
                case 'custom' :
                    error_string = error_message;
                    break;
            }
            $(item).siblings('.wpuf-error-msg').remove();

            // for address fields
            if ( $( item ).closest( '.wpuf-fields.wpuf-fields-address' ).length ) {
                $( item ).closest( 'div.wpuf-sub-fields' ).find( 'div.wpuf-error-msg' ).remove();
                $( item ).closest( 'div.wpuf-sub-fields' ).append( '<div class="wpuf-error-msg">' + error_string + '</div>' );
            } else {
                $( item ).closest( 'div.wpuf-fields' ).find( 'div.wpuf-error-msg' ).remove();
                $( item ).closest( 'div.wpuf-fields' ).append( '<div class="wpuf-error-msg">' + error_string + '</div>' );
            }
        },

        removeErrors: function(item) {
            $(item).find('.has-error').removeClass('has-error');
            $('.wpuf-error-msg').remove();
        },

        isValidEmail: function( email ) {
            var pattern = new RegExp(/^((([a-z]|\d|[!#\$%&'\*\+\-\/=\?\^_`{\|}~]|[\u00A0-\uD7FF\uF900-\uFDCF\uFDF0-\uFFEF])+(\.([a-z]|\d|[!#\$%&'\*\+\-\/=\?\^_`{\|}~]|[\u00A0-\uD7FF\uF900-\uFDCF\uFDF0-\uFFEF])+)*)|((\x22)((((\x20|\x09)*(\x0d\x0a))?(\x20|\x09)+)?(([\x01-\x08\x0b\x0c\x0e-\x1f\x7f]|\x21|[\x23-\x5b]|[\x5d-\x7e]|[\u00A0-\uD7FF\uF900-\uFDCF\uFDF0-\uFFEF])|(\\([\x01-\x09\x0b\x0c\x0d-\x7f]|[\u00A0-\uD7FF\uF900-\uFDCF\uFDF0-\uFFEF]))))*(((\x20|\x09)*(\x0d\x0a))?(\x20|\x09)+)?(\x22)))@((([a-z]|\d|[\u00A0-\uD7FF\uF900-\uFDCF\uFDF0-\uFFEF])|(([a-z]|\d|[\u00A0-\uD7FF\uF900-\uFDCF\uFDF0-\uFFEF])([a-z]|\d|-|\.|_|~|[\u00A0-\uD7FF\uF900-\uFDCF\uFDF0-\uFFEF])*([a-z]|\d|[\u00A0-\uD7FF\uF900-\uFDCF\uFDF0-\uFFEF])))\.)+(([a-z]|[\u00A0-\uD7FF\uF900-\uFDCF\uFDF0-\uFFEF])|(([a-z]|[\u00A0-\uD7FF\uF900-\uFDCF\uFDF0-\uFFEF])([a-z]|\d|-|\.|_|~|[\u00A0-\uD7FF\uF900-\uFDCF\uFDF0-\uFFEF])*([a-z]|[\u00A0-\uD7FF\uF900-\uFDCF\uFDF0-\uFFEF])))\.?$/i);
            return pattern.test(email);
        },

        isValidURL: function(url) {
            var urlregex = new RegExp("^(http:\\/\\/www\\.|https:\\/\\/www\\.|http:\\/\\/|https:\\/\\/){1}[a-z0-9]+([\\-\\.]{1}[a-z0-9]+)*\\.[a-z]{2,20}(:[0-9]{1,20})?(\\/.*)?$");
            return urlregex.test(url);
        },

        insertImage: function(button, form_id) {

            var container = 'wpuf-insert-image-container';

            if ( ! $( '#' + button ).length ) {
                return;
            };

            var imageUploader = new plupload.Uploader({
                runtimes: 'html5,html4',
                browse_button: button,
                container: container,
                multipart: true,
                multipart_params: {
                    action: 'wpuf_insert_image',
                    form_id: $( '#' + button ).data('form_id')
                },
                multiple_queues: false,
                multi_selection: false,
                urlstream_upload: true,
                file_data_name: 'wpuf_file',
                max_file_size: wpuf_frontend_upload.max_filesize,
                url: wpuf_frontend_upload.plupload.url,
                flash_swf_url: wpuf_frontend_upload.flash_swf_url,
                filters: [{
                    title: 'Allowed Files',
                    extensions: 'jpg,jpeg,gif,png,bmp'
                }]
            });

            imageUploader.bind('Init', function(up, params) {
                // console.log("Current runtime environment: " + params.runtime);
            });

            imageUploader.bind('FilesAdded', function(up, files) {
                var $container = $('#' + container);

                $.each(files, function(i, file) {
                    $container.append(
                        '<div class="upload-item" id="' + file.id + '"><div class="progress progress-striped active"><div class="bar"></div></div></div>');
                });

                up.refresh();
                up.start();
            });

            imageUploader.bind('QueueChanged', function (uploader) {
                imageUploader.start();
            });

            imageUploader.bind('UploadProgress', function(up, file) {
                var item = $('#' + file.id);

                $('.bar', item).css({ width: file.percent + '%' });
                $('.percent', item).html( file.percent + '%' );
            });

            imageUploader.bind('Error', function(up, error) {
                alert('Error #' + error.code + ': ' + error.message);
            });

            imageUploader.bind('FileUploaded', function(up, file, response) {

                $('#' + file.id).remove();

                if ( response.response !== 'error' ) {
                    var success = false;

                    if ( typeof tinyMCE !== 'undefined' ) {

                        if ( typeof tinyMCE.execInstanceCommand !== 'function' ) {
                            // tinyMCE 4.x
                            var mce = tinyMCE.get( 'post_content_' + form_id );

                            if ( mce !== null ) {
                                mce.insertContent(response.response);
                            }
                        } else {
                            // tinyMCE 3.x
                            tinyMCE.execInstanceCommand( 'post_content_' + form_id, 'mceInsertContent', false, response.response);
                        }
                    }

                    // insert failed to the edit, perhaps insert into textarea
                    var post_content = $('#post_content_' + form_id);
                    post_content.val( post_content.val() + response.response );

                } else {
                    alert('Something went wrong');
                }
            });

            imageUploader.init();
        },

        deleteAvatar: function(e) {
            e.preventDefault();

            if ( confirm( $(this).data('confirm') ) ) {
                $.post(wpuf_frontend.ajaxurl, {action: 'wpuf_delete_avatar', _wpnonce: wpuf_frontend.nonce}, function() {
                    $(e.target).parent().remove();
                    $('[id^=wpuf-avatar]').css("display", "");
                });
            }
        },

        editorLimit: {

            bind: function(limit, field, type, limit_type, limit_to ) {
                if ( type === 'no' ) {
                    // it's a textarea
                    $('textarea#' +  field).keyup( function(event) {
                        WP_User_Frontend.editorLimit.textLimit.call(this, event, limit, limit_type, limit_to );
                    });

                    $('input#' +  field).keyup( function(event) {
                        WP_User_Frontend.editorLimit.textLimit.call(this, event, limit, limit_type, limit_to );
                    });

                    $('input#' +  field).change( function(event) {
                        WP_User_Frontend.editorLimit.textLimit.call(this, event, limit, limit_type, limit_to );
                    });

                    $('textarea#' +  field).on('paste', function(event) {
                        var self = $(this);

                        setTimeout(function() {
                            WP_User_Frontend.editorLimit.textLimit.call(self, event, limit, limit_type, limit_to );
                        }, 100);
                    });

                    $('input#' +  field).on('paste', function(event) {
                        var self = $(this);

                        setTimeout(function() {
                            WP_User_Frontend.editorLimit.textLimit.call(self, event, limit, limit_type, limit_to );
                        }, 100);
                    });

                } else {
                    // it's a rich textarea
                    setTimeout(function () {
                        tinyMCE.get(field).onKeyUp.add(function(ed, event) {
                            WP_User_Frontend.editorLimit.tinymce.onKeyUp(ed, event, limit, limit_type, limit_to );
                        } );

                        tinyMCE.get(field).onPaste.add(function(ed, event) {
                            setTimeout(function() {
                                WP_User_Frontend.editorLimit.tinymce.onPaste(ed, event, limit, limit_type, limit_to );
                            }, 100);
                        });

                    }, 1000);
                }
            },

            checkTinyMCERestriction: function(field, data, ed) {
                var numWords = 0;

                var limit = (typeof(data[0]) !== "undefined" && data[0] !== null) ? parseInt(data[0]) : 0;
                var fieldId = (typeof(data[1]) !== "undefined" && data[1] !== null) ? (data[1]).trim() : '';
                var fieldType = (typeof(data[2]) !== "undefined" && data[2] !== null) ? (data[2]).trim() : '';
                var limit_type = (typeof(data[3]) !== "undefined" && data[3] !== null) ? (data[3]).trim() : '';
                var limit_to = (typeof(data[4]) !== "undefined" && data[4] !== null) ? (data[4]).trim() : '';
                var limit_label = '';

                if ( 'word' === limit_type ) {
                    numWords = WP_User_Frontend.editorLimit.tinymce.getStats(ed).words;
                    limit_label = 'word_' + limit_to;
                } else {
                    numWords = WP_User_Frontend.editorLimit.tinymce.getStats(ed).chars;
                    limit_label = 'char_' + limit_to;
                }

                var errorMessage = wpuf_frontend['word_'+limit_to ] + ' ' + limit;

                // if blank field, no need to check for content restriction
                if ( numWords ===  0 ) {
                    return false;
                }

                if ( (numWords > limit) && ('max' === limit_to) ) {
                    WP_User_Frontend.markError( field, 'limit' );
                    jQuery('.mce-path-item.mce-last', ed.container).html( wpuf_frontend[ limit_label ] + ' ' + numWords +'/'+ limit );

                    return true;
                } else if ( (numWords < limit) && ('min' === limit_to) ) {
                    WP_User_Frontend.markError( field, 'limit' );
                    WP_User_Frontend.contentLimitMessage( $(field), limit_type, limit_to, limit );

                    return true;
                }
            },

            isRestrictionFailed: function( field ) {
                var fieldId = $( field ).data( 'id' );
                var fieldType = $( field ).data( 'type' );
                var isTinymce = false;
                var ed = null;
                var numChars = 0;
                var numWords = 0;
                var data = '';

                // clear previous style
                if ( $( field ).closest( 'div.wpuf-fields' ).hasClass( 'has-error' ) ) {
                    $( field ).closest( 'div.wpuf-fields' ).removeClass( 'has-error' )
                }

                if ( typeof tinyMCE !== 'undefined' && tinyMCE.get(fieldId) !== null ) {
                    isTinymce = true;
                    ed = tinyMCE.get( fieldId );

                    ed.focus();
                }

                // For content restriction, we are passing the information below the fields inside a <script> tag
                // For example: the field type, restriction type(word or character), min/max allowed etc.
                // Extracting required data from the script tag
                if ( $(field).closest('li.wpuf-el').find('script').html() ) {
                    var fieldScript = $(field).closest('li.wpuf-el').find('script').html();
                    data = fieldScript.match(/(?:bind\()(.*?(?=\)))/) ? fieldScript.match(/(?:bind\()(.*?(?=\)))/)[1].replace(/['"]/g, '').split(',') : '';
                }

                if ( isTinymce ) {
                    return WP_User_Frontend.editorLimit.checkTinyMCERestriction(field, data, ed);
                }

                var limit = (typeof(data[0]) !== "undefined" && data[0] !== null) ? parseInt(data[0]) : 0;
                var limit_type = (typeof(data[3]) !== "undefined" && data[3] !== null) ? (data[3]).trim() : '';
                var limit_to = (typeof(data[4]) !== "undefined" && data[4] !== null) ? (data[4]).trim() : '';
                var limit_label = ( 'word' === limit_type ) ? 'Word Limit : ' : 'Character Limit : ';

                numChars = $(field).val().trim().length;
                numWords = $(field).val().trim().split(' ').length;

                // if blank field, no need to check for content restriction
                if ( numChars ===  0 ) {
                    return false;
                }

                if ( limit_type === 'word' ) {
                    if ( ( numWords > limit ) && ( 'max' === limit_to ) ) {
                        WP_User_Frontend.markError( field, 'limit' );

                        return true;
                    } else if ( ( numWords < limit ) && ( 'min' === limit_to ) ) {
                        WP_User_Frontend.markError( field, 'limit' );

                        return true;
                    }
                } else {
                    if ( ( numChars > limit ) && ( 'max' === limit_to ) ) {
                        WP_User_Frontend.markError( field, 'limit' );

                        return true;
                    } else if ( ( numChars < limit ) && ( 'min' === limit_to ) ) {
                        WP_User_Frontend.markError( field, 'limit' );

                        return true;
                    }
                }

                return false;

            },

            tinymce: {

                getStats: function(ed) {
                    var text = ed.getContent({format: 'text'});

                    return {
                        chars: text.length,
                        words: text.split(' ').length
                    };
                },

                onKeyUp: function(ed, event, limit, limit_type, limit_to ) {
                    var field = $( '.wpuf-fields.wpuf_' + ed.id );

                    // remove previous errors
                    if ( $(field.closest('.wpuf-fields')).hasClass('has-error') ) {
                        field.removeClass('has-error');
                    }

                    var numChars = WP_User_Frontend.editorLimit.tinymce.getStats(ed).chars;

                    // if the fields is empty, no need to check for char/word limit
                    if ( ! numChars ) {
                        field.closest('.wpuf-fields').find('span.wpuf-wordlimit-message').html('');

                        return;
                    }

                    if ( 'word' === limit_type ) {
                        numChars = WP_User_Frontend.editorLimit.tinymce.getStats(ed).words;
                    }


                    if ( limit && numChars > limit && 'max' === limit_to ) {
                        WP_User_Frontend.markError( field, 'limit' );
                        WP_User_Frontend.contentLimitMessage( $(field), limit_type, limit_to, limit );
                    } else if ( limit && numChars < limit && 'min' === limit_to ) {
                        WP_User_Frontend.markError( field, 'limit' );
                        WP_User_Frontend.contentLimitMessage( $(field), limit_type, limit_to, limit );
                    } else {
                        jQuery('.mce-path-item.mce-last', ed.container).html('');
                        field.closest('.wpuf-fields').find('span.wpuf-wordlimit-message').html('');
                    }
                },

                onPaste: function(ed, event, limit, limit_type, limit_to) {
                    var editorContent = ed.getContent({format: 'text'});
                    var contentLength = editorContent.length;
                    var field = $( '.wpuf-fields.wpuf_' + ed.id );

                    // remove previous errors
                    if ( field.closest('.wpuf-fields').hasClass('has-error') ) {
                        field.closest('.wpuf-fields').removeClass('has-error');
                    }

                    // field is empty. no need to check for word/char limit
                    if ( ! contentLength ) {
                        return;
                    }

                    if ( 'word' === limit_type ) {
                        contentLength = editorContent.split(' ').length;
                    }

                    if ( limit && contentLength > limit && 'max' === limit_to ) {
                        WP_User_Frontend.contentLimitMessage( field, limit_type, limit_to, limit );
                        WP_User_Frontend.markError( field, 'limit' );
                    } else if ( limit && contentLength < limit && 'min' === limit_to ) {
                        WP_User_Frontend.contentLimitMessage( field, limit_type, limit_to, limit );
                        WP_User_Frontend.markError( field, 'limit' );
                    } else {
                        field.closest('.wpuf-fields').find('span.wpuf-wordlimit-message').html('');
                    }

                    WP_User_Frontend.editorLimit.make_media_embed_code(editorContent, ed);
                }
            },

            textLimit: function(event, limit, limit_type, limit_to ) {
                var self = $(this);
                var contentLength = self.val().length;

                // remove previous errors
                if ( self.closest('.wpuf-fields').hasClass('has-error') ) {
                    self.closest('.wpuf-fields').removeClass('has-error');
                }

                // field is empty. no need to check for word/char limit
                if ( ! contentLength ) {
                    return;
                }

                if ( 'word' === limit_type ) {
                    contentLength = self.val().split(' ').length;
                }

                if ( limit && contentLength > limit && 'max' === limit_to ) {
                    WP_User_Frontend.contentLimitMessage( self, limit_type, limit_to, limit );
                    WP_User_Frontend.markError( self, 'limit' );
                } else if ( limit && contentLength < limit && 'min' === limit_to ) {
                    WP_User_Frontend.contentLimitMessage( self, limit_type, limit_to, limit )
                    WP_User_Frontend.markError( self, 'limit' );
                } else {
                    self.closest('.wpuf-fields').find('span.wpuf-wordlimit-message').html('');
                }

                // handle the paste event
                if ( event.type === 'paste' ) {
                    if ( limit && contentLength > limit && 'max' === limit_to ) {
                        WP_User_Frontend.contentLimitMessage( self, limit_type, limit_to, limit );
                        WP_User_Frontend.markError( self, 'limit' );
                    } else if ( limit && contentLength < limit && 'min' === limit_to ) {
                        WP_User_Frontend.contentLimitMessage( self, limit_type, limit_to, limit );
                        WP_User_Frontend.markError( self, 'limit' );
                    } else {
                        self.closest('.wpuf-fields').find('span.wpuf-wordlimit-message').html('');
                    }
                }
            },

            blockTyping: function(event) {
                // Allow: backspace, delete, tab, escape, minus enter and . backspace = 8,delete=46,tab=9,enter=13,.=190,escape=27, minus = 189
                if ($.inArray(event.keyCode, [46, 8, 9, 27, 13, 110, 190, 189]) !== -1 ||
                    // Allow: Ctrl+A
                    (event.keyCode == 65 && event.ctrlKey === true) ||
                    // Allow: home, end, left, right, down, up
                    (event.keyCode >= 35 && event.keyCode <= 40)) {
                    // let it happen, don't do anything
                    return;
                }

                event.preventDefault();
                event.stopPropagation();
            },

            make_media_embed_code: function(content, editor){
                $.post( ajaxurl, {
                        action:'wpuf_make_media_embed_code',
                        content: content
                    },
                    function(data){
                        editor.setContent(editor.getContent() + editor.setContent(data));
                    }
                )
            }
        },

        doUncheckRadioBtn: function ( el ) {
            el.checked = false;
        },

        contentLimitMessage: function( field, content_limit_type, limit_to, limit ) {
            var limitMessage = '';
            if ( 'word' === content_limit_type ){
                if ( limit_to === 'min' ) {
                    limitMessage = wpuf_frontend.word_min_title + '<br>';
                    limitMessage += wpuf_frontend.word_min_details.replace( '%number%', limit );
                } else {
                    limitMessage = wpuf_frontend.word_max_title + '<br>';
                    limitMessage += wpuf_frontend.word_max_details.replace( '%number%', limit );
                }
            } else {
                if ( limit_to === 'min' ) {
                    limitMessage = wpuf_frontend.char_min_title + '<br>';
                    limitMessage += wpuf_frontend.char_min_details.replace( '%number%', limit );
                } else {
                    limitMessage = wpuf_frontend.char_max_title + '<br>';
                    limitMessage += wpuf_frontend.char_max_details.replace( '%number%', limit );
                }
            }

            field.closest('.wpuf-fields').find('span.wpuf-wordlimit-message').html( limitMessage );
        },

        editorContainingShortcode: function( field ) {
            var item = $( field );
            var editor_id = item.data( 'id' );
            var postContent = $.trim( tinyMCE.get( editor_id ).getContent() ).toLowerCase();
            var shortcodes = wpuf_frontend.protected_shortcodes;

<<<<<<< HEAD
            if (!shortcodes) {
=======
            if ( ! shortcodes) {
>>>>>>> a6ab4f71
                return {
                    shortcodeFound: false,
                };
            }

<<<<<<< HEAD
            for (var i = 0; i < shortcodes.length; i++) {
                var shortcode = shortcodes[i];
                var regex = new RegExp( shortcode );
                if (regex.test( postContent )) {
=======
            for ( var i = 0; i < shortcodes.length; i++) {
                var shortcode = shortcodes[i];
                var regex = new RegExp(shortcode);
                if (regex.test(postContent)) {
>>>>>>> a6ab4f71
                    return {
                        shortcodeFound: true,
                        shortcode: shortcode,
                    };
                }
            }

            return {
                shortcodeFound: false,
            };
        }
    };

    $(function() {
        WP_User_Frontend.init();

        // payment gateway selection
        $('ul.wpuf-payment-gateways').on('click', 'input[type=radio]', function(e) {
            $('.wpuf-payment-instruction').slideUp(250);

            $(this).parents('li').find('.wpuf-payment-instruction').slideDown(250);
        });

        if( !$('ul.wpuf-payment-gateways li').find('input[type=radio]').is(':checked') ) {
            $('ul.wpuf-payment-gateways li').first().find('input[type=radio]').click()
        } else {
            var el = $('ul.wpuf-payment-gateways li').find('input[type=radio]:checked');
            el.parents('li').find('.wpuf-payment-instruction').slideDown(250);
        }
    });

    $(function() {
        $('input[name="first_name"], input[name="last_name"]').on('change keyup', function() {
            var myVal, newVal = $.makeArray($('input[name="first_name"], input[name="last_name"]').map(function(){
                if (myVal = $(this).val()) {
                    return(myVal);
                }
            })).join(' ');
            $('input[name="display_name"]').val(newVal);
        });
    });

    // script for Dokan vendor registration template
    $(function($) {

        $('.wpuf-form-add input[name="dokan_store_name"]').on('focusout', function() {
            var value = $(this).val().toLowerCase().replace(/-+/g, '').replace(/\s+/g, '-').replace(/[^a-z0-9-]/g, '');
            $('input[name="shopurl"]').val(value);
            $('#url-alart').text( value );
            $('input[name="shopurl"]').focus();
        });

        $('.wpuf-form-add input[name="shopurl"]').keydown(function(e) {
            var text = $(this).val();

            // Allow: backspace, delete, tab, escape, enter and .
            if ($.inArray(e.keyCode, [46, 8, 9, 27, 13, 91, 109, 110, 173, 189, 190]) !== -1 ||
                // Allow: Ctrl+A
                (e.keyCode == 65 && e.ctrlKey === true) ||
                // Allow: home, end, left, right
                (e.keyCode >= 35 && e.keyCode <= 39)) {
                // let it happen, don't do anything
                return;
            }

            if ((e.shiftKey || (e.keyCode < 65 || e.keyCode > 90) && (e.keyCode < 48 || e.keyCode > 57)) && (e.keyCode < 96 || e.keyCode > 105) ) {
                e.preventDefault();
            }
        });

        $('.wpuf-form-add input[name="shopurl"]').keyup(function(e) {
            $('#url-alart').text( $(this).val() );
        });

        $('.wpuf-form-add input[name="shopurl"]').on('focusout', function() {
            var self = $(this),
                data = {
                    action : 'shop_url',
                    url_slug : self.val(),
                    _nonce : dokan.nonce,
                };

            if ( self.val() === '' ) {
                return;
            }

            $.post( dokan.ajaxurl, data, function(resp) {

                if ( resp == 0){
                    $('#url-alart').removeClass('text-success').addClass('text-danger');
                    $('#url-alart-mgs').removeClass('text-success').addClass('text-danger').text(dokan.seller.notAvailable);
                } else {
                    $('#url-alart').removeClass('text-danger').addClass('text-success');
                    $('#url-alart-mgs').removeClass('text-danger').addClass('text-success').text(dokan.seller.available);
                }

            } );

        });

        // Set name attribute for google map search field
        $(".wpuf-form-add #wpuf-map-add-location").attr("name", "find_address");
    });
})(jQuery, window);<|MERGE_RESOLUTION|>--- conflicted
+++ resolved
@@ -1380,27 +1380,15 @@
             var postContent = $.trim( tinyMCE.get( editor_id ).getContent() ).toLowerCase();
             var shortcodes = wpuf_frontend.protected_shortcodes;
 
-<<<<<<< HEAD
-            if (!shortcodes) {
-=======
             if ( ! shortcodes) {
->>>>>>> a6ab4f71
                 return {
                     shortcodeFound: false,
                 };
             }
-
-<<<<<<< HEAD
-            for (var i = 0; i < shortcodes.length; i++) {
-                var shortcode = shortcodes[i];
-                var regex = new RegExp( shortcode );
-                if (regex.test( postContent )) {
-=======
             for ( var i = 0; i < shortcodes.length; i++) {
                 var shortcode = shortcodes[i];
                 var regex = new RegExp(shortcode);
                 if (regex.test(postContent)) {
->>>>>>> a6ab4f71
                     return {
                         shortcodeFound: true,
                         shortcode: shortcode,
