<?php

namespace WeDevs\Wpuf\Admin;

class Menu {
    protected $all_submenu_hooks = [];

    public $parent_slug = 'wp-user-frontend';

    public function __construct() {
        add_action( 'admin_menu', [ $this, 'admin_menu' ] );

        add_filter( 'parent_file', [ $this, 'fix_parent_menu' ] );
        add_filter( 'submenu_file', [ $this, 'fix_submenu_file' ] );
        add_filter( 'script_loader_tag', [ $this , 'add_async_attribute' ], 10, 3 );
    }

    public function admin_menu() {
        global $_registered_pages;

        $capability = wpuf_admin_role();
        $wpuf_icon  = 'data:image/svg+xml;base64,' . base64_encode( '<svg width="83px" height="76px" viewBox="0 0 83 76" version="1.1" xmlns="http://www.w3.org/2000/svg" xmlns:xlink="http://www.w3.org/1999/xlink"><g id="wpuf-icon" stroke="none" stroke-width="1" fill="none" fill-rule="evenodd"><g id="ufp" fill-rule="nonzero" fill="#9EA3A8"><path d="M49.38,51.88 C49.503348,56.4604553 45.8999295,60.2784694 41.32,60.42 C36.7400705,60.2784694 33.136652,56.4604553 33.26,51.88 L33.26,40.23 L19,40.23 L19,51.88 C19,64.77 29,75.25 41.36,75.26 L41.36,75.26 C47.3622079,75.2559227 53.0954073,72.7693647 57.2,68.39 C61.4213559,63.9375842 63.7575868,58.0253435 63.72,51.89 L63.72,40.23 L49.38,40.23 L49.38,51.88 Z" id="Shape"></path><polygon id="Shape" points="32.96 0.59 0 0.59 3.77 16.68 32.96 16.68"></polygon><path d="M68,0 L49.75,0 L49.75,16.1 L68,16.1 C68.74,16.1 69.39,17.1 69.39,18.24 C69.39,19.38 68.74,20.38 68,20.38 L49.75,20.38 L49.75,36.5 L68,36.5 C76,36.5 82.5,28.31 82.5,18.25 C82.5,8.19 76,0 68,0 Z" id="Shape"></path><polygon id="Shape" points="32.96 20.41 5.31 20.41 9.07 36.5 32.96 36.5"></polygon></g></g></svg>' );

        add_menu_page( __( 'WP User Frontend', 'wp-user-frontend' ), __( 'User Frontend', 'wp-user-frontend' ), $capability, $this->parent_slug, [ $this, 'wpuf_post_forms_page' ], $wpuf_icon, '54.2' );

        $post_forms_hook = add_submenu_page(
            $this->parent_slug,
            __( 'Post Forms', 'wp-user-frontend' ),
            __( 'Post Forms', 'wp-user-frontend' ),
            $capability,
            'wpuf-post-forms',
            [ $this, 'wpuf_post_forms_page' ]
        );
        $this->all_submenu_hooks['post_forms'] = $post_forms_hook;

        // remove the toplevel menu item
        remove_submenu_page( 'wp-user-frontend', 'wp-user-frontend' );

        /*
         * @since 2.3
         */
        do_action( 'wpuf_admin_menu_top' );

        if ( 'on' === wpuf_get_option( 'enable_payment', 'wpuf_payment', 'on' ) ) {
            // $subscription_hook = add_submenu_page( $this->parent_slug, __( 'Subscriptions', 'wp-user-frontend' ), __( 'Subscriptions', 'wp-user-frontend' ), $capability, 'edit.php?post_type=wpuf_subscription' );

            $subscription_hook = add_submenu_page(
                $this->parent_slug,
                __( 'Subscriptions', 'wp-user-frontend' ),
                __( 'Subscriptions', 'wp-user-frontend' ),
                $capability,
                'wpuf_subscription',
                [ $this, 'subscription_menu_page' ]
            );

            $this->all_submenu_hooks['subscription_hook'] = $subscription_hook;
            add_action( 'load-' . $subscription_hook, [ $this, 'subscription_menu_action' ] );

            $transactions_page = add_submenu_page( $this->parent_slug, __( 'Transactions', 'wp-user-frontend' ), __( 'Transactions', 'wp-user-frontend' ), $capability, 'wpuf_transaction', [ $this, 'transactions_page' ] );

            add_action( 'load-' . $transactions_page, [ $this, 'transactions_screen_option' ] );
        }

        $tools_hook = add_submenu_page( $this->parent_slug, __( 'Tools', 'wp-user-frontend' ), __( 'Tools', 'wp-user-frontend' ), $capability, 'wpuf_tools', [ $this, 'tools_page' ] );
        $this->all_submenu_hooks['tools'] = $tools_hook;

        add_action( 'load-' . $tools_hook, [ $this, 'enqueue_tools_script' ] );

        do_action( 'wpuf_admin_menu' );

        add_action( 'load-' . $post_forms_hook, [ $this, 'post_form_menu_action' ] );

        do_action( 'wpuf_admin_menu_bottom' );

        if ( ! class_exists( 'WP_User_Frontend_Pro' ) ) {
            $premium_hook = add_submenu_page( $this->parent_slug, __( 'Premium', 'wp-user-frontend' ), __( 'Premium', 'wp-user-frontend' ), $capability, 'wpuf_premium', [ $this, 'premium_page' ] );

            $this->all_submenu_hooks['premium'] = $premium_hook;
        }

        $help_hook = add_submenu_page( $this->parent_slug, __( 'Help', 'wp-user-frontend' ), sprintf( '<span style="color:#f18500">%s</span>', __( 'Help', 'wp-user-frontend' ) ), $capability, 'wpuf-support', [ $this, 'support_page' ] );
        $this->all_submenu_hooks['help'] = $help_hook;

        add_action( 'load-' . $help_hook, [ $this, 'enqueue_help_script' ] );

        $subscribers_page_hook = add_submenu_page( 'edit.php?post_type=wpuf_subscription', __( 'Subscribers', 'wp-user-frontend' ), __( 'Subscribers', 'wp-user-frontend' ), $capability, 'wpuf_subscribers', [ $this, 'subscribers_page' ] );
        //phpcs:ignore
        $_registered_pages['user-frontend_page_wpuf_subscribers'] = true; // hack to work the nested subscribers page. WPUF > Subscriptions > Subscribers

        $this->all_submenu_hooks['subscribers_hook'] = $subscribers_page_hook;

        $settings_page_hook = add_submenu_page( $this->parent_slug, __( 'Settings', 'wp-user-frontend' ), __( 'Settings', 'wp-user-frontend' ), $capability, 'wpuf-settings', [ $this, 'plugin_settings_page' ] );

        $this->all_submenu_hooks['settings_hook'] = $settings_page_hook;

        add_action( 'load-' . $settings_page_hook, [ $this, 'enqueue_settings_page_scripts' ] );
    }

    /**
     * The content of the Post Form page.
     *
     * @since 4.0.0
     *
     * @return void
     */
    public function wpuf_post_forms_page() {
        if ( wpuf_is_pro_active() && defined( 'WPUF_PRO_VERSION' ) && version_compare( WPUF_PRO_VERSION, '4.1.0', '<' ) ) {
            require_once WPUF_INCLUDES . '/Admin/views/need-to-update.php';

            return;
        }

        // phpcs:ignore WordPress.Security.NonceVerification
        $action           = ! empty( $_GET['action'] ) ? sanitize_text_field( wp_unslash( $_GET['action'] ) ) : null;
        $add_new_page_url = admin_url( 'admin.php?page=wpuf-post-forms&action=add-new' );
        $form_type        = __( 'Post Form', 'wp-user-frontend' );

        switch ( $action ) {
            case 'edit':
            case 'add-new':
                require_once WPUF_INCLUDES . '/Admin/views/post-form.php';
                break;

            default:
                wp_enqueue_style( 'wpuf-forms-list' );
                wp_enqueue_script( 'wpuf-forms-list' );
                wp_localize_script('wpuf-forms-list', 'wpuf_forms_list',
                    [
<<<<<<< HEAD
                        'post_counts' => wpuf_get_forms_counts_with_status(),
                        'rest_nonce'  => wp_create_nonce( 'wp_rest' ),
                        'bulk_nonce'  => wp_create_nonce( 'bulk-post-forms' ),
                        'rest_url'    => esc_url_raw( rest_url() ),
=======
                        'post_counts'            => wpuf_get_forms_counts_with_status(),
                        'rest_nonce'             => wp_create_nonce( 'wp_rest' ),
                        'bulk_nonce'             => wp_create_nonce( 'bulk-post-forms' ),
                        'is_plain_permalink'     => empty( get_option( 'permalink_structure' ) ),
                        'permalink_settings_url' => admin_url( 'options-permalink.php' ),
>>>>>>> 92f8cfc6
                    ]
                );
                require_once WPUF_INCLUDES . '/Admin/views/post-forms-list-table-view.php';

                $registry       = wpuf_get_post_form_templates();
                $pro_templates  = wpuf_get_pro_form_previews();
                $blank_form_url = admin_url( 'admin.php?page=wpuf-post-forms&action=add-new' );
                $action_name    = 'post_form_template';
                $footer_help    = sprintf(
                    // translators: %s: mailto link
                    __( 'Want a new integration? <a href="%s" target="_blank">Let us know</a>.', 'wp-user-frontend' ), 'mailto:support@wedevs.com?subject=WPUF Custom Post Template Integration Request'
                );

                if ( ! $registry ) {
                    break;
                }

                include WPUF_ROOT . '/includes/Admin/template-parts/modal-v4.1.php';

                break;
        }
    }

    /**
    * Mark headway as async. Because nothing depends on it, it can run at any time
    */
    public function add_async_attribute( $tag, $handle, $src ) {
        if ('wpuf-headway-script' === $handle) {
            return str_replace( ' src', ' async src', $tag );
        }

        return $tag;
    }

    /**
     * The action to run just after the menu is created.
     *
     * @since 4.0.0
     *
     * @return void
     */
    public function post_form_menu_action() {
        /**
         * Backdoor for calling the menu hook.
         * This hook won't get translated even the site language is changed
         */
        do_action( 'wpuf_load_post_forms' );
    }

    public function subscription_menu_action() {
        /**
         * Backdoor for calling the menu hook.
         * This hook won't get translated even the site language is changed
         */
        do_action( 'wpuf_load_subscription_page' );
    }

    /**
     * The content of the Subscription page.
     *
     * @since WPUF_VERSION
     *
     * @return void
     */
    public function subscription_menu_page() {
        $page = WPUF_INCLUDES . '/Admin/views/subscriptions.php';

        wpuf_require_once( $page );
    }

    /**
     * Screen options.
     *
     * @return void
     */
    public function transactions_screen_option() {
        $option = 'per_page';
        $args   = [
            'label'   => __( 'Number of items per page:', 'wp-user-frontend' ),
            'default' => 20,
            'option'  => 'transactions_per_page',
        ];

        add_screen_option( $option, $args );

        wpuf()->admin->transaction_list_table = new List_Table_Transactions();
    }

    public function transactions_page() {
        $page = WPUF_INCLUDES . '/Admin/views/transactions-list-table-view.php';

        wpuf_require_once( $page );
    }

    /**
     * The subscribers page content
     *
     * @param $post_ID
     *
     * @return void
     */
    public function subscribers_page( $post_ID ) {
        $page = WPUF_INCLUDES . '/Admin/views/subscribers.php';

        wpuf_require_once( $page );
    }

    /**
     * Get all the submenu hooks created by WPUF
     *
     * @since 4.0.0
     *
     * @return array
     */
    public function get_all_submenu_hooks() {
        return $this->all_submenu_hooks;
    }

    public function add_submenu_hooks( $key, $hook ) {
        $this->all_submenu_hooks[ $key ] = $hook;
    }

    /**
     * Highlight the proper top level menu
     *
     * @see http://wordpress.org/support/topic/moving-taxonomy-ui-to-another-main-menu?replies=5#post-2432769
     *
     * @global $current_screen
     *
     * @param string $parent_file
     *
     * @return string
     */
    public function fix_parent_menu( $parent_file ) {
        $current_screen = get_current_screen();

        $post_types = [ 'wpuf_forms', 'wpuf_profile', 'wpuf_subscription', 'wpuf_coupon' ];

        if ( in_array( $current_screen->post_type, $post_types, true ) ) {
            $parent_file = 'wp-user-frontend';
        }

        if ( 'wpuf_subscription' === $current_screen->post_type && $current_screen->base === 'admin_page_the-slug' ) {
            $parent_file = 'wp-user-frontend';
        }

        return $parent_file;
    }

    /**
     * Fix the submenu class in admin menu
     *
     * @since 2.6.0
     *
     * @param string $submenu_file
     *
     * @return string
     */
    public function fix_submenu_file( $submenu_file ) {
        $current_screen = get_current_screen();

        if ( 'wpuf_subscription' === $current_screen->post_type && $current_screen->base === 'admin_page_wpuf_subscribers' ) {
            $submenu_file = 'edit.php?post_type=wpuf_subscription';
        }

        return $submenu_file;
    }

    /**
     * Enqueue scripts required for tools page
     *
     * @return void
     */
    public function enqueue_tools_script() {
        /**
         * Backdoor for calling the menu hook.
         * This hook won't get translated even the site language is changed
         */
        do_action( 'wpuf_load_tools' );

        wp_enqueue_media(); // for uploading JSON

        wp_enqueue_script( 'wpuf-vue' );
        wp_enqueue_script( 'wpuf-admin-tools' );

        wp_localize_script(
            'wpuf-admin-tools',
            'wpuf_admin_tools',
            [
                'url'   => [
                    'ajax' => admin_url( 'admin-ajax.php' ),
                ],
                'nonce' => wp_create_nonce( 'wpuf_admin_tools' ),
                'i18n'  => [
                    'wpuf_import_forms'      => __( 'WPUF Import Forms', 'wp-user-frontend' ),
                    'add_json_file'          => __( 'Add JSON file', 'wp-user-frontend' ),
                    'could_not_import_forms' => __( 'Could not import forms.', 'wp-user-frontend' ),
                ],
            ]
        );
    }

    /**
     * The User Frontend > Tools page content
     *
     * @return void
     */
    public function tools_page() {
        wpuf()->admin->tools = new Admin_Tools();

        $tools_page = WPUF_INCLUDES . '/Admin/views/tools.php';

        wpuf_include_once( $tools_page );
    }

    /**
     * Load necessary scripts for User Frontend > Settings page
     *
     * @return void
     */
    public function enqueue_settings_page_scripts() {
        wp_enqueue_script( 'wpuf-subscriptions' );
        wp_enqueue_script( 'wpuf-settings' );
    }

    /**
     * The User Frontend > Settings page content
     *
     * @return void
     */
    public function plugin_settings_page() {
        ?>
        <div class="wrap">
            <h2 class="with-headway-icon">
                <span class="title-area">
                    <?php esc_html_e( 'Settings', 'wp-user-frontend' ); ?>
                </span>
                <span class="flex-end">
                    <span
                        id="wpuf-headway-icon"
                        class="wpuf-border wpuf-border-gray-100 wpuf-mr-[16px] wpuf-rounded-full wpuf-p-1 wpuf-shadow-sm hover:wpuf-bg-slate-100 focus-visible:outline focus-visible:outline-2 focus-visible:outline-offset-2"
                    ></span>
                    <a class="canny-link" target="_blank" href="<?php echo esc_url( 'https://wpuf.canny.io/ideas' ); ?>">💡 <?php esc_html_e(
                    'Submit Ideas', 'wp-user-frontend'
                    ); ?></a>
                </span>
            </h2>
            <div class="wpuf-settings-wrap">
                <?php
                settings_errors();

                wpuf()->admin->settings->get_settings_api()->show_navigation();
                wpuf()->admin->settings->get_settings_api()->show_forms();
                ?>
            </div>
        </div>
        <?php
    }

    /**
     * The User Frontend > Premium page content
     *
     * @return void
     */
    public function premium_page() {
        require_once WPUF_INCLUDES . '/Admin/views/premium.php';
    }

    /**
     * The User Frontend > Support page content
     *
     * @return void
     */
    public function support_page() {
        require_once WPUF_INCLUDES . '/Admin/views/support.php';
    }

    /**
     * The User Frontend > Help page scripts
     *
     * @since 4.0.0
     *
     * @return void
     */
    public function enqueue_help_script() {
        wp_enqueue_script( 'wpuf-admin' );
        wp_enqueue_style( 'wpuf-admin' );
    }
}<|MERGE_RESOLUTION|>--- conflicted
+++ resolved
@@ -126,18 +126,11 @@
                 wp_enqueue_script( 'wpuf-forms-list' );
                 wp_localize_script('wpuf-forms-list', 'wpuf_forms_list',
                     [
-<<<<<<< HEAD
-                        'post_counts' => wpuf_get_forms_counts_with_status(),
-                        'rest_nonce'  => wp_create_nonce( 'wp_rest' ),
-                        'bulk_nonce'  => wp_create_nonce( 'bulk-post-forms' ),
-                        'rest_url'    => esc_url_raw( rest_url() ),
-=======
                         'post_counts'            => wpuf_get_forms_counts_with_status(),
                         'rest_nonce'             => wp_create_nonce( 'wp_rest' ),
                         'bulk_nonce'             => wp_create_nonce( 'bulk-post-forms' ),
                         'is_plain_permalink'     => empty( get_option( 'permalink_structure' ) ),
                         'permalink_settings_url' => admin_url( 'options-permalink.php' ),
->>>>>>> 92f8cfc6
                     ]
                 );
                 require_once WPUF_INCLUDES . '/Admin/views/post-forms-list-table-view.php';
