--- conflicted
+++ resolved
@@ -21,17 +21,9 @@
 
 jobs:
   test:
-<<<<<<< HEAD
     if: github.repository != 'weDevsOfficial/wp-user-frontend' && github.repository != 'weDevsOfficial/wpuf-pro'
     timeout-minutes: 120
     runs-on: ubuntu-latest
-   
-=======
-    if: github.repository_owner != 'weDevsOfficial' || github.repository != 'weDevsOfficial/wp-user-frontend' || github.repository != 'weDevsOfficial/wpuf-pro'
-
-    timeout-minutes: 120
-    runs-on: ubuntu-latest    
->>>>>>> 287bc2f0
     
     steps:
       # Setup PHP
