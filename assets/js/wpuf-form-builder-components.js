;(function($) {
'use strict';

Vue.component('builder-stage', {
    template: '#tmpl-wpuf-builder-stage',

    mixins: wpuf_form_builder_mixins(wpuf_mixins.builder_stage).concat(wpuf_mixins.add_form_field),

    computed: {
        form_fields: function () {
            return this.$store.state.form_fields;
        },

        field_settings: function () {
            return this.$store.state.field_settings;
        },

        hidden_fields: function () {
            return this.$store.state.form_fields.filter(function (item) {
                return 'custom_hidden_field' === item.template;
            });
        },

        editing_form_id: function () {
            return this.$store.state.editing_field_id;
        },

        pro_link: function () {
            return wpuf_form_builder.pro_link;
        }
    },

    mounted: function () {
        var self = this,
            in_column_field = false;

        // bind jquery ui sortable
        $('#form-preview-stage .wpuf-form.sortable-list').sortable({
            placeholder: 'form-preview-stage-dropzone',
            items: '.field-items',
            handle: '.control-buttons .move',
            scroll: true,
            over: function() {
                in_column_field = false;

                // if the field drop in column field, then stop field rendering in the builder stage
                $(".wpuf-column-inner-fields" ).on( "drop", function(event) {
                    var targetColumn = event.currentTarget.classList,
                        isColumnExist = $.inArray(".wpuf-column-inner-fields", targetColumn);

                    if ( isColumnExist ) {
                        in_column_field = true;
                    }
                } );
            },
            update: function (e, ui) {
                var item    = ui.item[0],
                    data    = item.dataset,
                    source  = data.source,
                    toIndex = parseInt($(ui.item).index()),
                    payload = {
                        toIndex: toIndex
                    };

                if ('panel' === source) {
                    // add new form element
                    self.$store.state.index_to_insert = parseInt(toIndex);

                    if ( ! in_column_field ) {
                        var field_template  = ui.item[0].dataset.formField;
                        self.add_form_field(field_template);
                    }

                    // remove button from stage
                    $(this).find('.button.ui-draggable.ui-draggable-handle').remove();

                } else if ('stage' === source) {
                    payload.fromIndex = parseInt(data.index);

                    self.$store.commit('swap_form_field_elements', payload);
                }

            }
        });
    },

    methods: {

        open_field_settings: function(field_id) {
            this.$store.commit('open_field_settings', field_id);
        },

        clone_field: function(field_id, index) {
            var payload = {
                field_id: field_id,
                index: index,
                new_id: this.get_random_id()
            };

            // single instance checking
            var field = _.find(this.$store.state.form_fields, function (item) {
                return parseInt(item.id) === parseInt(payload.field_id);
            });

            // check if these are already inserted
            if ( this.isSingleInstance( field.template ) && this.containsField( field.template ) ) {
                Swal.fire({
                    title: "Oops...",
                    text: "You already have this field in the form"
                });
                return;
            }

            this.$store.commit('clone_form_field_element', payload);
        },

        delete_field: function(index) {
            var self = this;

            (Swal.fire({
                text: self.i18n.delete_field_warn_msg,
                icon: 'warning',
                showCancelButton: true,
                confirmButtonColor: '#d54e21',
                confirmButtonText: self.i18n.yes_delete_it,
                cancelButtonText: self.i18n.no_cancel_it,
                customClass: {
                    confirmButton: 'btn btn-success',
                    cancelButton: 'btn btn-danger',
                }
            })).then((result) => {
                if (result.isConfirmed) {
                    self.$store.commit('delete_form_field_element', index);
                }
            });
        },

        delete_hidden_field: function (field_id) {
            var i = 0;

            for (i = 0; i < this.form_fields.length; i++) {
                if (parseInt(field_id) === parseInt(this.form_fields[i].id)) {
                    this.delete_field(i);
                }
            }
        },

        is_pro_feature: function (template) {
            return (this.field_settings[template] && this.field_settings[template].pro_feature) ? true : false;
        },

        is_template_available: function (field) {
            var template = field.template;

            if (this.field_settings[template]) {
                if (this.is_pro_feature(template)) {
                    return false;
                }

                return true;
            }

            // for example see 'mixin_builder_stage' mixin's 'is_taxonomy_template_available' method
            if (_.isFunction(this['is_' + template + '_template_available'])) {
                return this['is_' + template + '_template_available'].call(this, field);
            }

            return false;
        },

        is_full_width: function (template) {
            if (this.field_settings[template] && this.field_settings[template].is_full_width) {
                return true;
            }

            return false;
        },

        is_invisible: function (field) {
            return ( field.recaptcha_type && 'invisible_recaptcha' === field.recaptcha_type ) ? true : false;
        },

        get_field_name: function (template) {
            return this.field_settings[template].title;
        }
    }
});

Vue.component('field-checkbox', {
    template: '#tmpl-wpuf-field-checkbox',

    mixins: [
        wpuf_mixins.option_field_mixin
    ],

    computed: {
        value: {
            get: function () {
                var value = this.editing_form_field[this.option_field.name];

                if (this.option_field.is_single_opt) {
                    var option = Object.keys(this.option_field.options)[0];

                    if (value === option) {
                        return true;

                    } else {
                        return false;
                    }
                }

                return this.editing_form_field[this.option_field.name];
            },

            set: function (value) {
                if (this.option_field.is_single_opt) {
                    value = value ? Object.keys(this.option_field.options)[0] : '';
                }


                this.$store.commit('update_editing_form_field', {
                    editing_field_id: this.editing_form_field.id,
                    field_name: this.option_field.name,
                    value: value
                });
            }
        }
    }
});

Vue.component('field-html_help_text', {
    template: '#tmpl-wpuf-field-html_help_text',

    mixins: [
        wpuf_mixins.option_field_mixin
    ],
});

Vue.component('field-multiselect', {
    template: '#tmpl-wpuf-field-multiselect',

    mixins: [
        wpuf_mixins.option_field_mixin
    ],

    computed: {
        value: {
            get: function () {
                return this.editing_form_field[this.option_field.name];
            },

            set: function (value) {
                if ( ! value ) {
                    value = [];
                }

                this.$store.commit('update_editing_form_field', {
                    editing_field_id: this.editing_form_field.id,
                    field_name: this.option_field.name,
                    value: value
                });
            }
        }
    },

    mounted: function () {
        this.bind_selectize();
    },

    methods: {
        bind_selectize: function () {
            var self = this;

            $(this.$el).find('.term-list-selector').selectize({}).on('change', function () {
                var data = $(this).val();

                self.value = data;
            });
        },
    },

});

/**
 * Common settings component for option based fields
 * like select, multiselect, checkbox, radio
 */
Vue.component('field-option-data', {
    template: '#tmpl-wpuf-field-option-data',

    mixins: [
        wpuf_mixins.option_field_mixin
    ],

    data: function () {
        return {
            show_value: false,
            sync_value: true,
            options: [],
            selected: []
        };
    },

    computed: {
        field_options: function () {
            return this.editing_form_field.options;
        },

        field_selected: function () {
            return this.editing_form_field.selected;
        }
    },

    mounted: function () {
        var self = this;

        this.set_options();

        $(this.$el).find('.option-field-option-chooser').sortable({
            items: '.option-field-option',
            handle: '.sort-handler',
            update: function (e, ui) {
                var item        = ui.item[0],
                    data        = item.dataset,
                    toIndex     = parseInt($(ui.item).index()),
                    fromIndex   = parseInt(data.index);

                self.options.swap(fromIndex, toIndex);
            }
        });
    },

    methods: {
        set_options: function () {
            var self = this;
            var field_options = $.extend(true, {}, this.editing_form_field.options);

            _.each(field_options, function (label, value) {
                self.options.push({label: label, value: value, id: self.get_random_id()});
            });

            if (this.option_field.is_multiple && !_.isArray(this.field_selected)) {
                this.selected = [this.field_selected];
            } else {
                this.selected = this.field_selected;
            }
        },

        // in case of select or radio buttons, user should deselect default value
        clear_selection: function () {
            this.selected = null;
        },

        add_option: function () {
            var count   = this.options.length,
                new_opt = this.i18n.option + '-' + (count + 1);

            this.options.push({
                label: new_opt , value: new_opt, id: this.get_random_id()
            });
        },

        delete_option: function (index) {
            if (this.options.length === 1) {
                this.warn({
                    text: this.i18n.last_choice_warn_msg,
                    showCancelButton: false,
                    confirmButtonColor: "#46b450",
                });

                return;
            }

            this.options.splice(index, 1);
        },

        set_option_label: function (index, label) {
            if (this.sync_value) {
                this.options[index].value = label.toLocaleLowerCase().replace( /\s/g, '_' );
            }
        }
    },

    watch: {
        options: {
            deep: true,
            handler: function (new_opts) {
                var options = {},
                    i = 0;

                for (i = 0; i < new_opts.length; i++) {
                    options['' + new_opts[i].value] = new_opts[i].label;
                }

                this.update_value('options', options);
            }
        },

        selected: function (new_val) {
            this.update_value('selected', new_val);
        }
    }
});

Vue.component('field-option-pro-feature-alert', {
    template: '#tmpl-wpuf-field-option-pro-feature-alert',

    mixins: [
        wpuf_mixins.option_field_mixin
    ],

    computed: {
        pro_link: function () {
            return wpuf_form_builder.pro_link;
        }
    }
});

/**
 * Sidebar field options panel
 */
Vue.component('field-options', {
    template: '#tmpl-wpuf-field-options',

    mixins: wpuf_form_builder_mixins(wpuf_mixins.field_options),

    data: function() {
        return {
            show_basic_settings: true,
            show_advanced_settings: false,
            show_quiz_settings: false
        };
    },

    computed: {
        editing_field_id: function () {
            this.show_basic_settings = true;
            this.show_advanced_settings = false;
            this.show_quiz_settings = false;

            return parseInt(this.$store.state.editing_field_id);
        },

        editing_form_field: function () {
            var self = this,
                i = 0;

            for (i = 0; i < self.$store.state.form_fields.length; i++) {
                // check if the editing field exist in normal fields
                if (self.$store.state.form_fields[i].id === parseInt(self.editing_field_id)) {
                    return self.$store.state.form_fields[i];
                }

                // check if the editing field belong to column field or repeat field
                if (self.$store.state.form_fields[i].template.match(/^(column|repeat)_field$/)) {
                    var innerColumnFields = self.$store.state.form_fields[i].inner_fields;

                    for (const columnFields in innerColumnFields) {
                        if (innerColumnFields.hasOwnProperty(columnFields)) {
                            var columnFieldIndex = 0;

                            while (columnFieldIndex < innerColumnFields[columnFields].length) {
                                if (innerColumnFields[columnFields][columnFieldIndex].id === self.editing_field_id) {
                                    return innerColumnFields[columnFields][columnFieldIndex];
                                }
                                columnFieldIndex++;
                            }
                        }
                    }
                }

            }
        },

        settings: function() {
            var settings = [],
                template = this.editing_form_field.template;

            if (_.isFunction(this['settings_' + template])) {
                settings = this['settings_' + template].call(this, this.editing_form_field);
            } else {
                settings = this.$store.state.field_settings[template].settings;
            }

            return _.sortBy(settings, function (item) {
                return parseInt(item.priority);
            });
        },

        basic_settings: function () {
            return this.settings.filter(function (item) {
                return 'basic' === item.section;
            });
        },

        advanced_settings: function () {
            return this.settings.filter(function (item) {
                return 'advanced' === item.section;
            });
        },

        quiz_settings: function () {
            return this.settings.filter(function (item) {
                return 'quiz' === item.section;
            });
        },

        form_field_type_title: function() {
            var template = this.editing_form_field.template;

            if (_.isFunction(this['form_field_' + template + '_title'])) {
                return this['form_field_' + template + '_title'].call(this, this.editing_form_field);
            }

            return this.$store.state.field_settings[template].title;
        },

        form_settings: function () {
            return this.$store.state.settings;
        }
    },

    watch: {
        form_settings: function () {
            return this.$store.state.settings;
        }
    }
});

Vue.component('field-radio', {
    template: '#tmpl-wpuf-field-radio',

    mixins: [
        wpuf_mixins.option_field_mixin
    ],

    computed: {
        value: {
            get: function () {
                return this.editing_form_field[this.option_field.name];
            },

            set: function (value) {
                this.$store.commit('update_editing_form_field', {
                    editing_field_id: this.editing_form_field.id,
                    field_name: this.option_field.name,
                    value: value
                });
            }
        }
    }
});

Vue.component('field-range', {
    template: '#tmpl-wpuf-field-range',

    mixins: [
        wpuf_mixins.option_field_mixin
    ],

    computed: {
        value: {
            get: function () {
                return this.editing_form_field[this.option_field.name];
            },

            set: function (value) {
                this.update_value(this.option_field.name, value);
            }
        },

        minColumn: function () {
            return this.editing_form_field.min_column;
        },

        maxColumn: function () {
            return this.editing_form_field.max_column;
        }
    },

    methods: {
    }
});

Vue.component('field-select', {
    template: '#tmpl-wpuf-field-select',

    mixins: [
        wpuf_mixins.option_field_mixin
    ],

    computed: {
        value: {
            get: function () {
                return this.editing_form_field[this.option_field.name];
            },

            set: function (value) {
                this.$store.commit('update_editing_form_field', {
                    editing_field_id: this.editing_form_field.id,
                    field_name: this.option_field.name,
                    value: value
                });
            }
        }
    }
});

Vue.component('field-text', {
    template: '#tmpl-wpuf-field-text',

    mixins: [
        wpuf_mixins.option_field_mixin
    ],

    computed: {
        value: {
            get: function () {
                return this.editing_form_field[this.option_field.name];
            },

            set: function (value) {
                this.update_value(this.option_field.name, value);
            }
        }
    },

    methods: {
        on_focusout: function (e) {
            wpuf_form_builder.event_hub.$emit('field-text-focusout', e, this);
        },
        on_keyup: function (e) {
            wpuf_form_builder.event_hub.$emit('field-text-keyup', e, this);
        }
    }
});

Vue.component('field-text-meta', {
    template: '#tmpl-wpuf-field-text-meta',

    mixins: [
        wpuf_mixins.option_field_mixin
    ],

    computed: {
        value: {
            get: function () {
                return this.editing_form_field[this.option_field.name];
            },

            set: function (value) {
                this.update_value(this.option_field.name, value);
            }
        }
    },

    created: function () {
        if ('yes' === this.editing_form_field.is_meta) {
            if (!this.value) {
                this.value = this.editing_form_field.label.replace(/\W/g, '_').toLowerCase();
            }

            wpuf_form_builder.event_hub.$on('field-text-keyup', this.meta_key_autocomplete);
        }
    },

    methods: {
        meta_key_autocomplete: function (e, label_vm) {
            if (
                'label' === label_vm.option_field.name &&
                parseInt(this.editing_form_field.id) === parseInt(label_vm.editing_form_field.id)
            ) {
                this.value = label_vm.value.replace(/\W/g, '_').toLowerCase();
            }
        }
    }
});

Vue.component('field-textarea', {
    template: '#tmpl-wpuf-field-textarea',

    mixins: [
        wpuf_mixins.option_field_mixin
    ],

    computed: {
        value: {
            get: function () {
                return this.editing_form_field[this.option_field.name];
            },

            set: function (value) {
                this.update_value(this.option_field.name, value);
            }
        }
    },
});

Vue.component('field-visibility', {
    template: '#tmpl-wpuf-field-visibility',

    mixins: [
        wpuf_mixins.option_field_mixin
    ],

    computed: {
        selected: {
            get: function () {

                return this.editing_form_field[this.option_field.name].selected;
            },

            set: function (value) {

                this.$store.commit('update_editing_form_field', {
                    editing_field_id: this.editing_form_field.id,
                    field_name: this.option_field.name,
                    value: {
                        selected: value,
                        choices: [],
                    }
                });
            }
        },

        choices: {
            get: function () {
                return this.editing_form_field[this.option_field.name].choices;
            },

            set: function (value) {

                this.$store.commit('update_editing_form_field', {
                    editing_field_id: this.editing_form_field.id,
                    field_name: this.option_field.name,
                    value: {
                        selected: this.selected,
                        choices: value,
                    }
                });
            }
        },

    },

    methods: {

    },

    watch: {
    	selected: function (new_val) {
            this.update_value('selected', new_val);
        }
    }
});
/**
 * Field template: Checkbox
 */
Vue.component('form-checkbox_field', {
    template: '#tmpl-wpuf-form-checkbox_field',

    mixins: [
        wpuf_mixins.form_field_mixin
    ]
});

/**
 * Field template: Column Field
 */
const mixins = [
    wpuf_mixins.form_field_mixin
];

if (window.wpuf_forms_mixin_builder_stage) {
    mixins.push(window.wpuf_forms_mixin_builder_stage);
}

if (window.weforms_mixin_builder_stage) {
    mixins.push(window.weforms_mixin_builder_stage);
}

Vue.component('form-column_field', {
    template: '#tmpl-wpuf-form-column_field',

    mixins: mixins,

    data() {
        return{
            columnClasses: ['column-1', 'column-2', 'column-3'] // don't edit class names
        };
    },

    mounted() {
        this.resizeColumns(this.field.columns);

        // bind jquery ui draggable
        var self = this,
            sortableFields = $(self.$el).find('.wpuf-column-inner-fields .wpuf-column-fields-sortable-list'),
            sortableTriggered = 1,
            columnFieldArea = $('.wpuf-field-columns'),
            columnFields = $(self.$el).find(".wpuf-column-field-inner-columns .wpuf-column-inner-fields");

        columnFieldArea.mouseenter(function() {
            self.resizeColumns(self.field.columns);
        });


        columnFieldArea.mouseleave(function() {
            columnFields.unbind( "mouseup" );
            columnFields.unbind( "mousemove" );
        });

        // bind jquery ui sortable
        $(sortableFields).sortable({
            placeholder: 'form-preview-stage-dropzone',
            connectWith: sortableFields,
            items: '.column-field-items',
            handle: '.wpuf-column-field-control-buttons .move',
            scroll: true,
            stop: function( event, ui ) {
                var item        = ui.item[0];
                var data        = item.dataset;
                var data_source = data.source;

                if ('panel' === data_source) {
                    var payload = {
                        toIndex: parseInt($(ui.item).index()),
                        field_template: data.formField,
                        to_column: $(this).parent().attr('class').split(' ')[0]
                    };

                    self.add_column_inner_field(payload);

                    // remove button from stage
                    $(this).find('.button.ui-draggable.ui-draggable-handle').remove();
                }
            },
            update: function (e, ui) {
                var item    = ui.item[0],
                    data    = item.dataset,
                    source  = data.source,
                    toIndex = parseInt($(ui.item).index()),
                    payload = {
                        toIndex: toIndex
                    };

                if ( 'column-field-stage' === source) {
                    payload.field_id   = self.field.id;
                    payload.fromIndex  = parseInt(item.attributes['column-field-index'].value);
                    payload.fromColumn = item.attributes['in-column'].value;
                    payload.toColumn   = $(item).parent().parent().attr('class').split(' ')[0];

                    // when drag field one column to another column, sortable event trigger twice and try to swap field twice.
                    // So the following conditions are needed to check and run swap_column_field_elements commit only once
                    if (payload.fromColumn !== payload.toColumn && sortableTriggered === 1) {
                        sortableTriggered = 0;
                    }else{
                        sortableTriggered++;
                    }

                    if (payload.fromColumn === payload.toColumn) {
                        sortableTriggered = 1;
                    }

                    if (sortableTriggered === 1) {
                        self.$store.commit('swap_column_field_elements', payload);
                    }
                }
            }
        });
    },

    computed: {
        column_fields: function () {
            return this.field.inner_fields;
        },

        innerColumns() {
            return this.field.columns;
        },

        editing_form_id: function () {
            return this.$store.state.editing_field_id;
        },

        field_settings: function () {
            return this.$store.state.field_settings;
        },
    },

    methods: {
        is_template_available: function (field) {
            var template = field.template;

            if (this.field_settings[template]) {
                if (this.is_pro_feature(template)) {
                    return false;
                }

                return true;
            }

            // for example see 'mixin_builder_stage' mixin's 'is_taxonomy_template_available' method
            if (_.isFunction(this['is_' + template + '_template_available'])) {
                return this['is_' + template + '_template_available'].call(this, field);
            }

            return false;
        },

        is_pro_feature: function (template) {
            return (this.field_settings[template] && this.field_settings[template].pro_feature) ? true : false;
        },

        get_field_name: function (template) {
            return this.field_settings[template].title;
        },

        is_full_width: function (template) {
            if (this.field_settings[template] && this.field_settings[template].is_full_width) {
                return true;
            }

            return false;
        },

        is_invisible: function (field) {
            return ( field.recaptcha_type && 'invisible_recaptcha' === field.recaptcha_type ) ? true : false;
        },

        isAllowedInColumnField: function(field_template) {
            var restrictedFields = ['column_field', 'custom_hidden_field', 'step_start'];

            if ( $.inArray(field_template, restrictedFields) >= 0 ) {
                return true;
            }

            return false;
        },

        add_column_inner_field(data) {
            var payload = {
                toWhichColumnField: this.field.id,
                toWhichColumnFieldMeta: this.field.name,
                toIndex: data.toIndex,
                toWhichColumn: data.to_column
            };

<<<<<<< HEAD
            if (this.isAllowedInColumnField(data.field_template)) {
                swal({
=======
            if (this.isAllowedInClolumnField(data.field_template)) {
                Swal.fire({
>>>>>>> c5e9c111
                    title: "Oops...",
                    text: "You cannot add this field as inner column field"
                });
                return;
            }

            // check if these are already inserted
            if ( this.isSingleInstance( data.field_template ) && this.containsField( data.field_template ) ) {
                Swal.fire({
                    title: "Oops...",
                    text: "You already have this field in the form"
                });
                return;
            }

            var field = $.extend(true, {}, this.$store.state.field_settings[data.field_template].field_props),
            form_fields = this.$store.state.form_fields;

            field.id = this.get_random_id();

            if ('yes' === field.is_meta && !field.name && field.label) {
                field.name = field.label.replace(/\W/g, '_').toLowerCase();

                var same_template_fields = form_fields.filter(function (form_field) {
                    return (form_field.template === field.template);
                });

                if (same_template_fields) {
                    field.name += '_' + this.get_random_id();
                }
            }

            payload.field = field;

            // add new form element
            this.$store.commit('add_column_inner_field_element', payload);
        },

        moveFieldsTo(column) {
            var payload = {
                field_id: this.field.id,
                move_to : column,
                inner_fields: this.getInnerFields()
            };

            // clear inner fields & push mergedFields to column-1
            this.$store.commit('move_column_inner_fields', payload);
        },

        getInnerFields() {
            return this.field.inner_fields;
        },

        open_column_field_settings: function(field, index, column) {
            var self = this,
                payload = {
                    field_id: self.field.id,
                    column_field: field,
                    index: index,
                    column: column,
                };
            self.$store.commit('open_column_field_settings', payload);
        },

        clone_column_field: function(field, index, column) {
            var self = this,
                payload = {
                    field_id: self.field.id,
                    column_field_id: field.id,
                    index: index,
                    toColumn: column,
                    new_id: self.get_random_id()
                };

            // check if the field is allowed to duplicate
            if ( self.isSingleInstance( field.template ) ) {
                Swal.fire({
                    title: "Oops...",
                    text: "You already have this field in the form"
                });
                return;
            }

            self.$store.commit('clone_column_field_element', payload);
        },

        delete_column_field: function(index, fromColumn) {
            var self = this,
                payload = {
                    field_id: self.field.id,
                    index: index,
                    fromColumn: fromColumn
                };

            Swal.fire({
                text: self.i18n.delete_field_warn_msg,
                icon: 'warning',
                showCancelButton: true,
                confirmButtonColor: '#d54e21',
                confirmButtonText: self.i18n.yes_delete_it,
                cancelButtonText: self.i18n.no_cancel_it,
                customClass: {
                    confirmButton: 'btn btn-success',
                    cancelButton: 'btn btn-danger'
                },
            }).then((result) => {
                if (result.isConfirmed) {
                    self.$store.commit('delete_column_field_element', payload);
                }
            });
        },

        resizeColumns(columnsNumber) {
            var self = this;

            (function () {
                var columnElement;
                var startOffset;
                var columnField = $(self.$el).parent();
                var total_width = parseInt($(columnField).width());

                Array.prototype.forEach.call(
                    $(self.$el).find(".wpuf-column-field-inner-columns .wpuf-column-inner-fields"),

                    function (column) {
                        column.style.position = 'relative';

                        var grip = document.createElement('div');
                        grip.innerHTML = "&nbsp;";
                        grip.style.top = 0;
                        grip.style.right = 0;
                        grip.style.bottom = 0;
                        grip.style.width = '5px';
                        grip.style.position = 'absolute';
                        grip.style.cursor = 'col-resize';
                        grip.addEventListener('mousedown', function (e) {
                            columnElement = column;
                            startOffset = column.offsetWidth - e.pageX;
                        });

                        column.appendChild(grip);
                    });

                $(self.$el).find(".wpuf-column-field-inner-columns .wpuf-column-inner-fields").mousemove(function( e ) {
                    if (columnElement) {
                    var currentColumnWidth = startOffset + e.pageX;

                    columnElement.style.width = (100*currentColumnWidth) / total_width + '%';
                    }
                });

                $(self.$el).find(".wpuf-column-field-inner-columns .wpuf-column-inner-fields").mouseup(function() {
                    let colOneWidth   = 0,
                        colTwoWidth   = 0,
                        colThreeWidth = 0;

                    if (parseInt(columnsNumber) === 3) {
                        colOneWidth = 100 / columnsNumber;
                        colTwoWidth = 100 / columnsNumber;
                        colThreeWidth = 100 / columnsNumber;
                    } else if (parseInt(columnsNumber) === 2) {
                        colOneWidth = 100 / columnsNumber;
                        colTwoWidth = 100 / columnsNumber;
                        colThreeWidth = 0;
                    } else {
                        colOneWidth = 100;
                        colTwoWidth = 0;
                        colThreeWidth = 0;
                    }

                    self.field.inner_columns_size['column-1'] = colOneWidth + '%';
                    self.field.inner_columns_size['column-2'] = colTwoWidth + '%';
                    self.field.inner_columns_size['column-3'] = colThreeWidth + '%';

                    columnElement = undefined;
                });
            })();
        }
    },

    watch: {
        innerColumns(new_value) {
            var columns = parseInt(new_value),
                columns_size = this.field.inner_columns_size;

            Object.keys(columns_size).forEach(function (column) {
                if (columns === 1) {
                    columns_size[column] = '100%';
                }

                if (columns === 2) {
                    columns_size[column] = '50%';
                }

                if (columns === 3) {
                    columns_size[column] = '33.33%';
                }
            });

            // if columns number reduce to 1 then move other column fields to the first column
            if ( columns === 1 ) {
                this.moveFieldsTo( "column-1" );
            }

            // if columns number reduce to 2 then move column-2 and column-3 fields to the column-2
            if ( columns === 2 ) {
                this.moveFieldsTo( "column-2" );
            }

            this.resizeColumns(columns);
        }
    }
});

/**
 * Field template: Hidden
 */
Vue.component('form-custom_hidden_field', {
    template: '#tmpl-wpuf-form-custom_hidden_field',

    mixins: [
        wpuf_mixins.form_field_mixin
    ]
});

/**
 * Field template: Custom HTML
 */
Vue.component('form-custom_html', {
    template: '#tmpl-wpuf-form-custom_html',

    mixins: [
        wpuf_mixins.form_field_mixin
    ],

    data: function () {
        return {
            raw_html: '<p>from data</p>'
        };
    }
});

/**
 * Field template: Dropdown/Select
 */
Vue.component('form-dropdown_field', {
    template: '#tmpl-wpuf-form-dropdown_field',

    mixins: [
        wpuf_mixins.form_field_mixin
    ]
});

/**
 * Field template: Email
 */
Vue.component('form-email_address', {
    template: '#tmpl-wpuf-form-email_address',

    mixins: [
        wpuf_mixins.form_field_mixin
    ]
});

/**
 * Field template: Featured Image
 */
Vue.component('form-featured_image', {
    template: '#tmpl-wpuf-form-featured_image',

    mixins: [
        wpuf_mixins.form_field_mixin
    ]
});

/**
 * Sidebar form fields panel
 */
Vue.component('form-fields', {
    template: '#tmpl-wpuf-form-fields',

    mixins: wpuf_form_builder_mixins(wpuf_mixins.form_fields).concat(wpuf_mixins.add_form_field),

    computed: {
        panel_sections: function () {
            return this.$store.state.panel_sections;
        },

        field_settings: function () {
            return this.$store.state.field_settings;
        },

        form_fields: function () {
            return this.$store.state.form_fields;
        }
    },

    mounted: function () {
        // bind jquery ui draggable
        $(this.$el).find('.panel-form-field-buttons .button').draggable({
            connectToSortable: '#form-preview-stage .wpuf-form, .wpuf-column-inner-fields .wpuf-column-fields-sortable-list',
            helper: 'clone',
            revert: 'invalid',
            cancel: '.button-faded',
        }).disableSelection();
    },

    methods: {
        panel_toggle: function (index) {
            this.$store.commit('panel_toggle', index);
        },

        is_pro_feature: function (field) {
            return this.field_settings[field].pro_feature;
        },

        alert_pro_feature: function (field) {
            var title = this.field_settings[field].title;

            Swal.fire({
                title: '<i class="fa fa-lock"></i> ' + title + ' <br>' + this.i18n.is_a_pro_feature,
                text: this.i18n.pro_feature_msg,
                icon: '',
                showCancelButton: true,
                cancelButtonText: this.i18n.close,
                confirmButtonColor: '#46b450',
                confirmButtonText: this.i18n.upgrade_to_pro
            }).then(function (result) {
                if (result.isConfirmed) {
                    window.open(wpuf_form_builder.pro_link, '_blank');
                }

            }, function() {});
        },

        alert_invalidate_msg: function (field) {
            var validator = this.field_settings[field].validator;

            if (validator && validator.msg) {
                this.warn({
                    title: validator.msg_title || '',
                    html: validator.msg,
                    type: 'warning',
                    showCancelButton: false,
                    confirmButtonColor: '#46b450',
                    confirmButtonText: this.i18n.ok
                });
            }
        },

        get_invalidate_btn_class: function (field) {
            return this.field_settings[field].validator.button_class;
        }
    }
});

/**
 * Field template: Image Upload
 */
Vue.component('form-image_upload', {
    template: '#tmpl-wpuf-form-image_upload',

    mixins: [
        wpuf_mixins.form_field_mixin
    ]
});

/**
 * Field template: Multi-Select
 */
Vue.component('form-multiple_select', {
    template: '#tmpl-wpuf-form-multiple_select',

    mixins: [
        wpuf_mixins.form_field_mixin
    ]
});

/**
 * Field Template: Post Content
 */
Vue.component('form-post_content', {
    template: '#tmpl-wpuf-form-post_content',

    mixins: [
        wpuf_mixins.form_field_mixin
    ]
});

/**
 * Field Template: Post Excerpt
 */
Vue.component('form-post_excerpt', {
    template: '#tmpl-wpuf-form-post_excerpt',

    mixins: [
        wpuf_mixins.form_field_mixin
    ]
});

/**
 * Field template: post_tags
 */
Vue.component('form-post_tags', {
    template: '#tmpl-wpuf-form-post_tags',

    mixins: [
        wpuf_mixins.form_field_mixin
    ]
});

/**
 * Field template: Post Title
 */
Vue.component('form-post_title', {
    template: '#tmpl-wpuf-form-post_title',

    mixins: [
        wpuf_mixins.form_field_mixin
    ]
});

/**
 * Field template: Radio
 */
Vue.component('form-radio_field', {
    template: '#tmpl-wpuf-form-radio_field',

    mixins: [
        wpuf_mixins.form_field_mixin
    ]
});

/**
 * Field template: Recaptcha
 */
Vue.component('form-recaptcha', {
    template: '#tmpl-wpuf-form-recaptcha',

    mixins: [
        wpuf_mixins.form_field_mixin
    ],

    computed: {
        has_recaptcha_api_keys: function () {
            return (wpuf_form_builder.recaptcha_site && wpuf_form_builder.recaptcha_secret) ? true : false;
        },

        no_api_keys_msg: function () {
            return wpuf_form_builder.field_settings.recaptcha.validator.msg;
        }
    }
});

/**
 * Field template: Section Break
 */
Vue.component('form-section_break', {
    template: '#tmpl-wpuf-form-section_break',

    mixins: [
        wpuf_mixins.form_field_mixin
    ]
});

/**
 * Field template: taxonomy
 */
Vue.component('form-taxonomy', {
    template: '#tmpl-wpuf-form-taxonomy',

    mixins: [
        wpuf_mixins.form_field_mixin
    ],

    computed: {
        terms: function () {
            var i;

            for (i in wpuf_form_builder.wp_post_types) {
                var taxonomies = wpuf_form_builder.wp_post_types[i];

                if (taxonomies.hasOwnProperty(this.field.name)) {
                    var tax_field = taxonomies[this.field.name];

                    if (tax_field.terms) {
                        return tax_field.terms;
                    }
                }
            }

            return [];
        },

        sorted_terms: function () {
            var self  = this;
            var terms = $.extend(true, [], this.terms);

            // selection type and terms
            if (this.field.exclude_type && this.field.exclude) {
                var filter_ids = [];

                if ( this.field.exclude.length > 0 ) {
                    filter_ids = this.field.exclude.map(function (id) {
                        id = id.trim();
                        id = parseInt(id);
                        return id;
                    }).filter(function (id) {
                        return isFinite(id);
                    });
                }

                terms = terms.filter(function (term) {

                    switch(self.field.exclude_type) {
                        case 'exclude':
                            return _.indexOf(filter_ids, term.term_id) < 0;

                        case 'include':
                            return _.indexOf(filter_ids, term.term_id) >= 0;

                        case 'child_of':
                            return _.indexOf(filter_ids, parseInt(term.parent)) >= 0;
                    }
                });
            }

            // order
            terms = _.sortBy(terms, function (term) {
                return term[self.field.orderby];
            });

            if ('DESC' === this.field.order) {
                terms = terms.reverse();
            }

            var parent_terms = terms.filter(function (term) {
                return !term.parent;
            });

            parent_terms.map(function (parent) {
                parent.children = self.get_child_terms(parent.term_id, terms);
            });

            return parent_terms.length ? parent_terms : terms;
        }
    },

    methods: {
        get_child_terms: function (parent_id, terms) {
            var self = this;

            var child_terms = terms.filter(function (term) {
                return parseInt(term.parent) === parseInt(parent_id);
            });

            child_terms.map(function (child) {
                child.children = self.get_child_terms(child.term_id, terms);
            });

            return child_terms;
        },

        get_term_dropdown_options: function () {
            var self    = this,
                options = '';

            if ( this.field.type === 'select' ) {
                options = '<option value="">' + this.field.first + '</option>';
            }

            _.each(self.sorted_terms, function (term) {
                options += self.get_term_dropdown_options_children(term, 0);
            });

            return options;
        },

        get_term_dropdown_options_children: function (term, level) {
            var self   = this,
                option = '';

            var indent = '',
                i = 0;

            for (i = 0; i < level; i++) {
                indent += '&nbsp;&nbsp;';
            }

            option += '<option value="' + term.id + '">' + indent + term.name + '</option>';

            if (term.children.length) {
                _.each(term.children, function (child_term) {
                    option += self.get_term_dropdown_options_children(child_term, (level + 1));
                });
            }

            return option;
        },

        get_term_checklist: function () {
            var self      = this,
                checklist = '';

            checklist += '<ul class="wpuf-category-checklist">';

            _.each(this.sorted_terms, function (term) {
                checklist += self.get_term_checklist_li(term);
            });

            checklist += '</ul>';

            return checklist;
        },

        get_term_checklist_li: function (term) {
            var self = this,
                li   = '';

            li += '<li><label class="selectit"><input type="checkbox"> ' + term.name + '</label></li>';

            if (term.children.length) {
                li += '<ul class="children">';

                _.each(term.children, function (child_term) {
                    li += self.get_term_checklist_li(child_term);
                });

                li += '</ul>';
            }

            return li;
        },

        get_term_checklist_inline: function () {
            var self      = this,
                checklist = '';

            _.each(this.sorted_terms, function (term) {
                checklist += self.get_term_checklist_li_inline(term);
            });

            return checklist;
        },

        get_term_checklist_li_inline: function (term) {
            var self = this,
                li_inline   = '';

            li_inline += '<label class="wpuf-checkbox-inline"><input type="checkbox"> ' + term.name + '</label>';

            if (term.children.length) {
                _.each(term.children, function (child_term) {
                    li_inline += self.get_term_checklist_li_inline(child_term);
                });
            }

            return li_inline;
        }
    }
});

/**
 * Field template: Text
 */
Vue.component('form-text_field', {
    template: '#tmpl-wpuf-form-text_field',

    mixins: [
        wpuf_mixins.form_field_mixin
    ]
});

Vue.component('form-textarea_field', {
    template: '#tmpl-wpuf-form-textarea_field',

    mixins: [
        wpuf_mixins.form_field_mixin
    ]
});

/**
 * Field template: Website URL
 */
Vue.component('form-website_url', {
    template: '#tmpl-wpuf-form-website_url',

    mixins: [
        wpuf_mixins.form_field_mixin
    ]
});

Vue.component('help-text', {
    template: '#tmpl-wpuf-help-text',

    props: {
        text: {
            type: String,
            default: ''
        },

        placement: {
            type: String,
            default: 'top',
            validator: function (placement) {
                return ['top', 'right', 'bottom', 'left'].indexOf(placement) >= 0;
            }
        }
    },

    mounted: function () {
        $(this.$el).tooltip();
    }
});

Vue.component('text-editor', {
    template: '#tmpl-wpuf-text-editor',

    props: ['rich', 'default_text'],

    computed: {
        site_url: function () {
            return wpuf_form_builder.site_url;
        },

        is_full: function () {
            return 'yes' === this.rich;
        }
    }
});

})(jQuery);<|MERGE_RESOLUTION|>--- conflicted
+++ resolved
@@ -946,13 +946,8 @@
                 toWhichColumn: data.to_column
             };
 
-<<<<<<< HEAD
-            if (this.isAllowedInColumnField(data.field_template)) {
-                swal({
-=======
             if (this.isAllowedInClolumnField(data.field_template)) {
                 Swal.fire({
->>>>>>> c5e9c111
                     title: "Oops...",
                     text: "You cannot add this field as inner column field"
                 });
