<?php use WeDevs\Wpuf\Free\Pro_Prompt; ?>
<div id="wpuf-form-template-modal">
    <div class="wpuf-form-template-modal">

        <span id="modal-label" class="screen-reader-text"><?php esc_html_e( 'Modal window. Press escape to close.', 'wp-user-frontend'  ); ?></span>
        <a href="#" class="close">× <span class="screen-reader-text"><?php esc_html_e( 'Close modal window', 'wp-user-frontend'  ); ?></span></a>

        <header class="modal-header">
            <h2>
                <?php esc_html_e( 'Select a Template', 'wp-user-frontend' ); ?>
                <small><?php
<<<<<<< HEAD
                    printf(
                        wp_kses_post( __( 'Select from a pre-defined template or from a <a href="%s">blank form</a>', 'wp-user-frontend' ) ),
                        esc_attr( $blank_form_url )
                    ); ?></small>
=======
                printf(
                    // translators: %s is a URL leading to a blank form.
                    wp_kses_post( __( 'Select from a pre-defined template or from a <a href="%s">blank form</a>', 'wp-user-frontend' ) ),
                    esc_attr( $blank_form_url )
                 ); ?></small>
>>>>>>> b318c7bc
            </h2>
        </header>

        <div class="content-container modal-footer">
            <div class="content">

                <ul>
                    <li class="blank-form">
                        <h3><?php esc_html_e( 'Blank Form', 'wp-user-frontend' ); ?></h3>

                        <div class="form-middle-text">
                            <span class="dashicons dashicons-plus"></span>
                            <div class="title"><?php esc_html_e( 'Blank Form', 'wp-user-frontend' ); ?></div>
                        </div>

                        <div class="form-create-overlay">
                            <div class="title"><?php esc_html_e( 'Blank Form', 'wp-user-frontend' ); ?></div>
                            <br>
                            <a href="<?php echo esc_url( $blank_form_url ); ?>" class="button button-primary" title="<?php echo esc_attr( 'Blank Form' ); ?>">
                                <?php esc_html_e( 'Create Form', 'wp-user-frontend' ); ?>
                            </a>
                        </div>
                    </li>

                    <?php
                    foreach ( $registry as $key => $template ) {
                        $class    = 'template-active';
                        $title    = $template->title;
                        $image    = $template->image ? $template->image : '';
                        $disabled = '';

                        $url   = esc_url( add_query_arg( [
                            'action'   => $action_name,
                            'template' => $key,
                            '_wpnonce' => wp_create_nonce( 'wpuf_create_from_template' ),
                        ], admin_url( 'admin.php' ) ) );

                        if ( !$template->is_enabled() ) {
                            $url      = '#';
                            $class    = 'template-inactive';
                            $title    = __( 'This integration is not installed.', 'wp-user-frontend' );
                            $disabled = 'disabled';
                        } ?>

                        <li class="<?php echo esc_attr( $class ); ?>">
                            <h3><?php echo esc_html( $template->get_title() ); ?></h3>
                            <?php if ( $image ) {
                                printf( '<img src="%s" alt="%s">', esc_attr( $image ), esc_attr( $title ) );
                            } ?>

                            <div class="form-create-overlay">
                                <div class="title"><?php echo esc_html( $title ); ?></div>
                                <div class="description"><?php echo esc_html( $template->get_description() ); ?></div>
                                <br>
                                <a href="<?php echo esc_url( $url ); ?>" class="button button-primary" title="<?php echo esc_attr( $template->get_title() ); ?>" <?php echo esc_attr($disabled ); ?>>
                                    <?php esc_html_e( 'Create Form', 'wp-user-frontend' ); ?>
                                </a>
                            </div>
                        </li>

                        <?php
                    }

                    $crown_icon = WPUF_ROOT . '/assets/images/crown.svg';
                    foreach ( $pro_templates as $template ) {
                        $class = 'template-inactive is-pro-template';
                        $image = $template->get_image();
                        $title = $template->get_title();
                        ?>

                        <li class="<?php echo esc_attr( $class ); ?>">
                            <h3>
                                <?php
<<<<<<< HEAD
                                echo esc_html( $title );
                                if ( file_exists( $crown_icon ) ) {
                                    printf( '<span class="pro-icon-title"> %s</span>', file_get_contents( $crown_icon ) );
                                }
=======
                                    echo esc_html( $title );
                                    if ( file_exists( $crown_icon ) ) {
                                        printf( '<span class="pro-icon-title"> %s</span>', wp_kses_post( file_get_contents( wp_kses($crown_icon, array('svg' => [ 'xmlns' => true, 'width' => true, 'height' => true, 'viewBox' => true, 'fill' => true ], 'path' => [ 'd' => true, 'fill' => true ], 'circle' => [ 'cx' => true, 'cy' => true, 'r' => true ] ) ) ) ) );
                                    }
>>>>>>> b318c7bc
                                ?>
                            </h3>
                            <?php if ( $image ) {
                                printf( '<img src="%s" alt="%s">', esc_attr( $image ), esc_attr( $title ) );
                            } ?>

                            <div class="form-create-overlay">
                                <a href="<?php echo esc_url( Pro_Prompt::get_upgrade_to_pro_popup_url() ); ?>"
                                   target="_blank"
                                   class="wpuf-button button-upgrade-to-pro"
                                   title="<?php echo esc_attr( $template->get_title() ); ?>" >
                                    <?php
<<<<<<< HEAD
                                    esc_html_e( 'Upgrade to PRO', 'wp-user-frontend' );
                                    if ( file_exists( $crown_icon ) ) {
                                        printf( '<span class="pro-icon"> %s</span>', file_get_contents( $crown_icon ) );
                                    }
=======
                                        esc_html_e( 'Upgrade to PRO', 'wp-user-frontend' );
                                        if ( file_exists( $crown_icon ) ) {
                                            printf( '<span class="pro-icon"> %s</span>', wp_kses_post( file_get_contents( wp_kses($crown_icon, array('svg' => [ 'xmlns' => true, 'width' => true, 'height' => true, 'viewBox' => true, 'fill' => true ], 'path' => [ 'd' => true, 'fill' => true ], 'circle' => [ 'cx' => true, 'cy' => true, 'r' => true ] ) ) ) ) );
                                        }
>>>>>>> b318c7bc
                                    ?>
                                </a>
                            </div>
                        </li>

                        <?php
                    }
                    ?>
                </ul>
            </div>
        </div>

        <?php if ( $footer_help ) { ?>
            <footer>
                <?php echo wp_kses_post( $footer_help ); ?>
            </footer>
        <?php } ?>
    </div>
    <div class="wpuf-form-template-modal-backdrop"></div>
</div>


<script type="text/javascript">
    (function($) {
        var popup = {
            init: function() {
                $('.wrap').on('click', 'a.page-title-action.add-form', this.openModal);
                $('.wpuf-form-template-modal-backdrop, .wpuf-form-template-modal .close').on('click', $.proxy(this.closeModal, this) );

                $('body').on( 'keydown', $.proxy(this.onEscapeKey, this) );
            },

            openModal: function(e) {
                e.preventDefault();

                $('.wpuf-form-template-modal').show();
                $('.wpuf-form-template-modal-backdrop').show();
            },

            onEscapeKey: function(e) {
                if ( 27 === e.keyCode ) {
                    this.closeModal(e);
                }
            },

            closeModal: function(e) {
                if ( typeof e !== 'undefined' ) {
                    e.preventDefault();
                }

                $('.wpuf-form-template-modal').hide();
                $('.wpuf-form-template-modal-backdrop').hide();
            }
        };

        $(function() {
            popup.init();
        });

    })(jQuery);
</script><|MERGE_RESOLUTION|>--- conflicted
+++ resolved
@@ -8,19 +8,15 @@
         <header class="modal-header">
             <h2>
                 <?php esc_html_e( 'Select a Template', 'wp-user-frontend' ); ?>
-                <small><?php
-<<<<<<< HEAD
+                <small>
+                    <?php
                     printf(
+                        // translators: %s is a URL leading to a blank form.
                         wp_kses_post( __( 'Select from a pre-defined template or from a <a href="%s">blank form</a>', 'wp-user-frontend' ) ),
                         esc_attr( $blank_form_url )
-                    ); ?></small>
-=======
-                printf(
-                    // translators: %s is a URL leading to a blank form.
-                    wp_kses_post( __( 'Select from a pre-defined template or from a <a href="%s">blank form</a>', 'wp-user-frontend' ) ),
-                    esc_attr( $blank_form_url )
-                 ); ?></small>
->>>>>>> b318c7bc
+                     );
+                    ?>
+                </small>
             </h2>
         </header>
 
@@ -94,17 +90,10 @@
                         <li class="<?php echo esc_attr( $class ); ?>">
                             <h3>
                                 <?php
-<<<<<<< HEAD
-                                echo esc_html( $title );
-                                if ( file_exists( $crown_icon ) ) {
-                                    printf( '<span class="pro-icon-title"> %s</span>', file_get_contents( $crown_icon ) );
-                                }
-=======
                                     echo esc_html( $title );
                                     if ( file_exists( $crown_icon ) ) {
                                         printf( '<span class="pro-icon-title"> %s</span>', wp_kses_post( file_get_contents( wp_kses($crown_icon, array('svg' => [ 'xmlns' => true, 'width' => true, 'height' => true, 'viewBox' => true, 'fill' => true ], 'path' => [ 'd' => true, 'fill' => true ], 'circle' => [ 'cx' => true, 'cy' => true, 'r' => true ] ) ) ) ) );
                                     }
->>>>>>> b318c7bc
                                 ?>
                             </h3>
                             <?php if ( $image ) {
@@ -117,17 +106,10 @@
                                    class="wpuf-button button-upgrade-to-pro"
                                    title="<?php echo esc_attr( $template->get_title() ); ?>" >
                                     <?php
-<<<<<<< HEAD
-                                    esc_html_e( 'Upgrade to PRO', 'wp-user-frontend' );
-                                    if ( file_exists( $crown_icon ) ) {
-                                        printf( '<span class="pro-icon"> %s</span>', file_get_contents( $crown_icon ) );
-                                    }
-=======
                                         esc_html_e( 'Upgrade to PRO', 'wp-user-frontend' );
                                         if ( file_exists( $crown_icon ) ) {
                                             printf( '<span class="pro-icon"> %s</span>', wp_kses_post( file_get_contents( wp_kses($crown_icon, array('svg' => [ 'xmlns' => true, 'width' => true, 'height' => true, 'viewBox' => true, 'fill' => true ], 'path' => [ 'd' => true, 'fill' => true ], 'circle' => [ 'cx' => true, 'cy' => true, 'r' => true ] ) ) ) ) );
                                         }
->>>>>>> b318c7bc
                                     ?>
                                 </a>
                             </div>
