# Copyright (C) 2017 Tareq Hasan
# This file is distributed under the GPL2.
msgid ""
msgstr ""
<<<<<<< HEAD
"Project-Id-Version: WP User Frontend 2.5\n"
"Report-Msgid-Bugs-To: "
"https://wedevs.com/support/forum/plugin-support/wp-user-frontend/\n"
"POT-Creation-Date: 2017-02-27 09:21:50+00:00\n"
=======
"Project-Id-Version: WP User Frontend 2.4.4\n"
"Report-Msgid-Bugs-To: "
"https://wedevs.com/support/forum/plugin-support/wp-user-frontend/\n"
"POT-Creation-Date: 2017-02-22 07:01:26+00:00\n"
>>>>>>> 1c60c995
"MIME-Version: 1.0\n"
"Content-Type: text/plain; charset=utf-8\n"
"Content-Transfer-Encoding: 8bit\n"
"PO-Revision-Date: 2017-MO-DA HO:MI+ZONE\n"
"Last-Translator: FULL NAME <EMAIL@ADDRESS>\n"
"Language-Team: LANGUAGE <EMAIL@ADDRESS>\n"
"X-Generator: grunt-wp-i18n 0.5.4\n"

#: admin/add-ons.php:2
msgid "WP User Frontend - Add-Ons"
msgstr ""

#: admin/form-builder/assets/js/components/builder-stage/template.php:3
msgid "Add fields by dragging the fields from the right sidebar to this area."
msgstr ""

#: admin/form-builder/assets/js/components/builder-stage/template.php:28
msgid "is available in Pro Version"
msgstr ""

#: admin/form-builder/assets/js/components/builder-stage/template.php:52
msgid "Hidden Fields"
msgstr ""

#: admin/form-builder/assets/js/components/builder-stage/template.php:59
msgid "key"
msgstr ""

#: admin/form-builder/assets/js/components/builder-stage/template.php:59
msgid "value"
msgstr ""

#: admin/form-builder/assets/js/components/field-option-data/template.php:5
#: admin/template.php:223
msgid "Show values"
msgstr ""

#: admin/form-builder/assets/js/components/field-option-data/template.php:16
#: admin/template.php:226 admin/template.php:284
msgid "Label"
msgstr ""

#: admin/form-builder/assets/js/components/field-option-data/template.php:20
#: admin/template.php:226 admin/template.php:284
msgid "Value"
msgstr ""

#: admin/form-builder/assets/js/components/field-option-pro-feature-alert/template.php:4
msgid "Available in Pro Version"
msgstr ""

#: admin/form-builder/assets/js/components/field-select/template.php:7
msgid "Select an option"
msgstr ""

#: admin/form-builder/assets/js/components/form-featured_image/template.php:5
#: admin/form-builder/assets/js/components/form-image_upload/template.php:5
#: class/render-form.php:1407
msgid "Select Image"
msgstr ""

#: admin/form-builder/assets/js/components/form-taxonomy/template.php:12
msgid "— Select —"
msgstr ""

#: admin/form-builder/assets/js/components/text-editor/template.php:5
#: class/render-form.php:871
msgid "Insert Photo"
msgstr ""

#: admin/form-builder/class-wpuf-admin-form-builder-ajax.php:29
msgid "Unauthorized operation"
msgstr ""

#: admin/form-builder/class-wpuf-admin-form-builder-ajax.php:34
msgid "Invalid form id"
msgstr ""

#: admin/form-builder/class-wpuf-admin-form-builder.php:297
msgid "Custom Fields"
msgstr ""

#: admin/form-builder/class-wpuf-admin-form-builder.php:318
msgid "Others"
msgstr ""

#: admin/form-builder/class-wpuf-admin-form-builder.php:334
msgid "Advanced Options"
msgstr ""

#: admin/form-builder/class-wpuf-admin-form-builder.php:335
msgid "Are you sure you want to delete this field?"
msgstr ""

#: admin/form-builder/class-wpuf-admin-form-builder.php:336
msgid "Yes, delete it"
msgstr ""

#: admin/form-builder/class-wpuf-admin-form-builder.php:337
msgid "No, cancel it"
msgstr ""

#: admin/form-builder/class-wpuf-admin-form-builder.php:338
msgid "OK"
msgstr ""

#: admin/form-builder/class-wpuf-admin-form-builder.php:339
#: class/payment.php:168 class/subscription.php:820
#: templates/dashboard/subscription.php:59
msgid "Cancel"
msgstr ""

#: admin/form-builder/class-wpuf-admin-form-builder.php:340
msgid "Close"
msgstr ""

#: admin/form-builder/class-wpuf-admin-form-builder.php:341
msgid "This field must contain at least one choice"
msgstr ""

#: admin/form-builder/class-wpuf-admin-form-builder.php:342
#: admin/form-builder/class-wpuf-form-builder-field-settings.php:359
#: admin/form-builder/class-wpuf-form-builder-field-settings.php:399
#: admin/form-builder/class-wpuf-form-builder-field-settings.php:455
#: admin/form-builder/class-wpuf-form-builder-field-settings.php:510
msgid "Option"
msgstr ""

#: admin/form-builder/class-wpuf-admin-form-builder.php:343
msgid "Column"
msgstr ""

#: admin/form-builder/class-wpuf-admin-form-builder.php:344
msgid "This field must contain at least one column"
msgstr ""

#: admin/form-builder/class-wpuf-admin-form-builder.php:345
msgid "is available in Pro version"
msgstr ""

#: admin/form-builder/class-wpuf-admin-form-builder.php:346
msgid "Please upgrade to the Pro version to unlock all these awesome features"
msgstr ""

#: admin/form-builder/class-wpuf-admin-form-builder.php:347
msgid "Get the Pro version"
msgstr ""

#: admin/form-builder/class-wpuf-admin-form-builder.php:348 admin/form.php:1102
msgid "Select"
msgstr ""

#: admin/form-builder/class-wpuf-admin-form-builder.php:349
msgid "Saved form data"
msgstr ""

#: admin/form-builder/class-wpuf-form-builder-field-settings.php:44
#: admin/template.php:79
msgid "Field Label"
msgstr ""

#: admin/form-builder/class-wpuf-form-builder-field-settings.php:48
#: admin/template.php:80
msgid "Enter a title of this field"
msgstr ""

#: admin/form-builder/class-wpuf-form-builder-field-settings.php:53
#: admin/template.php:97
msgid "Help text"
msgstr ""

#: admin/form-builder/class-wpuf-form-builder-field-settings.php:57
#: admin/form-builder/class-wpuf-form-builder-field-settings.php:81
#: admin/template.php:98
msgid "Give the user some information about this field"
msgstr ""

#: admin/form-builder/class-wpuf-form-builder-field-settings.php:62
#: admin/template.php:70
msgid "Required"
msgstr ""

#: admin/form-builder/class-wpuf-form-builder-field-settings.php:65
#: admin/form-builder/class-wpuf-form-builder-field-settings.php:426
#: admin/form-builder/class-wpuf-form-builder-field-settings.php:481
#: admin/post-forms-list-table.php:340 admin/settings-options.php:94
#: admin/settings-options.php:174 admin/settings-options.php:185
#: admin/settings-options.php:274 admin/subscription.php:145
#: admin/template.php:73 includes/free/form-element.php:475
msgid "Yes"
msgstr ""

#: admin/form-builder/class-wpuf-form-builder-field-settings.php:66
#: admin/form-builder/class-wpuf-form-builder-field-settings.php:427
#: admin/form-builder/class-wpuf-form-builder-field-settings.php:482
#: admin/post-forms-list-table.php:341 admin/settings-options.php:95
#: admin/settings-options.php:175 admin/settings-options.php:186
#: admin/settings-options.php:275 admin/subscription.php:147
#: admin/template.php:74 includes/free/form-element.php:476
msgid "No"
msgstr ""

#: admin/form-builder/class-wpuf-form-builder-field-settings.php:72
msgid ""
"Check this option to mark the field required. A form will not submit unless "
"all required fields are provided."
msgstr ""

#: admin/form-builder/class-wpuf-form-builder-field-settings.php:77
#: admin/template.php:102
msgid "CSS Class Name"
msgstr ""

#: admin/form-builder/class-wpuf-form-builder-field-settings.php:88
#: admin/form-builder/class-wpuf-form-builder-field-settings.php:599
#: admin/template.php:85 admin/template.php:565
msgid "Meta Key"
msgstr ""

#: admin/form-builder/class-wpuf-form-builder-field-settings.php:92
#: admin/form-builder/class-wpuf-form-builder-field-settings.php:603
#: admin/template.php:86 admin/template.php:566
msgid "Name of the meta key this field will save to"
msgstr ""

#: admin/form-builder/class-wpuf-form-builder-field-settings.php:110
#: admin/form-builder/class-wpuf-form-builder-field-settings.php:167
#: admin/template.php:127 admin/template.php:175
msgid "Placeholder text"
msgstr ""

#: admin/form-builder/class-wpuf-form-builder-field-settings.php:114
#: admin/form-builder/class-wpuf-form-builder-field-settings.php:171
#: admin/template.php:128
msgid "Text for HTML5 placeholder attribute"
msgstr ""

#: admin/form-builder/class-wpuf-form-builder-field-settings.php:119
#: admin/form-builder/class-wpuf-form-builder-field-settings.php:176
#: admin/template.php:132 admin/template.php:180
msgid "Default value"
msgstr ""

#: admin/form-builder/class-wpuf-form-builder-field-settings.php:123
#: admin/form-builder/class-wpuf-form-builder-field-settings.php:180
#: admin/template.php:133
msgid "The default value this field will have"
msgstr ""

#: admin/form-builder/class-wpuf-form-builder-field-settings.php:128
#: admin/template.php:137
msgid "Size"
msgstr ""

#: admin/form-builder/class-wpuf-form-builder-field-settings.php:133
#: admin/template.php:138
msgid "Size of this input field"
msgstr ""

#: admin/form-builder/class-wpuf-form-builder-field-settings.php:149
#: admin/template.php:165
msgid "Rows"
msgstr ""

#: admin/form-builder/class-wpuf-form-builder-field-settings.php:153
msgid "Number of rows in textarea"
msgstr ""

#: admin/form-builder/class-wpuf-form-builder-field-settings.php:158
#: admin/template.php:170
msgid "Columns"
msgstr ""

#: admin/form-builder/class-wpuf-form-builder-field-settings.php:162
msgid "Number of columns in textarea"
msgstr ""

#: admin/form-builder/class-wpuf-form-builder-field-settings.php:185
#: admin/form-builder/class-wpuf-form-builder-field-settings.php:273
#: admin/form-builder/class-wpuf-form-builder-field-settings.php:280
#: admin/template.php:185
msgid "Textarea"
msgstr ""

#: admin/form-builder/class-wpuf-form-builder-field-settings.php:188
#: admin/template.php:188
msgid "Normal"
msgstr ""

#: admin/form-builder/class-wpuf-form-builder-field-settings.php:189
#: admin/template.php:189
msgid "Rich textarea"
msgstr ""

#: admin/form-builder/class-wpuf-form-builder-field-settings.php:190
#: admin/template.php:190
msgid "Teeny Rich textarea"
msgstr ""

#: admin/form-builder/class-wpuf-form-builder-field-settings.php:199
#: admin/template-post.php:53 admin/template.php:363
msgid "Word Restriction"
msgstr ""

#: admin/form-builder/class-wpuf-form-builder-field-settings.php:203
#: admin/template-post.php:57 admin/template.php:367
msgid "Numebr of words the author to be restricted in"
msgstr ""

#: admin/form-builder/class-wpuf-form-builder-field-settings.php:220
#: admin/form-builder/class-wpuf-form-builder-field-settings.php:360
#: admin/form-builder/class-wpuf-form-builder-field-settings.php:400
msgid "- select -"
msgstr ""

#: admin/form-builder/class-wpuf-form-builder-field-settings.php:238
#: admin/form-builder/class-wpuf-form-builder-field-settings.php:245
msgid "Text"
msgstr ""

#: admin/form-builder/class-wpuf-form-builder-field-settings.php:310
#: admin/template.php:388 admin/template.php:412 admin/template.php:444
#: admin/template.php:476 templates/dashboard/posts.php:84
#: templates/dashboard.php:38
msgid "Options"
msgstr ""

#: admin/form-builder/class-wpuf-form-builder-field-settings.php:315
msgid "Add options for the form field"
msgstr ""

#: admin/form-builder/class-wpuf-form-builder-field-settings.php:334
#: admin/template.php:439 admin/template.php:471
msgid "Select Text"
msgstr ""

#: admin/form-builder/class-wpuf-form-builder-field-settings.php:338
#: admin/template.php:428 admin/template.php:460
msgid ""
"First element of the select dropdown. Leave this empty if you don't want to "
"show this field"
msgstr ""

#: admin/form-builder/class-wpuf-form-builder-field-settings.php:346
#: admin/form-builder/class-wpuf-form-builder-field-settings.php:353
#: admin/template-post.php:166
msgid "Dropdown"
msgstr ""

#: admin/form-builder/class-wpuf-form-builder-field-settings.php:386
#: admin/form-builder/class-wpuf-form-builder-field-settings.php:393
#: admin/form.php:1103 admin/template-post.php:167
msgid "Multi Select"
msgstr ""

#: admin/form-builder/class-wpuf-form-builder-field-settings.php:423
#: admin/form-builder/class-wpuf-form-builder-field-settings.php:478
msgid "Show in inline list"
msgstr ""

#: admin/form-builder/class-wpuf-form-builder-field-settings.php:433
#: admin/form-builder/class-wpuf-form-builder-field-settings.php:488
msgid "Show this option in an inline list"
msgstr ""

#: admin/form-builder/class-wpuf-form-builder-field-settings.php:441
msgid "Radio"
msgstr ""

#: admin/form-builder/class-wpuf-form-builder-field-settings.php:448
msgid "Radio Field"
msgstr ""

#: admin/form-builder/class-wpuf-form-builder-field-settings.php:496
#: admin/form.php:1104 admin/template-post.php:168
msgid "Checkbox"
msgstr ""

#: admin/form-builder/class-wpuf-form-builder-field-settings.php:503
msgid "Checkbox Field"
msgstr ""

#: admin/form-builder/class-wpuf-form-builder-field-settings.php:531
#: admin/form-builder/class-wpuf-form-builder-field-settings.php:538
msgid "URL"
msgstr ""

#: admin/form-builder/class-wpuf-form-builder-field-settings.php:566
msgid "Email Address"
msgstr ""

#: admin/form-builder/class-wpuf-form-builder-field-settings.php:573
#: admin/form.php:286 class/transactions-list-table.php:48
#: includes/free/edit-user.php:153
msgid "Email"
msgstr ""

#: admin/form-builder/class-wpuf-form-builder-field-settings.php:608
#: admin/template.php:572
msgid "Meta Value"
msgstr ""

#: admin/form-builder/class-wpuf-form-builder-field-settings.php:612
#: admin/template.php:573
msgid "Enter the meta value"
msgstr ""

#: admin/form-builder/class-wpuf-form-builder-field-settings.php:618
msgid "Hidden Field"
msgstr ""

#: admin/form-builder/class-wpuf-form-builder-field-settings.php:648
#: admin/form.php:1012 admin/template-post.php:115 admin/template.php:636
msgid "Max. file size"
msgstr ""

#: admin/form-builder/class-wpuf-form-builder-field-settings.php:652
#: admin/form.php:1016 admin/template-post.php:103 admin/template.php:624
msgid "Enter maximum upload size limit in KB"
msgstr ""

#: admin/form-builder/class-wpuf-form-builder-field-settings.php:657
#: admin/form.php:1021 admin/template.php:641
msgid "Max. files"
msgstr ""

#: admin/form-builder/class-wpuf-form-builder-field-settings.php:661
#: admin/form.php:1025 admin/template.php:625
msgid "Number of images can be uploaded"
msgstr ""

#: admin/form-builder/class-wpuf-form-builder-field-settings.php:667
#: admin/form-builder/class-wpuf-form-builder-field-settings.php:674
#: includes/free/form-element.php:8
msgid "Image Upload"
msgstr ""

#: admin/form-builder/class-wpuf-form-builder-field-settings.php:699
#: admin/template.php:534 admin/template.php:594 class/upload.php:164
#: templates/dashboard/posts.php:74 templates/dashboard.php:28
#: wpuf-functions.php:703
msgid "Title"
msgstr ""

#: admin/form-builder/class-wpuf-form-builder-field-settings.php:703
msgid "Title of the section"
msgstr ""

#: admin/form-builder/class-wpuf-form-builder-field-settings.php:708
#: admin/subscription.php:206 admin/template.php:599 class/upload.php:166
#: wpuf-functions.php:709
msgid "Description"
msgstr ""

#: admin/form-builder/class-wpuf-form-builder-field-settings.php:712
msgid "Some details text about the section"
msgstr ""

#: admin/form-builder/class-wpuf-form-builder-field-settings.php:718
#: admin/form-builder/class-wpuf-form-builder-field-settings.php:724
msgid "Section Break"
msgstr ""

#: admin/form-builder/class-wpuf-form-builder-field-settings.php:725
#: admin/form-builder/class-wpuf-form-builder-field-settings.php:761
msgid "Some description about this section"
msgstr ""

#: admin/form-builder/class-wpuf-form-builder-field-settings.php:744
#: admin/template.php:539
msgid "HTML Codes"
msgstr ""

#: admin/form-builder/class-wpuf-form-builder-field-settings.php:748
msgid "Paste your HTML codes, WordPress shortcodes will also work here"
msgstr ""

#: admin/form-builder/class-wpuf-form-builder-field-settings.php:754
#: admin/form-builder/class-wpuf-form-builder-field-settings.php:760
msgid "Custom HTML"
msgstr ""

#: admin/form-builder/views/form-builder.php:5
msgid "Form Editor"
msgstr ""

#: admin/form-builder/views/form-builder.php:9 admin/settings.php:72
msgid "Settings"
msgstr ""

#: admin/form-builder/views/form-builder.php:16
msgid "Save Form"
msgstr ""

#: admin/form-builder/views/form-builder.php:20
msgid "Saving Form Data"
msgstr ""

#: admin/form-builder/views/form-builder.php:40
#: admin/form-builder/views/form-builder.php:43
msgid "Click to copy shortcode"
msgstr ""

#: admin/form-builder/views/form-builder.php:70
msgid "Add Fields"
msgstr ""

#: admin/form-builder/views/form-builder.php:76
msgid "Field Options"
msgstr ""

#: admin/form-handler.php:5 admin/form.php:38 admin/settings.php:55
msgid "User Frontend"
msgstr ""

#: admin/form-handler.php:56 admin/form-handler.php:183
msgid "You do not have sufficient permissions to do this action"
msgstr ""

#: admin/form-handler.php:319 admin/form-handler.php:339
msgid "%d form moved to the trash."
msgid_plural "%d forms moved to the trash."
msgstr[0] ""
msgstr[1] ""

#: admin/form-handler.php:323 admin/form-handler.php:343
msgid "%d form restored from the trash."
msgid_plural "%d forms restored from the trash."
msgstr[0] ""
msgstr[1] ""

#: admin/form-handler.php:327 admin/form-handler.php:347
msgid "%d form permanently deleted."
msgid_plural "%d forms permanently deleted."
msgstr[0] ""
msgstr[1] ""

#: admin/form-handler.php:332 admin/form-handler.php:352
msgid "Form duplicated successfully. <a href=\"%s\">View form.</a>"
msgstr ""

#: admin/form-template.php:166
msgid "Form Template"
msgstr ""

#: admin/form-template.php:169
msgid "&mdash; No Template &mdash;"
msgstr ""

#: admin/form-template.php:178
msgid ""
"If selected a form template, it will try to execute that integration "
"options when new post created and updated."
msgstr ""

#: admin/form.php:51 admin/form.php:71 admin/form.php:73 admin/form.php:109
msgid "Forms"
msgstr ""

#: admin/form.php:72 admin/form.php:110
msgid "Form"
msgstr ""

#: admin/form.php:74 admin/form.php:112 admin/post-forms-list-table-view.php:8
msgid "Add Form"
msgstr ""

#: admin/form.php:75 admin/form.php:113
msgid "Add New Form"
msgstr ""

#: admin/form.php:76 admin/form.php:114 admin/installer.php:75
#: admin/post-forms-list-table.php:387 admin/subscription.php:227
#: class/subscription.php:361 includes/free/edit-user.php:100
#: templates/dashboard/posts.php:150 templates/dashboard.php:104
msgid "Edit"
msgstr ""

#: admin/form.php:77 admin/form.php:115
msgid "Edit Form"
msgstr ""

#: admin/form.php:78 admin/form.php:116
msgid "New Form"
msgstr ""

#: admin/form.php:79 admin/form.php:80 admin/form.php:117 admin/form.php:118
msgid "View Form"
msgstr ""

#: admin/form.php:81 admin/form.php:119
msgid "Search Form"
msgstr ""

#: admin/form.php:82 admin/form.php:120
msgid "No Form Found"
msgstr ""

#: admin/form.php:83 admin/form.php:121
msgid "No Form Found in Trash"
msgstr ""

#: admin/form.php:84 admin/form.php:122
msgid "Parent Form"
msgstr ""

#: admin/form.php:89
msgid "Registraton Forms"
msgstr ""

#: admin/form.php:111 includes/free/loader.php:65
msgid "Registration Forms"
msgstr ""

#: admin/form.php:196 includes/free/form-element.php:211
#: includes/free/form-element.php:248
msgid "Notification"
msgstr ""

#: admin/form.php:229
msgid "Post Settings"
msgstr ""

#: admin/form.php:230
msgid "Edit Settings"
msgstr ""

#: admin/form.php:231 includes/free/form-element.php:55
msgid "Post Expiration"
msgstr ""

#: admin/form.php:276
msgid "This page is restricted. Please Log in / Register to view this page."
msgstr ""

#: admin/form.php:285 admin/form.php:1118 admin/subscription.php:205
#: admin/template-post.php:177 includes/free/edit-profile.php:92
msgid "Name"
msgstr ""

#: admin/form.php:290
msgid "Post saved"
msgstr ""

#: admin/form.php:291 admin/form.php:536
msgid "Post updated successfully"
msgstr ""

#: admin/form.php:296
msgid "Submit"
msgstr ""

#: admin/form.php:297 admin/form.php:791 class/render-form.php:587
msgid "Save Draft"
msgstr ""

#: admin/form.php:298
msgid "Preview"
msgstr ""

#: admin/form.php:306 admin/form.php:310
msgid "Disable Subscription"
msgstr ""

#: admin/form.php:313
msgid ""
"If checked, any subscription and pay-per-post will be disabled on the form "
"and will take no effect."
msgstr ""

#: admin/form.php:318 admin/post-forms-list-table.php:292
msgid "Post Type"
msgstr ""

#: admin/form.php:338 admin/post-forms-list-table.php:293
msgid "Post Status"
msgstr ""

#: admin/form.php:352
msgid "Post Format"
msgstr ""

#: admin/form.php:355 admin/form.php:378
msgid "- None -"
msgstr ""

#: admin/form.php:370
msgid "Default Post Category"
msgstr ""

#: admin/form.php:382
msgid ""
"If users are not allowed to choose any category, this category will be used "
"instead (if post type supports)"
msgstr ""

#: admin/form.php:387 admin/post-forms-list-table.php:294
msgid "Guest Post"
msgstr ""

#: admin/form.php:392
msgid "Enable Guest Post"
msgstr ""

#: admin/form.php:394
msgid "Unregistered users will be able to submit posts"
msgstr ""

#: admin/form.php:399
msgid "User Details"
msgstr ""

#: admin/form.php:404
msgid "Require Name and Email address"
msgstr ""

#: admin/form.php:406
msgid ""
"If requires, users will be automatically registered to the site using the "
"name and email address"
msgstr ""

#: admin/form.php:411
msgid "Name Label"
msgstr ""

#: admin/form.php:416
msgid "Label text for name field"
msgstr ""

#: admin/form.php:421
msgid "E-Mail Label"
msgstr ""

#: admin/form.php:426
msgid "Label text for email field"
msgstr ""

#: admin/form.php:431 admin/settings-options.php:231
msgid "Unauthorized Message"
msgstr ""

#: admin/form.php:434 admin/settings-options.php:232
msgid "Not logged in users will see this message"
msgstr ""

#: admin/form.php:439 admin/form.php:562 includes/free/form-element.php:374
msgid "Redirect To"
msgstr ""

#: admin/form.php:444 admin/form.php:567
msgid "Newly created post"
msgstr ""

#: admin/form.php:445 admin/form.php:568 includes/free/form-element.php:379
msgid "Same Page"
msgstr ""

#: admin/form.php:446 admin/form.php:569 includes/free/form-element.php:380
msgid "To a page"
msgstr ""

#: admin/form.php:447 admin/form.php:570 includes/free/form-element.php:381
msgid "To a custom URL"
msgstr ""

#: admin/form.php:456 admin/form.php:579 includes/free/form-element.php:390
msgid "After successfull submit, where the page will redirect to"
msgstr ""

#: admin/form.php:462
msgid "Message to show"
msgstr ""

#: admin/form.php:469 admin/form.php:592 includes/free/form-element.php:410
msgid "Page"
msgstr ""

#: admin/form.php:484 admin/form.php:607 includes/free/form-element.php:425
msgid "Custom URL"
msgstr ""

#: admin/form.php:491
msgid "Comment Status"
msgstr ""

#: admin/form.php:494
msgid "Open"
msgstr ""

#: admin/form.php:495
msgid "Closed"
msgstr ""

#: admin/form.php:501
msgid "Submit Post Button text"
msgstr ""

#: admin/form.php:508
msgid "Post Draft"
msgstr ""

#: admin/form.php:513
msgid "Enable Saving as draft"
msgstr ""

#: admin/form.php:515
msgid "It will show a button to save as draft"
msgstr ""

#: admin/form.php:539
msgid "Update"
msgstr ""

#: admin/form.php:545
msgid "Set Post Status to"
msgstr ""

#: admin/form.php:555
msgid "No Change"
msgstr ""

#: admin/form.php:585
msgid "Post Update Message"
msgstr ""

#: admin/form.php:614
msgid "Subscription Title"
msgstr ""

#: admin/form.php:623
msgid "Update Post Button text"
msgstr ""

#: admin/form.php:645 admin/form.php:649
msgid "- Select -"
msgstr ""

#: admin/form.php:683
msgid "Post Fields"
msgstr ""

#: admin/form.php:689
msgid "Taxonomies"
msgstr ""

#: admin/form.php:901 admin/form.php:908
msgid "Post Title"
msgstr ""

#: admin/form.php:936 admin/form.php:943
msgid "Post Body"
msgstr ""

#: admin/form.php:974 admin/form.php:981
msgid "Excerpt"
msgstr ""

#: admin/form.php:1031 admin/form.php:1038 templates/dashboard/posts.php:71
#: templates/dashboard.php:25
msgid "Featured Image"
msgstr ""

#: admin/form.php:1065 admin/form.php:1071
msgid "Tags"
msgstr ""

#: admin/form.php:1099 admin/template-post.php:164
msgid "Type"
msgstr ""

#: admin/form.php:1105 admin/template-post.php:169
msgid "Text Input"
msgstr ""

#: admin/form.php:1106 admin/template-post.php:170
msgid "Ajax"
msgstr ""

#: admin/form.php:1115 admin/template-post.php:175
msgid "Order By"
msgstr ""

#: admin/form.php:1119 admin/template-post.php:178
msgid "Term ID"
msgstr ""

#: admin/form.php:1120 admin/template-post.php:179
msgid "Slug"
msgstr ""

#: admin/form.php:1121 admin/template-post.php:180
msgid "Count"
msgstr ""

#: admin/form.php:1122 admin/template-post.php:181
msgid "Term Group"
msgstr ""

#: admin/form.php:1131 admin/template-post.php:186
msgid "Order"
msgstr ""

#: admin/form.php:1135 admin/template-post.php:188
msgid "ASC"
msgstr ""

#: admin/form.php:1136 admin/template-post.php:189
msgid "DESC"
msgstr ""

#: admin/form.php:1145 admin/template-post.php:194
msgid "Selection Type"
msgstr ""

#: admin/form.php:1148 admin/template-post.php:196
msgid "Exclude"
msgstr ""

#: admin/form.php:1149 admin/template-post.php:197
msgid "Include"
msgstr ""

#: admin/form.php:1150 admin/template-post.php:198
msgid "Child of"
msgstr ""

#: admin/form.php:1159
msgid "Selection Terms"
msgstr ""

#: admin/form.php:1163 admin/template-post.php:204
msgid ""
"Enter the term IDs as comma separated (without space) to exclude/include in "
"the form."
msgstr ""

#: admin/form.php:1171 admin/template-post.php:214
msgid "This taxonomy is a WooCommerce attribute"
msgstr ""

#: admin/form.php:1182 admin/template-post.php:226
msgid "Visible on product page"
msgstr ""

#: admin/form.php:1230
msgid "Post Forms must have either Post Title, Post Body or Excerpt field"
msgstr ""

#: admin/html/modal.php:4
msgid "Modal window. Press escape to close."
msgstr ""

#: admin/html/modal.php:5
msgid "Close modal window"
msgstr ""

#: admin/html/modal.php:9
msgid "Select a Template"
msgstr ""

#: admin/html/modal.php:12
msgid "Select from a pre-defined template or from a <a href=\"%s\">blank form</a>"
msgstr ""

#: admin/html/modal.php:25
msgid "Blank Form"
msgstr ""

#: admin/html/modal.php:42
msgid "This integration is not installed."
msgstr ""

#: admin/html/modal.php:59
msgid ""
"List of available templates can be found <a href=\"%s\" "
"target=\"_blank\">here</a>."
msgstr ""

#: admin/html/modal.php:60
msgid "Want a new integration? <a href=\"%s\" target=\"_blank\">Let us know</a>."
msgstr ""

#: admin/installer.php:27
msgid ""
"If you have not created <strong>WP User Frontend Pro</strong> pages yet, "
"you can do this by one click."
msgstr ""

#: admin/installer.php:30 admin/tools.php:348
msgid "Install WPUF Pages"
msgstr ""

#: admin/installer.php:32
msgid "Skip Setup"
msgstr ""

#: admin/installer.php:42
msgid "Congratulations!"
msgstr ""

#: admin/installer.php:42
msgid ""
"Pages for <strong>WP User Frontend Pro</strong> has been successfully "
"installed and saved!"
msgstr ""

<<<<<<< HEAD
#: admin/installer.php:73 admin/settings-options.php:17 wpuf-functions.php:1321
=======
#: admin/installer.php:73 admin/settings-options.php:17 wpuf-functions.php:1290
>>>>>>> 1c60c995
msgid "Dashboard"
msgstr ""

#: admin/installer.php:74
msgid "Account"
msgstr ""

#: admin/installer.php:78
msgid "Login"
msgstr ""

#: admin/installer.php:83 class/subscription.php:336 class/subscription.php:356
#: class/subscription.php:357 class/subscription.php:358
<<<<<<< HEAD
#: wpuf-functions.php:1323
=======
#: wpuf-functions.php:1292
>>>>>>> 1c60c995
msgid "Subscription"
msgstr ""

#: admin/installer.php:83
msgid "[wpuf_sub_pack]"
msgstr ""

#: admin/installer.php:84 templates/dashboard/posts.php:81
#: templates/dashboard.php:35
msgid "Payment"
msgstr ""

#: admin/installer.php:84
msgid "Please select a gateway for payment"
msgstr ""

#: admin/installer.php:85
msgid "Thank You"
msgstr ""

#: admin/installer.php:85
msgid ""
"<h1>Payment is complete</h1><p>Congratulations, your payment has been "
"completed!</p>"
msgstr ""

#: admin/installer.php:86
msgid "Order Received"
msgstr ""

#: admin/installer.php:86
msgid ""
"Hi, we have received your order. We will validate the order and will take "
"necessary steps to move forward."
msgstr ""

#: admin/installer.php:165
msgid "Registration"
msgstr ""

#: admin/installer.php:174
msgid "Sample Form"
msgstr ""

<<<<<<< HEAD
#: admin/post-forms-list-table-view.php:4 admin/settings.php:57
msgid "Post Forms"
msgstr ""

#: admin/post-forms-list-table-view.php:23
msgid "Search Forms"
msgstr ""

#: admin/post-forms-list-table.php:38 admin/tools.php:38 admin/tools.php:94
#: class/transactions-list-table.php:85
msgid "All"
msgstr ""

#: admin/post-forms-list-table.php:39 wpuf-functions.php:60
msgid "Published"
msgstr ""

#: admin/post-forms-list-table.php:40 admin/post-forms-list-table.php:388
msgid "Trash"
msgstr ""

#: admin/post-forms-list-table.php:90
msgid "No form found."
msgstr ""

#: admin/post-forms-list-table.php:104
msgid "Move to Trash"
msgstr ""

#: admin/post-forms-list-table.php:108 admin/post-forms-list-table.php:400
msgid "Restore"
msgstr ""

#: admin/post-forms-list-table.php:109 admin/post-forms-list-table.php:401
msgid "Delete Permanently"
msgstr ""

#: admin/post-forms-list-table.php:291
msgid "Form Name"
msgstr ""

#: admin/post-forms-list-table.php:295
msgid "Shortcode"
msgstr ""

#: admin/post-forms-list-table.php:389
msgid "Duplicate"
msgstr ""

#: admin/post-forms-list-table.php:410 wpuf-functions.php:64
msgid "Draft"
msgstr ""

#: admin/posting.php:52 class/render-form.php:1419 wpuf.php:350
msgid "Are you sure?"
msgstr ""

#: admin/posting.php:58 wpuf.php:356
msgid "Allowed Files"
msgstr ""

#: admin/posting.php:61 wpuf.php:359
msgid "Maximum number of files reached!"
msgstr ""

#: admin/posting.php:62 wpuf.php:360
msgid "The file you have uploaded exceeds the file size limit. Please try again."
msgstr ""

#: admin/posting.php:63 wpuf.php:361
=======
#: admin/posting.php:52 class/render-form.php:1423 wpuf.php:344
msgid "Are you sure?"
msgstr ""

#: admin/posting.php:58 wpuf.php:350
msgid "Allowed Files"
msgstr ""

#: admin/posting.php:61 wpuf.php:353
msgid "Maximum number of files reached!"
msgstr ""

#: admin/posting.php:62 wpuf.php:354
msgid "The file you have uploaded exceeds the file size limit. Please try again."
msgstr ""

#: admin/posting.php:63 wpuf.php:355
>>>>>>> 1c60c995
msgid "You have uploaded an incorrect file type. Please try again."
msgstr ""

#: admin/posting.php:72
msgid "WPUF Custom Fields"
msgstr ""

#: admin/posting.php:100
msgid "No custom fields found."
msgstr ""

#: admin/settings-options.php:13
msgid "General Options"
msgstr ""

#: admin/settings-options.php:21
msgid "Login / Registration"
msgstr ""

#: admin/settings-options.php:25
msgid "Payments"
msgstr ""

#: admin/settings-options.php:29
msgid "Support"
msgstr ""

#: admin/settings-options.php:53
msgid "Fixed Form Elements "
msgstr ""

#: admin/settings-options.php:54
msgid "Show fixed form elements sidebar in form editor"
msgstr ""

#: admin/settings-options.php:60
msgid "Edit Page"
msgstr ""

#: admin/settings-options.php:61
msgid "Select the page where [wpuf_edit] is located"
msgstr ""

#: admin/settings-options.php:67
msgid "Default Post Owner"
msgstr ""

#: admin/settings-options.php:68
msgid ""
"If guest post is enabled and user details are OFF, the posts are assigned "
"to this user"
msgstr ""

#: admin/settings-options.php:75
msgid "Admin area access"
msgstr ""

#: admin/settings-options.php:76
msgid "Allow you to block specific user role to WordPress admin area."
msgstr ""

#: admin/settings-options.php:80
msgid "Admin Only"
msgstr ""

#: admin/settings-options.php:81
msgid "Admins, Editors"
msgstr ""

#: admin/settings-options.php:82
msgid "Admins, Editors, Authors"
msgstr ""

#: admin/settings-options.php:83
msgid "Admins, Editors, Authors, Contributors"
msgstr ""

#: admin/settings-options.php:84
msgid "Default"
msgstr ""

#: admin/settings-options.php:89
msgid "Override the post edit link"
msgstr ""

#: admin/settings-options.php:90
msgid ""
"Users see the edit link in post if s/he is capable to edit the post/page. "
"Selecting <strong>Yes</strong> will override the default WordPress edit "
"post link in frontend"
msgstr ""

#: admin/settings-options.php:100
msgid "Custom Fields in post"
msgstr ""

#: admin/settings-options.php:101
msgid "Show custom fields on post content area"
msgstr ""

#: admin/settings-options.php:107
msgid "Load Scripts"
msgstr ""

#: admin/settings-options.php:108
msgid "Load scripts/styles in all pages"
msgstr ""

#: admin/settings-options.php:114
msgid "Insert Photo image size"
msgstr ""

#: admin/settings-options.php:115
msgid ""
"Default image size of \"<strong>Insert Photo</strong>\" button in post "
"content area"
msgstr ""

#: admin/settings-options.php:122
msgid "Insert Photo image type"
msgstr ""

#: admin/settings-options.php:123
msgid ""
"Default image type of \"<strong>Insert Photo</strong>\" button in post "
"content area"
msgstr ""

#: admin/settings-options.php:126
msgid "Image only"
msgstr ""

#: admin/settings-options.php:127
msgid "Image with link"
msgstr ""

#: admin/settings-options.php:133
msgid "Enable Image Caption"
msgstr ""

#: admin/settings-options.php:134
msgid "Allow users to update image/video title, caption and description"
msgstr ""

#: admin/settings-options.php:140
msgid "Default Post Form"
msgstr ""

#: admin/settings-options.php:141
msgid "Fallback form for post editing if no associated form found"
msgstr ""

#: admin/settings-options.php:147
msgid "reCAPTCHA Site Key"
msgstr ""

#: admin/settings-options.php:151
msgid "reCAPTCHA Secret Key"
msgstr ""

#: admin/settings-options.php:152
msgid ""
"<a target=\"_blank\" href=\"https://www.google.com/recaptcha/\">Register "
"here</a> to get reCaptcha Site and Secret keys."
msgstr ""

#: admin/settings-options.php:156
msgid "Google Map API"
msgstr ""

#: admin/settings-options.php:157
msgid ""
"<a target=\"_blank\" "
"href=\"https://developers.google.com/maps/documentation/javascript\">API</a>"
" key is needed to render Google Maps"
msgstr ""

#: admin/settings-options.php:161
msgid "Custom CSS codes"
msgstr ""

#: admin/settings-options.php:162
msgid ""
"If you want to add your custom CSS code, it will be added on page header "
"wrapped with style tag"
msgstr ""

#: admin/settings-options.php:169
msgid "Users can edit post?"
msgstr ""

#: admin/settings-options.php:170
msgid "Users will be able to edit their own posts"
msgstr ""

#: admin/settings-options.php:180
msgid "User can delete post?"
msgstr ""

#: admin/settings-options.php:181
msgid "Users will be able to delete their own posts"
msgstr ""

#: admin/settings-options.php:191
msgid "Pending Post Edit"
msgstr ""

#: admin/settings-options.php:192
msgid "Disable post editing while post in \"pending\" status"
msgstr ""

#: admin/settings-options.php:198
msgid "Posts per page"
msgstr ""

#: admin/settings-options.php:199
msgid "How many posts will be listed in a page"
msgstr ""

#: admin/settings-options.php:205
msgid "Show user bio"
msgstr ""

#: admin/settings-options.php:206
msgid "Users biographical info will be shown"
msgstr ""

#: admin/settings-options.php:212
msgid "Show post count"
msgstr ""

#: admin/settings-options.php:213
msgid "Show how many posts are created by the user"
msgstr ""

#: admin/settings-options.php:219
msgid "Show Featured Image"
msgstr ""

#: admin/settings-options.php:220
msgid "Show featured image of the post"
msgstr ""

#: admin/settings-options.php:225
msgid "Featured Image size"
msgstr ""

#: admin/settings-options.php:239
msgid "Auto Login After Registration"
msgstr ""

#: admin/settings-options.php:240
msgid "If enabled, users after registration will be logged in to the system"
msgstr ""

#: admin/settings-options.php:246
msgid "Login/Registration override"
msgstr ""

#: admin/settings-options.php:247
msgid ""
"If enabled, default login and registration forms will be overridden by WPUF "
"with pages below"
msgstr ""

#: admin/settings-options.php:253
msgid "Registration Page"
msgstr ""

#: admin/settings-options.php:254
msgid ""
"Select the page you want to use as registration page override <em>(should "
"have shortcode)</em>"
msgstr ""

#: admin/settings-options.php:260
msgid "Login Page"
msgstr ""

#: admin/settings-options.php:261
msgid "Select the page which contains <code>[wpuf-login]</code> shortcode"
msgstr ""

#: admin/settings-options.php:269
msgid "Charge for posting"
msgstr ""

#: admin/settings-options.php:270
msgid "Charge user for submitting a post"
msgstr ""

#: admin/settings-options.php:280
msgid "Force pack purchase"
msgstr ""

#: admin/settings-options.php:281
msgid "When active, users must have to buy a pack for posting"
msgstr ""

#: admin/settings-options.php:285
msgid "Disable"
msgstr ""

#: admin/settings-options.php:286
msgid "Enable"
msgstr ""

#: admin/settings-options.php:291
msgid "Subscription Pack Page"
msgstr ""

#: admin/settings-options.php:292
msgid "Select the page where <code>[wpuf_sub_pack]</code> located."
msgstr ""

#: admin/settings-options.php:298
msgid "Subscription at registration"
msgstr ""

#: admin/settings-options.php:299
msgid "Registration time redirect to subscription page"
msgstr ""

#: admin/settings-options.php:304
msgid "Currency"
msgstr ""

#: admin/settings-options.php:311
msgid "Currency Position"
msgstr ""

#: admin/settings-options.php:315
msgid "Left"
msgstr ""

#: admin/settings-options.php:316
msgid "Right"
msgstr ""

#: admin/settings-options.php:317
msgid "Left with space"
msgstr ""

#: admin/settings-options.php:318
msgid "Right with space"
msgstr ""

#: admin/settings-options.php:323 admin/subscription.php:207
#: class/transactions-list-table.php:43
msgid "Cost"
msgstr ""

#: admin/settings-options.php:324
msgid "Cost per post"
msgstr ""

#: admin/settings-options.php:330
msgid "Enable demo/sandbox mode"
msgstr ""

#: admin/settings-options.php:331
msgid "When sandbox mode is active, all payment gateway will be used in demo mode"
msgstr ""

#: admin/settings-options.php:337
msgid "Payment Page"
msgstr ""

#: admin/settings-options.php:338
msgid "This page will be used to process payment options"
msgstr ""

#: admin/settings-options.php:344
msgid "Payment Success Page"
msgstr ""

#: admin/settings-options.php:345 lib/gateway/bank.php:37
msgid "After payment users will be redirected here"
msgstr ""

#: admin/settings-options.php:351
msgid "Payment Gateways"
msgstr ""

#: admin/settings-options.php:352
msgid "Active payment gateways"
msgstr ""

#: admin/settings-options.php:360
msgid "Need Help?"
msgstr ""

#: admin/settings-options.php:394
msgid ""
"Select profile/registration forms for user roles. These forms will be used "
"to populate extra edit profile fields in backend."
msgstr ""

#: admin/settings-options.php:405
msgid " - select - "
msgstr ""

#. Plugin Name of the plugin/theme
msgid "WP User Frontend"
msgstr ""

#: admin/settings.php:65
msgid "Subscriptions"
msgstr ""

#: admin/settings.php:69 admin/tools.php:375 admin/transactions.php:2
msgid "Transactions"
msgstr ""

#: admin/settings.php:70
msgid "Add-ons"
msgstr ""

#: admin/settings.php:71 admin/tools.php:398
msgid "Tools"
msgstr ""

#: admin/settings.php:269
msgid "Number of items per page:"
msgstr ""

#: admin/subscription.php:52 admin/subscription.php:55
msgid "Subscription pack updated."
msgstr ""

#: admin/subscription.php:53
msgid "Custom field updated."
msgstr ""

#: admin/subscription.php:54
msgid "Custom field deleted."
msgstr ""

#: admin/subscription.php:56
msgid "Subscription pack restored to revision from %s"
msgstr ""

#: admin/subscription.php:57
msgid "Subscription pack published."
msgstr ""

#: admin/subscription.php:58
msgid "Subscription pack saved."
msgstr ""

#: admin/subscription.php:59
msgid "Subscription pack submitted."
msgstr ""

#: admin/subscription.php:61
msgid "Subscription pack draft updated."
msgstr ""

#: admin/subscription.php:134 admin/subscription.php:459
#: class/frontend-account.php:127 class/subscription.php:696
#: class/subscription.php:875 class/subscription.php:888
msgid "Free"
msgstr ""

#: admin/subscription.php:170 class/subscription.php:277
msgid "Pack Name"
msgstr ""

#: admin/subscription.php:171
msgid "Amount"
msgstr ""

#: admin/subscription.php:172 includes/free/subscription.php:8
msgid "Recurring"
msgstr ""

#: admin/subscription.php:173
msgid "Duration"
msgstr ""

#: admin/subscription.php:196
msgid "Pack Deleted"
msgstr ""

#: admin/subscription.php:208
msgid "Validity"
msgstr ""

#: admin/subscription.php:209
msgid "Post Count"
msgstr ""

#: admin/subscription.php:210 includes/free/edit-user.php:94
msgid "Action"
msgstr ""

#: admin/subscription.php:230
msgid "Are you sure to delete this pack?"
msgstr ""

#: admin/subscription.php:231 class/render-form.php:1423
#: class/transactions-list-table.php:114 class/transactions-list-table.php:175
#: class/upload.php:171 includes/free/edit-user.php:101
#: templates/dashboard/posts.php:160 templates/dashboard.php:114
msgid "Delete"
msgstr ""

#: admin/subscription.php:242
msgid "No subscription pack found"
msgstr ""

#: admin/subscription.php:289
msgid "Pack Description"
msgstr ""

#: admin/subscription.php:296
msgid "Billing amount:"
msgstr ""

#: admin/subscription.php:297
msgid "Billing amount each cycle:"
msgstr ""

#: admin/subscription.php:306
msgid "Expires In:"
msgstr ""

#: admin/subscription.php:328 includes/free/form-element.php:59
msgid "Enable Post Expiration"
msgstr ""

#: admin/subscription.php:341 admin/subscription.php:538
#: includes/free/form-element.php:64
msgid "Post Expiration Time"
msgstr ""

#: admin/subscription.php:380 includes/free/form-element.php:110
msgid "Status of post after post expiration time is over "
msgstr ""

#: admin/subscription.php:411
msgid "Day(s)"
msgstr ""

#: admin/subscription.php:412
msgid "Week(s)"
msgstr ""

#: admin/subscription.php:413
msgid "Month(s)"
msgstr ""

#: admin/subscription.php:414
msgid "Year(s)"
msgstr ""

#: admin/subscription.php:451 includes/free/edit-profile.php:275
msgid "WPUF Subscription"
msgstr ""

#: admin/subscription.php:471 class/subscription.php:707
#: templates/dashboard/subscription.php:2
msgid "Subscription Details"
msgstr ""

#: admin/subscription.php:475
msgid "This user is using recurring subscription pack"
msgstr ""

#: admin/subscription.php:480 class/subscription.php:709
#: templates/dashboard/subscription.php:4
msgid "Subcription Name: "
msgstr ""

#: admin/subscription.php:482
msgid "Package billing details: "
msgstr ""

#: admin/subscription.php:491 class/subscription.php:722
#: templates/dashboard/subscription.php:10
msgid "Remaining post: "
msgstr ""

#: admin/subscription.php:513 class/subscription.php:750
#: templates/dashboard/subscription.php:38
msgid "Expire date:"
msgstr ""

#: admin/subscription.php:527
msgid "Post Expiration Enabled"
msgstr ""

#: admin/subscription.php:565
msgid "Assign Package"
msgstr ""

#: admin/subscription.php:566
msgid "Show Package"
msgstr ""

#: admin/subscription.php:569 includes/free/edit-profile.php:279
msgid "Pack:"
msgstr ""

#: admin/subscription.php:572
msgid "--Select--"
msgstr ""

#: admin/subscription.php:580
msgid "Delete Package"
msgstr ""

#: admin/template-post.php:43
msgid "Enable Image Insertion"
msgstr ""

#: admin/template-post.php:49
msgid "Enable image upload in post area"
msgstr ""

#: admin/template-post.php:203
msgid "Selection terms"
msgstr ""

#: admin/template-post.php:208
msgid "WooCommerce Attribute"
msgstr ""

#: admin/template-post.php:220
msgid "Visibility"
msgstr ""

#: admin/template-post.php:267
msgid "all"
msgstr ""

#: admin/template-post.php:267
msgid "Show All"
msgstr ""

#: admin/template-post.php:270
msgid "hide"
msgstr ""

#: admin/template-post.php:270
msgid "Hide These Countries"
msgstr ""

#: admin/template-post.php:271
msgid "Chose Country to hide from List"
msgstr ""

#: admin/template-post.php:275
msgid "show"
msgstr ""

#: admin/template-post.php:275
msgid "Show These Countries"
msgstr ""

#: admin/template-post.php:276
msgid "Add Country to List"
msgstr ""

#: admin/template.php:25
msgid "Click and Drag to rearrange"
msgstr ""

#: admin/template.php:29
msgid "Remove"
msgstr ""

#: admin/template.php:30
msgid "Toggle"
msgstr ""

#: admin/template.php:103
msgid "Add a CSS class name for this field"
msgstr ""

#: admin/template.php:283
msgid "show values"
msgstr ""

#: admin/tools.php:32
msgid "Form Export"
msgstr ""

#: admin/tools.php:43 admin/tools.php:99
msgid "Select individual"
msgstr ""

#: admin/tools.php:53 admin/tools.php:112 admin/tools.php:397
msgid "Export"
msgstr ""

#: admin/tools.php:61 admin/tools.php:119
msgid "Sorry you have no form to export"
msgstr ""

#: admin/tools.php:86
msgid "Registration Form Export"
msgstr ""

#: admin/tools.php:132
msgid "Somthing went wrong. Please choose a file again"
msgstr ""

#: admin/tools.php:144
msgid "Import successful. Have fun!"
msgstr ""

#: admin/tools.php:147
msgid "Invalid file or file size too big."
msgstr ""

#: admin/tools.php:153
msgid "Import forms"
msgstr ""

#: admin/tools.php:155
msgid "Click Browse button and choose a json file that you backup before."
msgstr ""

#: admin/tools.php:156
msgid "Press Restore button, WordPress does the rest for you."
msgstr ""

#: admin/tools.php:161 admin/tools.php:396
msgid "Import"
msgstr ""

#: admin/tools.php:215 admin/tools.php:235
msgid "Please select some form for exporting"
msgstr ""

#: admin/tools.php:319
msgid "All forms has been deleted"
msgstr ""

#: admin/tools.php:323
msgid "Settings has been cleared!"
msgstr ""

#: admin/tools.php:327
msgid "All transactions has been deleted!"
msgstr ""

#: admin/tools.php:344
msgid "Page Installation"
msgstr ""

#: admin/tools.php:347
msgid ""
"Clicking this button will create required pages for the plugin. Note: It'll "
"not delete/replace existing pages."
msgstr ""

#: admin/tools.php:353 admin/tools.php:357
msgid "Reset Settings"
msgstr ""

#: admin/tools.php:356
msgid ""
"<strong>Caution:</strong> This tool will delete all the plugin settings of "
"WP User Frontend Pro"
msgstr ""

#: admin/tools.php:362
msgid "Delete Forms"
msgstr ""

#: admin/tools.php:365
msgid ""
"<strong>Caution:</strong> This tool will delete all the post and "
"registration/profile forms."
msgstr ""

#: admin/tools.php:367
msgid "Delete Post Forms"
msgstr ""

#: admin/tools.php:368
msgid "Delete Registration Forms"
msgstr ""

#: admin/tools.php:369
msgid "Delete Subscriptions"
msgstr ""

#: admin/tools.php:370
msgid "Delete Coupons"
msgstr ""

#: admin/tools.php:378
msgid "This tool will delete all the transactions from the transaction table."
msgstr ""

#: admin/tools.php:380
msgid "Delete Transactions"
msgstr ""

#: admin/transactions.php:12
msgid "Total Income:"
msgstr ""

#: admin/transactions.php:15
msgid "This Month:"
msgstr ""

#: class/frontend-account.php:118
msgid "<p>You've not subscribed any package yet.</p>"
msgstr ""

#: class/frontend-account.php:176 class/subscription.php:59
msgid "Nonce failure"
msgstr ""

#: class/frontend-account.php:190
msgid "First Name is a required field."
msgstr ""

#: class/frontend-account.php:194
msgid "Last Name is a required field."
msgstr ""

#: class/frontend-account.php:198
msgid "Email is a required field."
msgstr ""

#: class/frontend-account.php:209
msgid "Please provide a valid email address."
msgstr ""

#: class/frontend-account.php:211
msgid "This email address is already registered."
msgstr ""

#: class/frontend-account.php:217
msgid "Please fill out all password fields."
msgstr ""

#: class/frontend-account.php:220
msgid "Please enter your current password."
msgstr ""

#: class/frontend-account.php:223
msgid "Please re-enter your password."
msgstr ""

#: class/frontend-account.php:226
msgid "New passwords do not match."
msgstr ""

#: class/frontend-account.php:229 class/frontend-account.php:240
msgid "Your current password is incorrect."
msgstr ""

#: class/frontend-dashboard.php:60 templates/dashboard/posts.php:36
msgid "Post Deleted"
msgstr ""

#: class/frontend-dashboard.php:98
msgid "Author Info"
msgstr ""

#: class/frontend-dashboard.php:102 includes/free/edit-user.php:98
msgid "%s"
msgstr ""

#: class/frontend-dashboard.php:134 templates/dashboard/posts.php:30
msgid "You are not the post author. Cheeting huh!"
msgstr ""

#: class/frontend-form-post.php:74
msgid "You are not logged in"
msgstr ""

#: class/frontend-form-post.php:82 class/frontend-form-post.php:93
msgid "Invalid post"
msgstr ""

#: class/frontend-form-post.php:87
msgid "Post Editing is disabled"
msgstr ""

#: class/frontend-form-post.php:98
msgid "You are not allowed to edit"
msgstr ""

#: class/frontend-form-post.php:110
msgid "I don't know how to edit this post, I don't have the form ID"
msgstr ""

#: class/frontend-form-post.php:116
msgid "You can't edit a post while in pending mode."
msgstr ""

#: class/frontend-form-post.php:184
msgid "Invalid email address."
msgstr ""

#: class/frontend-form-post.php:193
msgid ""
"You already have an account in our site. Please login to continue.\n"
"\n"
"Clicking 'OK' will redirect you to the login page and you will lost the "
"form data.\n"
"Click 'Cancel' to stay at this page."
msgstr ""

#: class/frontend-form-post.php:552
msgid "Something went wrong"
msgstr ""

#: class/payment.php:23 class/payment.php:24
msgid "PayPal"
msgstr ""

#: class/payment.php:28 class/payment.php:29
msgid "Bank Payment"
msgstr ""

#: class/payment.php:70
msgid "Please select your payment page from admin panel"
msgstr ""

#: class/payment.php:118
msgid "Your free package has been activated. Enjoy!"
msgstr ""

#: class/payment.php:120
msgid "You already have activated a free package previously."
msgstr ""

#: class/payment.php:144
msgid "Pricing & Plans"
msgstr ""

#: class/payment.php:146
msgid "Change Pack"
msgstr ""

#: class/payment.php:154
msgid "Selected Pack "
msgstr ""

#: class/payment.php:155
msgid "Pack Price "
msgstr ""

#: class/payment.php:167
msgid "Apply Coupon"
msgstr ""

#: class/payment.php:171
msgid "Have a discount code?"
msgstr ""

#: class/payment.php:182
msgid "Choose Your Payment Method"
msgstr ""

#: class/payment.php:219
msgid "Proceed"
msgstr ""

#: class/payment.php:223
msgid "No Payment gateway found"
msgstr ""

#: class/payment.php:402 lib/gateway/bank.php:99
msgid "[%s] Payment Received"
msgstr ""

#: class/payment.php:403
msgid "New payment received at %s"
msgstr ""

#: class/post-form-templates/post.php:12
msgid "Post Form"
msgstr ""

#: class/post-form-templates/post.php:13
msgid "Form for creating a blog post."
msgstr ""

#: class/render-form.php:76
msgid "Really Simple Captcha validation failed"
msgstr ""

#: class/render-form.php:103 class/render-form.php:114
msgid "reCAPTCHA validation failed"
msgstr ""

#: class/render-form.php:301
msgid "Your selected form is no longer available."
msgstr ""

#: class/render-form.php:306
msgid "Please make sure you've published your form."
msgstr ""

<<<<<<< HEAD
#: class/render-form.php:1143 class/render-form.php:1148
=======
#: class/render-form.php:875
msgid "Insert Photo"
msgstr ""

#: class/render-form.php:1147 class/render-form.php:1152
>>>>>>> 1c60c995
#: includes/free/edit-profile.php:198 templates/dashboard/edit-profile.php:36
msgid "Strength indicator"
msgstr ""

#: class/render-form.php:1153
msgid "Very weak"
msgstr ""

#: class/render-form.php:1154
msgid "Weak"
msgstr ""

#: class/render-form.php:1155
msgid "Medium"
msgstr ""

#: class/render-form.php:1156
msgid "Strong"
msgstr ""

#: class/render-form.php:1157
msgid "Mismatch"
msgstr ""

#: class/render-form.php:1179 class/render-form.php:1287
msgid "-- Select --"
msgstr ""

<<<<<<< HEAD
=======
#: class/render-form.php:1411
msgid "Select Image"
msgstr ""

>>>>>>> 1c60c995
#: class/subscription.php:359
msgid "Add Subscription"
msgstr ""

#: class/subscription.php:360
msgid "Add New Subscription"
msgstr ""

#: class/subscription.php:362
msgid "Edit Subscription"
msgstr ""

#: class/subscription.php:363
msgid "New Subscription"
msgstr ""

#: class/subscription.php:364 class/subscription.php:365
msgid "View Subscription"
msgstr ""

#: class/subscription.php:366
msgid "Search Subscription"
msgstr ""

#: class/subscription.php:367
msgid "No Subscription Found"
msgstr ""

#: class/subscription.php:368
msgid "No Subscription Found in Trash"
msgstr ""

#: class/subscription.php:369
msgid "Parent Subscription"
msgstr ""

#: class/subscription.php:398
msgid "Billing Details"
msgstr ""

#: class/subscription.php:711 templates/dashboard/subscription.php:6
msgid "Package & billing details: "
msgstr ""

#: class/subscription.php:735 templates/dashboard/subscription.php:23
msgid "Unlimited"
msgstr ""

#: class/subscription.php:788
msgid "Please enable force pack and charge posting from admin panel"
msgstr ""

#: class/subscription.php:798
msgid "Payment is complete"
msgstr ""

#: class/subscription.php:798
msgid "Congratulations, your payment has been completed!"
msgstr ""

#: class/subscription.php:813
msgid "<p><i>You have a subscription pack activated. </i></p>"
msgstr ""

#: class/subscription.php:815
msgid "<p><i>To cancel the pack, press the following cancel button</i></p>"
msgstr ""

#: class/subscription.php:856
msgid "Every"
msgstr ""

#: class/subscription.php:860
msgid "One time payment"
msgstr ""

#: class/subscription.php:872
msgid "Sign Up"
msgstr ""

#: class/subscription.php:877
msgid "Buy Now"
msgstr ""

#: class/subscription.php:933
msgid "This will cost you <strong>%s</strong> to add a new post. "
msgstr ""

#: class/subscription.php:952
msgid "You must <a href=\"%s\">purchase a pack</a> before posting"
msgstr ""

#: class/transactions-list-table.php:13
msgid "transaction"
msgstr ""

#: class/transactions-list-table.php:14
msgid "transactions"
msgstr ""

#: class/transactions-list-table.php:40
msgid "ID"
msgstr ""

#: class/transactions-list-table.php:41 templates/dashboard/posts.php:75
#: templates/dashboard.php:29
msgid "Status"
msgstr ""

#: class/transactions-list-table.php:42
msgid "User"
msgstr ""

#: class/transactions-list-table.php:44
msgid "Post ID"
msgstr ""

#: class/transactions-list-table.php:45
msgid "Pack ID"
msgstr ""

#: class/transactions-list-table.php:46
msgid "Gateway"
msgstr ""

#: class/transactions-list-table.php:47
msgid "Payer"
msgstr ""

#: class/transactions-list-table.php:49
msgid "Trans ID"
msgstr ""

#: class/transactions-list-table.php:50 includes/free/form-element.php:12
msgid "Date"
msgstr ""

#: class/transactions-list-table.php:86 wpuf-functions.php:68
msgid "Pending"
msgstr ""

#: class/transactions-list-table.php:109
msgid "Accept"
msgstr ""

#: class/transactions-list-table.php:110 class/transactions-list-table.php:171
msgid "Reject"
msgstr ""

#: class/transactions-list-table.php:159
msgid "No transactions found."
msgstr ""

#: class/upload.php:165 wpuf-functions.php:706
msgid "Caption"
msgstr ""

#: includes/free/admin/form-builder/class-wpuf-form-builder-field-settings-free.php:46
#: includes/free/form-element.php:472
msgid "Conditional Logic"
msgstr ""

#: includes/free/admin/form-builder/class-wpuf-form-builder-field-settings-free.php:65
#: includes/free/form-element.php:11
msgid "Repeat Field"
msgstr ""

#: includes/free/admin/form-builder/class-wpuf-form-builder-field-settings-free.php:81
msgid "Date / Time"
msgstr ""

#: includes/free/admin/form-builder/class-wpuf-form-builder-field-settings-free.php:97
#: includes/free/form-element.php:13
msgid "File Upload"
msgstr ""

#: includes/free/admin/form-builder/class-wpuf-form-builder-field-settings-free.php:113
#: includes/free/form-element.php:15
msgid "Country List"
msgstr ""

#: includes/free/admin/form-builder/class-wpuf-form-builder-field-settings-free.php:129
#: includes/free/form-element.php:16
msgid "Numeric Field"
msgstr ""

#: includes/free/admin/form-builder/class-wpuf-form-builder-field-settings-free.php:145
#: includes/free/form-element.php:17
msgid "Address Field"
msgstr ""

#: includes/free/admin/form-builder/class-wpuf-form-builder-field-settings-free.php:161
#: includes/free/form-element.php:18
msgid "Step Start"
msgstr ""

#: includes/free/admin/form-builder/class-wpuf-form-builder-field-settings-free.php:179
msgid "Google Map"
msgstr ""

#: includes/free/admin/form-builder/class-wpuf-form-builder-field-settings-free.php:195
msgid "Recaptcha"
msgstr ""

#: includes/free/admin/form-builder/class-wpuf-form-builder-field-settings-free.php:210
#: includes/free/form-element.php:31
msgid "Really Simple Captcha"
msgstr ""

#: includes/free/admin/form-builder/class-wpuf-form-builder-field-settings-free.php:225
#: includes/free/form-element.php:32
msgid "Action Hook"
msgstr ""

#: includes/free/admin/form-builder/class-wpuf-form-builder-field-settings-free.php:240
msgid "Term & Conditions"
msgstr ""

#: includes/free/admin/form-builder/class-wpuf-form-builder-field-settings-free.php:255
msgid "Ratings"
msgstr ""

#: includes/free/edit-profile.php:27 includes/free/edit-user.php:37
#: templates/unauthorized.php:3
msgid "This page is restricted. Please %s to view this page."
msgstr ""

#: includes/free/edit-profile.php:66
msgid "<strong>Success</strong>: Profile updated"
msgstr ""

#: includes/free/edit-profile.php:96 includes/free/edit-user.php:93
#: includes/free/edit-user.php:145 templates/login-form.php:21
msgid "Username"
msgstr ""

#: includes/free/edit-profile.php:97
msgid "Usernames cannot be changed."
msgstr ""

#: includes/free/edit-profile.php:100
msgid "First Name"
msgstr ""

#: includes/free/edit-profile.php:105
msgid "Last Name"
msgstr ""

#: includes/free/edit-profile.php:110
msgid "Nickname"
msgstr ""

#: includes/free/edit-profile.php:110 includes/free/edit-profile.php:151
msgid "(required)"
msgstr ""

#: includes/free/edit-profile.php:115
msgid "Display to Public as"
msgstr ""

#: includes/free/edit-profile.php:147
msgid "Contact Info"
msgstr ""

#: includes/free/edit-profile.php:151
msgid "E-mail"
msgstr ""

#: includes/free/edit-profile.php:156
msgid "Website"
msgstr ""

#: includes/free/edit-profile.php:174
msgid "About Yourself"
msgstr ""

#: includes/free/edit-profile.php:178
msgid "Biographical Info"
msgstr ""

#: includes/free/edit-profile.php:180
msgid ""
"Share a little biographical information to fill out your profile. This may "
"be shown publicly."
msgstr ""

#: includes/free/edit-profile.php:183 templates/dashboard/edit-profile.php:33
msgid "New Password"
msgstr ""

#: includes/free/edit-profile.php:189
msgid "Confirm Password"
msgstr ""

#: includes/free/edit-profile.php:191
msgid "Type your new password again."
msgstr ""

#: includes/free/edit-profile.php:196
msgid "Password Strength"
msgstr ""

#: includes/free/edit-profile.php:222 includes/free/form-element.php:344
#: templates/dashboard/edit-profile.php:63
msgid "Update Profile"
msgstr ""

#: includes/free/edit-profile.php:241
msgid "WPUF Post Lock"
msgstr ""

#: includes/free/edit-profile.php:244
msgid "Lock Post:"
msgstr ""

#: includes/free/edit-profile.php:250
msgid "Lock user from creating new post."
msgstr ""

#: includes/free/edit-profile.php:255
msgid "Lock Reason:"
msgstr ""

#: includes/free/edit-profile.php:285
msgid "Post Count:"
msgstr ""

#: includes/free/edit-profile.php:291
msgid "Validity:"
msgstr ""

#: includes/free/edit-user.php:23
msgid "User doesn't exists"
msgstr ""

#: includes/free/edit-user.php:34
msgid "You don't have permission for this purpose"
msgstr ""

#: includes/free/edit-user.php:77
msgid "User Deleted"
msgstr ""

#: includes/free/edit-user.php:120 includes/free/edit-user.php:178
msgid "Add New User"
msgstr ""

#: includes/free/edit-user.php:133
msgid "User Added"
msgstr ""

#: includes/free/edit-user.php:161
msgid "Role"
msgstr ""

#: includes/free/edit-user.php:205
msgid "<strong>ERROR</strong>: Please enter a username"
msgstr ""

#: includes/free/edit-user.php:207
msgid ""
"<strong>ERROR</strong>: This username is invalid because it uses illegal "
"characters. Please enter a valid username"
msgstr ""

#: includes/free/edit-user.php:210
msgid ""
"<strong>ERROR</strong>: This username is already registered, please choose "
"another one"
msgstr ""

#: includes/free/edit-user.php:215
msgid "<strong>ERROR</strong>: Please type your e-mail address"
msgstr ""

#: includes/free/edit-user.php:217
msgid "<strong>ERROR</strong>: The email address isn&#8217;t correct"
msgstr ""

#: includes/free/edit-user.php:220
msgid ""
"<strong>ERROR</strong>: This email is already registered, please choose "
"another one"
msgstr ""

#: includes/free/edit-user.php:243
msgid ""
"<strong>ERROR</strong>: Couldn&#8217;t register you... please contact the "
"<a href=\"mailto:%s\">webmaster</a> !"
msgstr ""

#: includes/free/form-element.php:6 includes/free/form-element.php:26
msgid "Click to add to the editor"
msgstr ""

#: includes/free/form-element.php:14
msgid "Google Maps"
msgstr ""

#: includes/free/form-element.php:30
msgid "reCaptcha"
msgstr ""

#: includes/free/form-element.php:33
msgid "Term &amp; Conditions"
msgstr ""

#: includes/free/form-element.php:121
msgid "Send Email to Author After Exceeding Post Expiration Time"
msgstr ""

#: includes/free/form-element.php:146 includes/free/form-element.php:150
msgid "Enable Multistep"
msgstr ""

#: includes/free/form-element.php:153
msgid "If checked, form will be displayed in frontend in multiple steps"
msgstr ""

#: includes/free/form-element.php:157
msgid "Multistep Progressbar Type"
msgstr ""

#: includes/free/form-element.php:167
msgid "Choose how you want the progressbar"
msgstr ""

#: includes/free/form-element.php:197
msgid "New post created"
msgstr ""

#: includes/free/form-element.php:202
msgid "A post has been edited"
msgstr ""

#: includes/free/form-element.php:208
msgid "New Post Notificatoin"
msgstr ""

#: includes/free/form-element.php:216 includes/free/form-element.php:253
msgid "Enable post notification"
msgstr ""

#: includes/free/form-element.php:222 includes/free/form-element.php:259
msgid "To"
msgstr ""

#: includes/free/form-element.php:230 includes/free/form-element.php:264
msgid "Subject"
msgstr ""

#: includes/free/form-element.php:236 includes/free/form-element.php:269
msgid "Message"
msgstr ""

#: includes/free/form-element.php:244
msgid "Update Post Notificatoin"
msgstr ""

#: includes/free/form-element.php:276
msgid "You may use in to, subject & message:"
msgstr ""

#: includes/free/form-element.php:301
msgid "Toggle All"
msgstr ""

#: includes/free/form-element.php:305
msgid "Click on a form element to add to the editor"
msgstr ""

#: includes/free/form-element.php:339
msgid "Registration successful"
msgstr ""

#: includes/free/form-element.php:340
msgid "Profile updated successfully"
msgstr ""

#: includes/free/form-element.php:343
msgid "Register"
msgstr ""

#: includes/free/form-element.php:352
msgid "Enable Email Verfication"
msgstr ""

#: includes/free/form-element.php:360
msgid "New User Role"
msgstr ""

#: includes/free/form-element.php:396
msgid "Registration success message"
msgstr ""

#: includes/free/form-element.php:403
msgid "Update profile message"
msgstr ""

#: includes/free/form-element.php:432
msgid "Submit Button text"
msgstr ""

#: includes/free/form-element.php:439
msgid "Update Button text"
msgstr ""

#: includes/free/loader.php:71 includes/free/loader.php:100
msgid "Coupons"
msgstr ""

#: includes/free/loader.php:76
msgid "Registration Form"
msgstr ""

#: includes/free/loader.php:80
msgid ""
"Registration form builder is a two way form which can be used both for "
"<strong>user registration</strong> and <strong>profile editing</strong>."
msgstr ""

#: includes/free/loader.php:84
msgid "Users can also register themselves by using a subscription pack."
msgstr ""

#: includes/free/loader.php:88 includes/free/loader.php:108
msgid "This feature is only available in the Pro Version."
msgstr ""

#: includes/free/loader.php:92 includes/free/loader.php:112
msgid "Upgrade to Pro Version"
msgstr ""

#: includes/free/loader.php:104
msgid "Use Coupon codes for subscription for discounts."
msgstr ""

#: includes/free/loader.php:139
msgid "Pro Feature"
msgstr ""

#: includes/free/loader.php:157
msgid "Upgrade to Pro"
msgstr ""

#: includes/free/post-form-templates/woocommerce.php:12
msgid "WooCommerce Product"
msgstr ""

#: includes/free/post-form-templates/woocommerce.php:13
msgid "Create a simple product form for WooCommerce."
msgstr ""

#: includes/free/subscription.php:12
msgid "Enable Recurring Payment"
msgstr ""

#: lib/class.settings-api.php:364
msgid "Choose File"
msgstr ""

#: lib/gateway/bank.php:29
msgid "Bank Instruction"
msgstr ""

#: lib/gateway/bank.php:36
msgid "Bank Payment Success Page"
msgstr ""

#: lib/gateway/bank.php:77
msgid "[%s] New Bank Order Received"
msgstr ""

#: lib/gateway/bank.php:78
msgid "New bank order received at %s, please check it out: %s"
msgstr ""

#: lib/gateway/bank.php:100
msgid "Hello %s,"
msgstr ""

#: lib/gateway/bank.php:101
msgid "We have received your bank payment."
msgstr ""

#: lib/gateway/bank.php:102
msgid "Thanks for being with us."
msgstr ""

#: lib/gateway/paypal.php:60
msgid "Subscription %s at %s"
msgstr ""

#: lib/gateway/paypal.php:91
msgid "PayPal Email"
msgstr ""

#: lib/gateway/paypal.php:96
msgid "PayPal Instruction"
msgstr ""

#: lib/gateway/paypal.php:103
msgid "PayPal API username"
msgstr ""

#: lib/gateway/paypal.php:107
msgid "PayPal API password"
msgstr ""

#: lib/gateway/paypal.php:111
msgid "PayPal API signature"
msgstr ""

#: templates/dashboard/dashboard.php:5
msgid "Hello %1$s, (not %1$s? <a href=\"%2$s\">Sign out</a>)"
msgstr ""

#: templates/dashboard/dashboard.php:13
msgid ""
"From your account dashboard you can view your dashboard, manage your <a "
"href=\"%1$s\">posts</a>, <a href=\"%2$s\">subscription</a> and <a "
"href=\"%3$s\">edit your password and profile</a>."
msgstr ""

#: templates/dashboard/edit-profile.php:5
msgid "Profile updated successfully!"
msgstr ""

#: templates/dashboard/edit-profile.php:6
msgid "Something went wrong!"
msgstr ""

#: templates/dashboard/edit-profile.php:9
msgid "First Name "
msgstr ""

#: templates/dashboard/edit-profile.php:13
msgid "Last Name "
msgstr ""

#: templates/dashboard/edit-profile.php:19
msgid "Email Address "
msgstr ""

#: templates/dashboard/edit-profile.php:24
msgid "Password Change"
msgstr ""

#: templates/dashboard/edit-profile.php:26
msgid "If you  want to unchanged the password then just leave this section."
msgstr ""

#: templates/dashboard/edit-profile.php:29
msgid "Current Password"
msgstr ""

#: templates/dashboard/edit-profile.php:54
msgid "Confirm New Password"
msgstr ""

#: templates/dashboard/posts.php:54 templates/dashboard.php:8
msgid "You have created <span>%d</span> %s"
msgstr ""

#: templates/dashboard/posts.php:104 templates/dashboard.php:58
msgid "No Image"
msgstr ""

#: templates/dashboard/posts.php:118 templates/dashboard.php:72
msgid "Permalink to %s"
msgstr ""

#: templates/dashboard/posts.php:134 templates/dashboard.php:88
msgid "Pay Now"
msgstr ""

#: templates/dashboard/posts.php:178 templates/dashboard.php:132
msgid "&laquo;"
msgstr ""

#: templates/dashboard/posts.php:179 templates/dashboard.php:133
msgid "&raquo;"
msgstr ""

#: templates/dashboard/posts.php:193 templates/dashboard.php:148
msgid "No %s found"
msgstr ""

#: templates/dashboard/subscription.php:54
msgid "<p><i>To cancel the pack, press the following cancel button.</i></p>"
msgstr ""

#: templates/dashboard.php:4
msgid "%s's Dashboard"
msgstr ""

#: templates/logged-in.php:8
msgid "Hello %s"
msgstr ""

#: templates/logged-in.php:11
msgid "You are currently logged in! %s?"
msgstr ""

#: templates/login-form.php:25
msgid "Password"
msgstr ""

#: templates/login-form.php:33
msgid "Remember Me"
msgstr ""

#: templates/login-form.php:37
msgid "Log In"
msgstr ""

#: templates/lost-pass-form.php:14
msgid "Username or E-mail:"
msgstr ""

#: templates/lost-pass-form.php:21
msgid "Get New Password"
msgstr ""

#: templates/reset-pass-form.php:14
msgid "New password"
msgstr ""

#: templates/reset-pass-form.php:19
msgid "Confirm new password"
msgstr ""

#: templates/reset-pass-form.php:26
msgid "Reset Password"
msgstr ""

#: wpuf-functions.php:26
msgid "Live"
msgstr ""

#: wpuf-functions.php:30
msgid "Offline"
msgstr ""

#: wpuf-functions.php:34
msgid "Awaiting Approval"
msgstr ""

#: wpuf-functions.php:37 wpuf-functions.php:71
msgid "Scheduled"
msgstr ""

#: wpuf-functions.php:41
msgid "Private"
msgstr ""

#: wpuf-functions.php:212
msgid "-- select --"
msgstr ""

#: wpuf-functions.php:403
msgid "Images"
msgstr ""

#: wpuf-functions.php:404
msgid "Audio"
msgstr ""

#: wpuf-functions.php:405
msgid "Videos"
msgstr ""

#: wpuf-functions.php:406
msgid "PDF"
msgstr ""

#: wpuf-functions.php:407
msgid "Office Documents"
msgstr ""

#: wpuf-functions.php:408
msgid "Zip Archives"
msgstr ""

#: wpuf-functions.php:409
msgid "Executable Files"
msgstr ""

#: wpuf-functions.php:410
msgid "CSV"
msgstr ""

<<<<<<< HEAD
#: wpuf-functions.php:1322
msgid "Posts"
msgstr ""

#: wpuf-functions.php:1324
msgid "Edit Profile"
msgstr ""

#: wpuf-functions.php:1428
msgid "United Arab Emirates Dirham"
msgstr ""

#: wpuf-functions.php:1429
msgid "Australian Dollars"
msgstr ""

#: wpuf-functions.php:1430
msgid "Argentine Peso"
msgstr ""

#: wpuf-functions.php:1431
msgid "Bangladeshi Taka"
msgstr ""

#: wpuf-functions.php:1432
msgid "Brazilian Real"
msgstr ""

#: wpuf-functions.php:1433
msgid "Bulgarian Lev"
msgstr ""

#: wpuf-functions.php:1434
msgid "Canadian Dollars"
msgstr ""

#: wpuf-functions.php:1435
msgid "Chilean Peso"
msgstr ""

#: wpuf-functions.php:1436
msgid "Chinese Yuan"
msgstr ""

#: wpuf-functions.php:1437
msgid "Colombian Peso"
msgstr ""

#: wpuf-functions.php:1438
msgid "Czech Koruna"
msgstr ""

#: wpuf-functions.php:1439
msgid "Danish Krone"
msgstr ""

#: wpuf-functions.php:1440
msgid "Dominican Peso"
msgstr ""

#: wpuf-functions.php:1441
msgid "Algerian Dinar"
msgstr ""

#: wpuf-functions.php:1442
msgid "Euros"
msgstr ""

#: wpuf-functions.php:1443
msgid "Hong Kong Dollar"
msgstr ""

#: wpuf-functions.php:1444
msgid "Croatia kuna"
msgstr ""

#: wpuf-functions.php:1445
msgid "Hungarian Forint"
msgstr ""

#: wpuf-functions.php:1446
msgid "Icelandic krona"
msgstr ""

#: wpuf-functions.php:1447
msgid "Indonesia Rupiah"
msgstr ""

#: wpuf-functions.php:1448
msgid "Indian Rupee"
msgstr ""

#: wpuf-functions.php:1449
msgid "Nepali Rupee"
msgstr ""

#: wpuf-functions.php:1450
msgid "Israeli Shekel"
msgstr ""

#: wpuf-functions.php:1451
msgid "Japanese Yen"
msgstr ""

#: wpuf-functions.php:1452
msgid "Lao Kip"
msgstr ""

#: wpuf-functions.php:1453
msgid "South Korean Won"
msgstr ""

#: wpuf-functions.php:1454
msgid "Malaysian Ringgits"
msgstr ""

#: wpuf-functions.php:1455
msgid "Mexican Peso"
msgstr ""

#: wpuf-functions.php:1456
msgid "Nigerian Naira"
msgstr ""

#: wpuf-functions.php:1457
msgid "Norwegian Krone"
msgstr ""

#: wpuf-functions.php:1458
msgid "New Zealand Dollar"
msgstr ""

#: wpuf-functions.php:1459
msgid "Omani Rial"
msgstr ""

#: wpuf-functions.php:1460
msgid "Iranian Rial"
msgstr ""

#: wpuf-functions.php:1461
msgid "Pakistani Rupee"
msgstr ""

#: wpuf-functions.php:1462
msgid "Paraguayan Guaraní"
msgstr ""

#: wpuf-functions.php:1463
msgid "Philippine Pesos"
msgstr ""

#: wpuf-functions.php:1464
msgid "Polish Zloty"
msgstr ""

#: wpuf-functions.php:1465
msgid "Pounds Sterling"
msgstr ""

#: wpuf-functions.php:1466
msgid "Romanian Leu"
msgstr ""

#: wpuf-functions.php:1467
msgid "Russian Ruble"
msgstr ""

#: wpuf-functions.php:1468
msgid "Saudi Riyal"
msgstr ""

#: wpuf-functions.php:1469
msgid "Singapore Dollar"
msgstr ""

#: wpuf-functions.php:1470
msgid "South African rand"
msgstr ""

#: wpuf-functions.php:1471
msgid "Swedish Krona"
msgstr ""

#: wpuf-functions.php:1472
msgid "Swiss Franc"
msgstr ""

#: wpuf-functions.php:1473
msgid "Taiwan New Dollars"
msgstr ""

#: wpuf-functions.php:1474
msgid "Thai Baht"
msgstr ""

#: wpuf-functions.php:1475
msgid "Turkish Lira"
msgstr ""

#: wpuf-functions.php:1476
msgid "US Dollar"
msgstr ""

#: wpuf-functions.php:1477
msgid "Vietnamese Dong"
msgstr ""

#: wpuf-functions.php:1478
=======
#: wpuf-functions.php:1291
msgid "Posts"
msgstr ""

#: wpuf-functions.php:1293
msgid "Edit Profile"
msgstr ""

#: wpuf-functions.php:1403
msgid "United Arab Emirates Dirham"
msgstr ""

#: wpuf-functions.php:1404
msgid "Australian Dollars"
msgstr ""

#: wpuf-functions.php:1405
msgid "Argentine Peso"
msgstr ""

#: wpuf-functions.php:1406
msgid "Bangladeshi Taka"
msgstr ""

#: wpuf-functions.php:1407
msgid "Brazilian Real"
msgstr ""

#: wpuf-functions.php:1408
msgid "Bulgarian Lev"
msgstr ""

#: wpuf-functions.php:1409
msgid "Canadian Dollars"
msgstr ""

#: wpuf-functions.php:1410
msgid "Chilean Peso"
msgstr ""

#: wpuf-functions.php:1411
msgid "Chinese Yuan"
msgstr ""

#: wpuf-functions.php:1412
msgid "Colombian Peso"
msgstr ""

#: wpuf-functions.php:1413
msgid "Czech Koruna"
msgstr ""

#: wpuf-functions.php:1414
msgid "Danish Krone"
msgstr ""

#: wpuf-functions.php:1415
msgid "Dominican Peso"
msgstr ""

#: wpuf-functions.php:1416
msgid "Algerian Dinar"
msgstr ""

#: wpuf-functions.php:1417
msgid "Euros"
msgstr ""

#: wpuf-functions.php:1418
msgid "Hong Kong Dollar"
msgstr ""

#: wpuf-functions.php:1419
msgid "Croatia kuna"
msgstr ""

#: wpuf-functions.php:1420
msgid "Hungarian Forint"
msgstr ""

#: wpuf-functions.php:1421
msgid "Icelandic krona"
msgstr ""

#: wpuf-functions.php:1422
msgid "Indonesia Rupiah"
msgstr ""

#: wpuf-functions.php:1423
msgid "Indian Rupee"
msgstr ""

#: wpuf-functions.php:1424
msgid "Nepali Rupee"
msgstr ""

#: wpuf-functions.php:1425
msgid "Israeli Shekel"
msgstr ""

#: wpuf-functions.php:1426
msgid "Japanese Yen"
msgstr ""

#: wpuf-functions.php:1427
msgid "Lao Kip"
msgstr ""

#: wpuf-functions.php:1428
msgid "South Korean Won"
msgstr ""

#: wpuf-functions.php:1429
msgid "Malaysian Ringgits"
msgstr ""

#: wpuf-functions.php:1430
msgid "Mexican Peso"
msgstr ""

#: wpuf-functions.php:1431
msgid "Nigerian Naira"
msgstr ""

#: wpuf-functions.php:1432
msgid "Norwegian Krone"
msgstr ""

#: wpuf-functions.php:1433
msgid "New Zealand Dollar"
msgstr ""

#: wpuf-functions.php:1434
msgid "Omani Rial"
msgstr ""

#: wpuf-functions.php:1435
msgid "Iranian Rial"
msgstr ""

#: wpuf-functions.php:1436
msgid "Pakistani Rupee"
msgstr ""

#: wpuf-functions.php:1437
msgid "Paraguayan Guaraní"
msgstr ""

#: wpuf-functions.php:1438
msgid "Philippine Pesos"
msgstr ""

#: wpuf-functions.php:1439
msgid "Polish Zloty"
msgstr ""

#: wpuf-functions.php:1440
msgid "Pounds Sterling"
msgstr ""

#: wpuf-functions.php:1441
msgid "Romanian Leu"
msgstr ""

#: wpuf-functions.php:1442
msgid "Russian Ruble"
msgstr ""

#: wpuf-functions.php:1443
msgid "Saudi Riyal"
msgstr ""

#: wpuf-functions.php:1444
msgid "Singapore Dollar"
msgstr ""

#: wpuf-functions.php:1445
msgid "South African rand"
msgstr ""

#: wpuf-functions.php:1446
msgid "Swedish Krona"
msgstr ""

#: wpuf-functions.php:1447
msgid "Swiss Franc"
msgstr ""

#: wpuf-functions.php:1448
msgid "Taiwan New Dollars"
msgstr ""

#: wpuf-functions.php:1449
msgid "Thai Baht"
msgstr ""

#: wpuf-functions.php:1450
msgid "Turkish Lira"
msgstr ""

#: wpuf-functions.php:1451
msgid "US Dollar"
msgstr ""

#: wpuf-functions.php:1452
msgid "Vietnamese Dong"
msgstr ""

#: wpuf-functions.php:1453
>>>>>>> 1c60c995
msgid "Egyptian Pound"
msgstr ""

#: wpuf.php:106
msgid "Your Post Has Been Expired"
msgstr ""

<<<<<<< HEAD
#: wpuf.php:280
msgid "is required"
msgstr ""

#: wpuf.php:281
msgid "does not match"
msgstr ""

#: wpuf.php:282
msgid "is not valid"
msgstr ""

#: wpuf.php:344
msgid "Please fix the errors to proceed"
msgstr ""

#: wpuf.php:346
=======
#: wpuf.php:274
msgid "is required"
msgstr ""

#: wpuf.php:275
msgid "does not match"
msgstr ""

#: wpuf.php:276
msgid "is not valid"
msgstr ""

#: wpuf.php:338
msgid "Please fix the errors to proceed"
msgstr ""

#: wpuf.php:340
>>>>>>> 1c60c995
msgid "Word limit reached"
msgstr ""

#. Plugin URI of the plugin/theme
msgid "https://wordpress.org/plugins/wp-user-frontend/"
msgstr ""

#. Description of the plugin/theme
msgid ""
"Create, edit, delete, manages your post, pages or custom post types from "
"frontend. Create registration forms, frontend profile and more..."
msgstr ""

#. Author of the plugin/theme
msgid "Tareq Hasan"
msgstr ""

#. Author URI of the plugin/theme
msgid "https://tareq.co"
msgstr ""

<<<<<<< HEAD
#: wpuf-functions.php:1011
=======
#: wpuf-functions.php:1002
>>>>>>> 1c60c995
msgctxt "tag delimiter"
msgid ","
msgstr ""<|MERGE_RESOLUTION|>--- conflicted
+++ resolved
@@ -2,17 +2,10 @@
 # This file is distributed under the GPL2.
 msgid ""
 msgstr ""
-<<<<<<< HEAD
 "Project-Id-Version: WP User Frontend 2.5\n"
 "Report-Msgid-Bugs-To: "
 "https://wedevs.com/support/forum/plugin-support/wp-user-frontend/\n"
-"POT-Creation-Date: 2017-02-27 09:21:50+00:00\n"
-=======
-"Project-Id-Version: WP User Frontend 2.4.4\n"
-"Report-Msgid-Bugs-To: "
-"https://wedevs.com/support/forum/plugin-support/wp-user-frontend/\n"
-"POT-Creation-Date: 2017-02-22 07:01:26+00:00\n"
->>>>>>> 1c60c995
+"POT-Creation-Date: 2017-02-28 05:09:34+00:00\n"
 "MIME-Version: 1.0\n"
 "Content-Type: text/plain; charset=utf-8\n"
 "Content-Transfer-Encoding: 8bit\n"
@@ -70,7 +63,7 @@
 
 #: admin/form-builder/assets/js/components/form-featured_image/template.php:5
 #: admin/form-builder/assets/js/components/form-image_upload/template.php:5
-#: class/render-form.php:1407
+#: class/render-form.php:1409
 msgid "Select Image"
 msgstr ""
 
@@ -79,7 +72,7 @@
 msgstr ""
 
 #: admin/form-builder/assets/js/components/text-editor/template.php:5
-#: class/render-form.php:871
+#: class/render-form.php:873
 msgid "Insert Photo"
 msgstr ""
 
@@ -453,7 +446,7 @@
 #: admin/form-builder/class-wpuf-form-builder-field-settings.php:699
 #: admin/template.php:534 admin/template.php:594 class/upload.php:164
 #: templates/dashboard/posts.php:74 templates/dashboard.php:28
-#: wpuf-functions.php:703
+#: wpuf-functions.php:704
 msgid "Title"
 msgstr ""
 
@@ -463,7 +456,7 @@
 
 #: admin/form-builder/class-wpuf-form-builder-field-settings.php:708
 #: admin/subscription.php:206 admin/template.php:599 class/upload.php:166
-#: wpuf-functions.php:709
+#: wpuf-functions.php:710
 msgid "Description"
 msgstr ""
 
@@ -1020,11 +1013,7 @@
 "installed and saved!"
 msgstr ""
 
-<<<<<<< HEAD
 #: admin/installer.php:73 admin/settings-options.php:17 wpuf-functions.php:1321
-=======
-#: admin/installer.php:73 admin/settings-options.php:17 wpuf-functions.php:1290
->>>>>>> 1c60c995
 msgid "Dashboard"
 msgstr ""
 
@@ -1038,11 +1027,7 @@
 
 #: admin/installer.php:83 class/subscription.php:336 class/subscription.php:356
 #: class/subscription.php:357 class/subscription.php:358
-<<<<<<< HEAD
 #: wpuf-functions.php:1323
-=======
-#: wpuf-functions.php:1292
->>>>>>> 1c60c995
 msgid "Subscription"
 msgstr ""
 
@@ -1087,7 +1072,6 @@
 msgid "Sample Form"
 msgstr ""
 
-<<<<<<< HEAD
 #: admin/post-forms-list-table-view.php:4 admin/settings.php:57
 msgid "Post Forms"
 msgstr ""
@@ -1101,7 +1085,7 @@
 msgid "All"
 msgstr ""
 
-#: admin/post-forms-list-table.php:39 wpuf-functions.php:60
+#: admin/post-forms-list-table.php:39 wpuf-functions.php:61
 msgid "Published"
 msgstr ""
 
@@ -1137,46 +1121,27 @@
 msgid "Duplicate"
 msgstr ""
 
-#: admin/post-forms-list-table.php:410 wpuf-functions.php:64
+#: admin/post-forms-list-table.php:410 wpuf-functions.php:65
 msgid "Draft"
 msgstr ""
 
-#: admin/posting.php:52 class/render-form.php:1419 wpuf.php:350
+#: admin/posting.php:52 class/render-form.php:1421 wpuf.php:347
 msgid "Are you sure?"
 msgstr ""
 
-#: admin/posting.php:58 wpuf.php:356
+#: admin/posting.php:58 wpuf.php:353
 msgid "Allowed Files"
 msgstr ""
 
-#: admin/posting.php:61 wpuf.php:359
+#: admin/posting.php:61 wpuf.php:356
 msgid "Maximum number of files reached!"
 msgstr ""
 
-#: admin/posting.php:62 wpuf.php:360
+#: admin/posting.php:62 wpuf.php:357
 msgid "The file you have uploaded exceeds the file size limit. Please try again."
 msgstr ""
 
-#: admin/posting.php:63 wpuf.php:361
-=======
-#: admin/posting.php:52 class/render-form.php:1423 wpuf.php:344
-msgid "Are you sure?"
-msgstr ""
-
-#: admin/posting.php:58 wpuf.php:350
-msgid "Allowed Files"
-msgstr ""
-
-#: admin/posting.php:61 wpuf.php:353
-msgid "Maximum number of files reached!"
-msgstr ""
-
-#: admin/posting.php:62 wpuf.php:354
-msgid "The file you have uploaded exceeds the file size limit. Please try again."
-msgstr ""
-
-#: admin/posting.php:63 wpuf.php:355
->>>>>>> 1c60c995
+#: admin/posting.php:63 wpuf.php:358
 msgid "You have uploaded an incorrect file type. Please try again."
 msgstr ""
 
@@ -1677,7 +1642,7 @@
 msgid "Are you sure to delete this pack?"
 msgstr ""
 
-#: admin/subscription.php:231 class/render-form.php:1423
+#: admin/subscription.php:231 class/render-form.php:1421
 #: class/transactions-list-table.php:114 class/transactions-list-table.php:175
 #: class/upload.php:171 includes/free/edit-user.php:101
 #: templates/dashboard/posts.php:160 templates/dashboard.php:114
@@ -2180,50 +2145,35 @@
 msgid "Please make sure you've published your form."
 msgstr ""
 
-<<<<<<< HEAD
-#: class/render-form.php:1143 class/render-form.php:1148
-=======
-#: class/render-form.php:875
-msgid "Insert Photo"
-msgstr ""
-
-#: class/render-form.php:1147 class/render-form.php:1152
->>>>>>> 1c60c995
+#: class/render-form.php:1145 class/render-form.php:1150
 #: includes/free/edit-profile.php:198 templates/dashboard/edit-profile.php:36
 msgid "Strength indicator"
 msgstr ""
 
+#: class/render-form.php:1151
+msgid "Very weak"
+msgstr ""
+
+#: class/render-form.php:1152
+msgid "Weak"
+msgstr ""
+
 #: class/render-form.php:1153
-msgid "Very weak"
+msgid "Medium"
 msgstr ""
 
 #: class/render-form.php:1154
-msgid "Weak"
+msgid "Strong"
 msgstr ""
 
 #: class/render-form.php:1155
-msgid "Medium"
-msgstr ""
-
-#: class/render-form.php:1156
-msgid "Strong"
-msgstr ""
-
-#: class/render-form.php:1157
 msgid "Mismatch"
 msgstr ""
 
-#: class/render-form.php:1179 class/render-form.php:1287
+#: class/render-form.php:1177 class/render-form.php:1285
 msgid "-- Select --"
 msgstr ""
 
-<<<<<<< HEAD
-=======
-#: class/render-form.php:1411
-msgid "Select Image"
-msgstr ""
-
->>>>>>> 1c60c995
 #: class/subscription.php:359
 msgid "Add Subscription"
 msgstr ""
@@ -2361,7 +2311,7 @@
 msgid "Date"
 msgstr ""
 
-#: class/transactions-list-table.php:86 wpuf-functions.php:68
+#: class/transactions-list-table.php:86 wpuf-functions.php:69
 msgid "Pending"
 msgstr ""
 
@@ -2377,7 +2327,7 @@
 msgid "No transactions found."
 msgstr ""
 
-#: class/upload.php:165 wpuf-functions.php:706
+#: class/upload.php:165 wpuf-functions.php:707
 msgid "Caption"
 msgstr ""
 
@@ -2960,63 +2910,62 @@
 msgid "Reset Password"
 msgstr ""
 
-#: wpuf-functions.php:26
+#: wpuf-functions.php:27
 msgid "Live"
 msgstr ""
 
-#: wpuf-functions.php:30
+#: wpuf-functions.php:31
 msgid "Offline"
 msgstr ""
 
-#: wpuf-functions.php:34
+#: wpuf-functions.php:35
 msgid "Awaiting Approval"
 msgstr ""
 
-#: wpuf-functions.php:37 wpuf-functions.php:71
+#: wpuf-functions.php:38 wpuf-functions.php:72
 msgid "Scheduled"
 msgstr ""
 
-#: wpuf-functions.php:41
+#: wpuf-functions.php:42
 msgid "Private"
 msgstr ""
 
-#: wpuf-functions.php:212
+#: wpuf-functions.php:213
 msgid "-- select --"
 msgstr ""
 
-#: wpuf-functions.php:403
+#: wpuf-functions.php:404
 msgid "Images"
 msgstr ""
 
-#: wpuf-functions.php:404
+#: wpuf-functions.php:405
 msgid "Audio"
 msgstr ""
 
-#: wpuf-functions.php:405
+#: wpuf-functions.php:406
 msgid "Videos"
 msgstr ""
 
-#: wpuf-functions.php:406
+#: wpuf-functions.php:407
 msgid "PDF"
 msgstr ""
 
-#: wpuf-functions.php:407
+#: wpuf-functions.php:408
 msgid "Office Documents"
 msgstr ""
 
-#: wpuf-functions.php:408
+#: wpuf-functions.php:409
 msgid "Zip Archives"
 msgstr ""
 
-#: wpuf-functions.php:409
+#: wpuf-functions.php:410
 msgid "Executable Files"
 msgstr ""
 
-#: wpuf-functions.php:410
+#: wpuf-functions.php:411
 msgid "CSV"
 msgstr ""
 
-<<<<<<< HEAD
 #: wpuf-functions.php:1322
 msgid "Posts"
 msgstr ""
@@ -3226,217 +3175,6 @@
 msgstr ""
 
 #: wpuf-functions.php:1478
-=======
-#: wpuf-functions.php:1291
-msgid "Posts"
-msgstr ""
-
-#: wpuf-functions.php:1293
-msgid "Edit Profile"
-msgstr ""
-
-#: wpuf-functions.php:1403
-msgid "United Arab Emirates Dirham"
-msgstr ""
-
-#: wpuf-functions.php:1404
-msgid "Australian Dollars"
-msgstr ""
-
-#: wpuf-functions.php:1405
-msgid "Argentine Peso"
-msgstr ""
-
-#: wpuf-functions.php:1406
-msgid "Bangladeshi Taka"
-msgstr ""
-
-#: wpuf-functions.php:1407
-msgid "Brazilian Real"
-msgstr ""
-
-#: wpuf-functions.php:1408
-msgid "Bulgarian Lev"
-msgstr ""
-
-#: wpuf-functions.php:1409
-msgid "Canadian Dollars"
-msgstr ""
-
-#: wpuf-functions.php:1410
-msgid "Chilean Peso"
-msgstr ""
-
-#: wpuf-functions.php:1411
-msgid "Chinese Yuan"
-msgstr ""
-
-#: wpuf-functions.php:1412
-msgid "Colombian Peso"
-msgstr ""
-
-#: wpuf-functions.php:1413
-msgid "Czech Koruna"
-msgstr ""
-
-#: wpuf-functions.php:1414
-msgid "Danish Krone"
-msgstr ""
-
-#: wpuf-functions.php:1415
-msgid "Dominican Peso"
-msgstr ""
-
-#: wpuf-functions.php:1416
-msgid "Algerian Dinar"
-msgstr ""
-
-#: wpuf-functions.php:1417
-msgid "Euros"
-msgstr ""
-
-#: wpuf-functions.php:1418
-msgid "Hong Kong Dollar"
-msgstr ""
-
-#: wpuf-functions.php:1419
-msgid "Croatia kuna"
-msgstr ""
-
-#: wpuf-functions.php:1420
-msgid "Hungarian Forint"
-msgstr ""
-
-#: wpuf-functions.php:1421
-msgid "Icelandic krona"
-msgstr ""
-
-#: wpuf-functions.php:1422
-msgid "Indonesia Rupiah"
-msgstr ""
-
-#: wpuf-functions.php:1423
-msgid "Indian Rupee"
-msgstr ""
-
-#: wpuf-functions.php:1424
-msgid "Nepali Rupee"
-msgstr ""
-
-#: wpuf-functions.php:1425
-msgid "Israeli Shekel"
-msgstr ""
-
-#: wpuf-functions.php:1426
-msgid "Japanese Yen"
-msgstr ""
-
-#: wpuf-functions.php:1427
-msgid "Lao Kip"
-msgstr ""
-
-#: wpuf-functions.php:1428
-msgid "South Korean Won"
-msgstr ""
-
-#: wpuf-functions.php:1429
-msgid "Malaysian Ringgits"
-msgstr ""
-
-#: wpuf-functions.php:1430
-msgid "Mexican Peso"
-msgstr ""
-
-#: wpuf-functions.php:1431
-msgid "Nigerian Naira"
-msgstr ""
-
-#: wpuf-functions.php:1432
-msgid "Norwegian Krone"
-msgstr ""
-
-#: wpuf-functions.php:1433
-msgid "New Zealand Dollar"
-msgstr ""
-
-#: wpuf-functions.php:1434
-msgid "Omani Rial"
-msgstr ""
-
-#: wpuf-functions.php:1435
-msgid "Iranian Rial"
-msgstr ""
-
-#: wpuf-functions.php:1436
-msgid "Pakistani Rupee"
-msgstr ""
-
-#: wpuf-functions.php:1437
-msgid "Paraguayan Guaraní"
-msgstr ""
-
-#: wpuf-functions.php:1438
-msgid "Philippine Pesos"
-msgstr ""
-
-#: wpuf-functions.php:1439
-msgid "Polish Zloty"
-msgstr ""
-
-#: wpuf-functions.php:1440
-msgid "Pounds Sterling"
-msgstr ""
-
-#: wpuf-functions.php:1441
-msgid "Romanian Leu"
-msgstr ""
-
-#: wpuf-functions.php:1442
-msgid "Russian Ruble"
-msgstr ""
-
-#: wpuf-functions.php:1443
-msgid "Saudi Riyal"
-msgstr ""
-
-#: wpuf-functions.php:1444
-msgid "Singapore Dollar"
-msgstr ""
-
-#: wpuf-functions.php:1445
-msgid "South African rand"
-msgstr ""
-
-#: wpuf-functions.php:1446
-msgid "Swedish Krona"
-msgstr ""
-
-#: wpuf-functions.php:1447
-msgid "Swiss Franc"
-msgstr ""
-
-#: wpuf-functions.php:1448
-msgid "Taiwan New Dollars"
-msgstr ""
-
-#: wpuf-functions.php:1449
-msgid "Thai Baht"
-msgstr ""
-
-#: wpuf-functions.php:1450
-msgid "Turkish Lira"
-msgstr ""
-
-#: wpuf-functions.php:1451
-msgid "US Dollar"
-msgstr ""
-
-#: wpuf-functions.php:1452
-msgid "Vietnamese Dong"
-msgstr ""
-
-#: wpuf-functions.php:1453
->>>>>>> 1c60c995
 msgid "Egyptian Pound"
 msgstr ""
 
@@ -3444,43 +3182,23 @@
 msgid "Your Post Has Been Expired"
 msgstr ""
 
-<<<<<<< HEAD
-#: wpuf.php:280
+#: wpuf.php:277
 msgid "is required"
 msgstr ""
 
-#: wpuf.php:281
+#: wpuf.php:278
 msgid "does not match"
 msgstr ""
 
-#: wpuf.php:282
+#: wpuf.php:279
 msgid "is not valid"
 msgstr ""
 
-#: wpuf.php:344
+#: wpuf.php:341
 msgid "Please fix the errors to proceed"
 msgstr ""
 
-#: wpuf.php:346
-=======
-#: wpuf.php:274
-msgid "is required"
-msgstr ""
-
-#: wpuf.php:275
-msgid "does not match"
-msgstr ""
-
-#: wpuf.php:276
-msgid "is not valid"
-msgstr ""
-
-#: wpuf.php:338
-msgid "Please fix the errors to proceed"
-msgstr ""
-
-#: wpuf.php:340
->>>>>>> 1c60c995
+#: wpuf.php:343
 msgid "Word limit reached"
 msgstr ""
 
@@ -3502,11 +3220,7 @@
 msgid "https://tareq.co"
 msgstr ""
 
-<<<<<<< HEAD
-#: wpuf-functions.php:1011
-=======
-#: wpuf-functions.php:1002
->>>>>>> 1c60c995
+#: wpuf-functions.php:1012
 msgctxt "tag delimiter"
 msgid ","
 msgstr ""