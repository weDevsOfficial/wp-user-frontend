--- conflicted
+++ resolved
@@ -4632,13 +4632,10 @@
 
     $user = get_user_by( 'id', $user_id );
 
-<<<<<<< HEAD
     if ( ! $user ) {
         return false;
     }
 
-=======
->>>>>>> c5e9c111
     return ( array ) $user->roles;
 }
 
