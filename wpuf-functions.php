<?php

use WeDevs\Wpuf\Admin\Subscription;
use WeDevs\Wpuf\Encryption_Helper;
use WeDevs\Wpuf\Free\Pro_Prompt;
use WeDevs\Wpuf\Frontend\Payment;

/**
 * Start output buffering
 *
 * This is needed for redirecting to post when a new post has made
 *
 * @since 0.8
 */
function wpuf_buffer_start() {
    ob_start();
}

add_action( 'init', 'wpuf_buffer_start' );

/**
 * Format the post status for user dashboard
 *
 * @param string $status
 *
 * @since version 0.1
 *
 * @author Tareq Hasan
 */
function wpuf_show_post_status( $status ) {
    if ( 'publish' === $status ) {
        $title     = __( 'Live', 'wp-user-frontend' );
        $fontcolor = '#33CC33';
    } elseif ( 'draft' === $status ) {
        $title     = __( 'Offline', 'wp-user-frontend' );
        $fontcolor = '#bbbbbb';
    } elseif ( 'pending' === $status ) {
        $title     = __( 'Awaiting Approval', 'wp-user-frontend' );
        $fontcolor = '#C00202';
    } elseif ( 'future' === $status ) {
        $title     = __( 'Scheduled', 'wp-user-frontend' );
        $fontcolor = '#bbbbbb';
    } elseif ( 'private' === $status ) {
        $title     = __( 'Private', 'wp-user-frontend' );
        $fontcolor = '#bbbbbb';
    }

    $show_status = '<span style="color:' . $fontcolor . ';">' . $title . '</span>';
    echo wp_kses_post( apply_filters( 'wpuf_show_post_status', $show_status, $status ) );
}

/**
 * Format the post status for user dashboard
 *
 * @param string $status
 *
 * @since version 0.1
 *
 * @author Tareq Hasan
 */
function wpuf_admin_post_status( $status ) {
    if ( 'publish' === $status ) {
        $title     = __( 'Published', 'wp-user-frontend' );
        $fontcolor = '#009200';
    } elseif ( 'draft' === $status || 'private' === $status ) {
        $title     = __( 'Draft', 'wp-user-frontend' );
        $fontcolor = '#bbbbbb';
    } elseif ( 'pending' === $status ) {
        $title     = __( 'Pending', 'wp-user-frontend' );
        $fontcolor = '#C00202';
    } elseif ( 'future' === $status ) {
        $title     = __( 'Scheduled', 'wp-user-frontend' );
        $fontcolor = '#bbbbbb';
    }

    echo wp_kses_post( '<span style="color:' . $fontcolor . ';">' . $title . '</span>' );
}

/**
 * Upload the files to the post as attachemnt
 *
 * @param <type> $post_id
 */
function wpuf_upload_attachment( $post_id ) {
    if ( ! isset( $_FILES['wpuf_post_attachments'] ) ) {
        return false;
    }

    $fields = (int) wpuf_get_option( 'attachment_num' );

    $wpuf_post_attachments = isset( $_FILES['wpuf_post_attachments'] ) ? array_map( 'sanitize_text_field', wp_unslash( $_FILES['wpuf_post_attachments'] ) ) : [];

    for ( $i = 0; $i < $fields; $i++ ) {
        $file_name = basename( $wpuf_post_attachments['name'][ $i ] );

        if ( $file_name ) {
            if ( $file_name ) {
                $upload = [
                    'name'     => $wpuf_post_attachments['name'][ $i ],
                    'type'     => $wpuf_post_attachments['type'][ $i ],
                    'tmp_name' => $wpuf_post_attachments['tmp_name'][ $i ],
                    'error'    => $wpuf_post_attachments['error'][ $i ],
                    'size'     => $wpuf_post_attachments['size'][ $i ],
                ];

                wp_handle_upload( $upload );
            }//file exists
        }// end for
    }
}

/**
 * Get the attachments of a post
 *
 * @param int $post_id
 *
 * @return array attachment list
 */
function wpfu_get_attachments( $post_id ) {
    $att_list = [];

    $args = [
        'post_type'   => 'attachment',
        'numberposts' => -1,
        'post_status' => null,
        'post_parent' => $post_id,
        'order'       => 'ASC',
        'orderby'     => 'menu_order',
    ];

    $attachments = get_posts( $args );

    foreach ( $attachments as $attachment ) {
        $att_list[] = [
            'id'    => $attachment->ID,
            'title' => $attachment->post_title,
            'url'   => wp_get_attachment_url( $attachment->ID ),
            'mime'  => $attachment->post_mime_type,
        ];
    }

    return $att_list;
}

/**
 * Remove the mdedia upload tabs from subscribers
 *
 * @author Tareq Hasan
 */
function wpuf_unset_media_tab( $list ) {
    if ( ! current_user_can( 'edit_posts' ) ) {
        unset( $list['library'] );
        unset( $list['gallery'] );
    }

    return $list;
}

add_filter( 'media_upload_tabs', 'wpuf_unset_media_tab' );

/**
 * Get the registered post types
 *
 * @return array
 */
function wpuf_get_post_types( $args = [] ) {
    $defaults = [];

    $args = wp_parse_args( $args, $defaults );

    $post_types = get_post_types( $args );

    $ignore_post_types = [
        'attachment',
        'revision',
        'nav_menu_item',
    ];

    foreach ( $post_types as $key => $val ) {
        if ( in_array( $val, $ignore_post_types, true ) ) {
            unset( $post_types[ $key ] );
        }
    }

    return apply_filters( 'wpuf_get_post_types', $post_types );
}

/**
 * Get lists of users from database
 *
 * @return array
 */
function wpuf_list_users() {
    global $wpdb;

    $users = $wpdb->get_results( "SELECT ID, user_login from $wpdb->users" );

    $list = [];

    if ( $users ) {
        foreach ( $users as $user ) {
            $list[ $user->ID ] = $user->user_login;
        }
    }

    return $list;
}

/**
 * Retrieve or display list of posts as a dropdown (select list).
 *
 * @return string HTML content, if not displaying
 */
function wpuf_get_pages( $post_type = 'page' ) {
    $array = [ '' => __( '&mdash; Select &mdash;', 'wp-user-frontend' ) ];
    $pages = get_posts(
        [
            'post_type'              => $post_type,
            'numberposts'            => - 1,
            'no_found_rows'          => true,
            'update_post_meta_cache' => false,
            'update_post_term_cache' => false,
        ]
    );

    if ( $pages ) {
        foreach ( $pages as $page ) {
            $array[ $page->ID ] = esc_attr( $page->post_title );
        }
    }

    return $array;
}

/**
 * Edit post link for frontend
 *
 * @since 0.7
 *
 * @param string $url     url of the original post edit link
 * @param int    $post_id
 *
 * @return string url of the current edit post page
 */
function wpuf_override_admin_edit_link( $url, $post_id ) {
    if ( is_admin() ) {
        return $url;
    }

    $override = wpuf_get_option( 'override_editlink', 'wpuf_general', 'no' );

    if ( $override === 'yes' ) {
        $url = '';

        if ( 'yes' === wpuf_get_option( 'enable_post_edit', 'wpuf_dashboard', 'yes' ) ) {
            $edit_page = (int) wpuf_get_option( 'edit_page_id', 'wpuf_frontend_posting' );
            $url       = get_permalink( $edit_page );

            $url = wp_nonce_url( $url . '?pid=' . $post_id, 'wpuf_edit' );
        }
    }

    return apply_filters( 'wpuf_front_post_edit_link', $url );
}

add_filter( 'get_edit_post_link', 'wpuf_override_admin_edit_link', 10, 2 );

/**
 * Create HTML dropdown list of Categories.
 *
 * @since 2.1.0
 *
 * @uses Walker
 */
class WPUF_Walker_Category_Multi extends Walker {

    /**
     * @see Walker::$tree_type
     *
     * @var string
     */
    public $tree_type = 'category';

    /**
     * @see Walker::$db_fields
     *
     * @var array
     */
    public $db_fields = [
        'parent' => 'parent',
        'id' => 'term_id',
    ];

    /**
     * @see Walker::start_el()
     *
     * @param string $output   Passed by reference. Used to append additional content.
     * @param object $category category data object
     * @param int    $depth    Depth of category. Used for padding.
     * @param array  $args     uses 'selected' and 'show_count' keys, if they exist
     */
    public function start_el( &$output, $category, $depth = 0, $args = [], $id = 0 ) {
        $pad = str_repeat( '&nbsp;', $depth * 3 );

        $cat_name = apply_filters( 'list_cats', $category->name, $category );
        $output .= "\t<option class=\"level-$depth\" value=\"" . $category->term_id . '"';

        if ( in_array( $category->term_id, $args['selected'], true ) ) {
            $output .= ' selected="selected"';
        }

        $output .= '>';
        $output .= $pad . $cat_name;

        if ( $args['show_count'] ) {
            $output .= '&nbsp;&nbsp;(' . $category->count . ')';
        }

        $output .= "</option>\n";
    }
}

/**
 * Category checklist walker
 *
 * @since 0.8
 */
class WPUF_Walker_Category_Checklist extends Walker {
    public $tree_type = 'category';

    public $db_fields = [
        'parent' => 'parent',
        'id' => 'term_id',
    ]; //TODO: decouple this

    public function start_lvl( &$output, $depth = 0, $args = [] ) {
        $indent = str_repeat( "\t", $depth );
        $output .= "$indent<ul class='children'>\n";
    }

    public function end_lvl( &$output, $depth = 0, $args = [] ) {
        $indent = str_repeat( "\t", $depth );
        $output .= "$indent</ul>\n";
    }

    public function start_el( &$output, $category, $depth = 0, $args = [], $current_object_id = 0 ) {
        $taxonomy = $args['taxonomy'];

        $required = '';

        if ( ! empty( $args['required'] ) && 'yes' === $args['required'] ) {
            $required = ' data-required="yes" ';
        }

        if ( empty( $taxonomy ) ) {
            $taxonomy = 'category';
        }

        if ( 'category' === $taxonomy ) {
            $name = 'category';
        } else {
            $name = $taxonomy;
        }

        if ( 'yes' === $args['show_inline'] ) {
            $inline_class = 'wpuf-checkbox-inline';
        } else {
            $inline_class = '';
        }

        $class = isset( $args['class'] ) ? $args['class'] : '';
        $category_name = esc_html( apply_filters( 'the_category', $category->name ) );

        $output .= sprintf(
            '<li class="%s" id="%s-%s" data-label="%s"><label class="selectit"><input class="%s" value="%s" type="checkbox" data-type="checkbox" name="%s[]" id="in-%s-%s" %s %s %s /> %s</label>',
            esc_attr( $inline_class ), esc_attr( $taxonomy ), esc_attr( $category->term_id ), esc_attr( $args['label'] ), esc_attr( $class ), esc_attr( $category->term_id ), esc_attr( $name ), esc_attr( $taxonomy ), esc_attr( $category->term_id ),
            checked( in_array( $category->term_id, $args['selected_cats'], true ), true, false ),
            disabled( empty( $args['disabled'] ), false, false ), $required, esc_html( $category_name )
        );
    }

    public function end_el( &$output, $category, $depth = 0, $args = [] ) {
        $output .= "</li>\n";
    }
}

/**
 * Displays checklist of a taxonomy
 *
 * @param int $post_id
 * @param array $selected_cats
 *
 * @since 0.8
 */
function wpuf_category_checklist( $post_id = 0, $selected_cats = false, $attr = [], $class = null ) {
    require_once ABSPATH . '/wp-admin/includes/template.php';

    $walker = new WPUF_Walker_Category_Checklist();

    $exclude_type = isset( $attr['exclude_type'] ) ? $attr['exclude_type'] : 'exclude';
    $exclude      = wpuf_get_field_settings_excludes( $attr, $exclude_type );

    $tax          = $attr['name'];
    $current_user = get_current_user_id();

    $args = [
        'taxonomy' => $tax,
    ];

    if ( $post_id ) {
        $args['selected_cats'] = wp_get_object_terms( $post_id, $tax, [ 'fields' => 'ids' ] );
    } elseif ( $selected_cats ) {
        $args['selected_cats'] = $selected_cats;
    } else {
        $args['selected_cats'] = [];
    }

  $args['show_inline'] = ! empty( $attr['show_inline'] ) ? $attr['show_inline'] : '';
	$args['class']       = $class;
	$args['required']    = ! empty( $attr['required'] ) ? $attr['required'] : 'no';
	$args['label']       = ! empty( $attr['label'] ) ? $attr['label'] : '';

    $tax_args = [
        'taxonomy'    => $tax,
        'hide_empty'  => false,
        $exclude['type'] => ( 'child_of' === $exclude_type ) ? $exclude['childs'] : $attr['exclude'],
        'orderby'     => isset( $attr['orderby'] ) ? $attr['orderby'] : 'name',
        'order'       => isset( $attr['order'] ) ? $attr['order'] : 'ASC',
    ];
    $tax_args = apply_filters( 'wpuf_taxonomy_checklist_args', $tax_args );

    $categories = (array) get_terms( $tax_args );

    echo wp_kses_post( '<ul class="wpuf-category-checklist">' );
    printf( '<input type="hidden" name="%s" value="0" />', esc_attr( $tax ) );
    echo wp_kses(
        call_user_func_array( [ &$walker, 'walk' ], [ $categories, 0, $args ] ), [
            'li'    => [
	            'class'      => [],
	            'id'         => [],
	            'data-label' => [],
            ],
            'label' => [
                'class' => [],
            ],
            'input' => [
	            'class'         => [],
	            'type'          => [],
	            'value'         => [],
	            'name'          => [],
	            'id'            => [],
	            'checked'       => [],
	            'data-required' => [],
	            'data-type'     => [],
            ],
            'ul'    => [
                'class' => [],
            ],
        ]
    );
    echo wp_kses_post( '</ul>' );
}

/**
 * Get exclude settings for a field type
 *
 * @since 3.4.0
 *
 * @param array $field_settings
 * @param string $exclude_type
 *
 * @return array
 */
function wpuf_get_field_settings_excludes( $field_settings, $exclude_type ) {
    $attributes   = $field_settings['exclude'];
    $child_ids    = [];

    if ( ! empty( $attributes ) ) {
        foreach ( $attributes as $attr ) {
            $terms = get_terms(
                $field_settings['name'],
                array(
                    'hide_empty' => false,
                    'parent'     => $attr,
                )
            );

            foreach ( $terms as $term ) {
                array_push( $child_ids, $term->term_id );
            }
        }
    }

    if ( $exclude_type === 'child_of' ) {
        $exclude_type = 'include';
    }

    $excludes = [
        'type'   => $exclude_type,
        'childs' => $child_ids,
    ];

    return $excludes;
}

function wpuf_pre( $data ) {
    echo wp_kses_post( '<pre>' );
    print_r( $data );
    echo wp_kses_post( '</pre>' );
}

/**
 * Get all the image sizes
 *
 * @return array image sizes
 */
function wpuf_get_image_sizes() {
    $image_sizes_orig   = get_intermediate_image_sizes();
    $image_sizes_orig[] = 'full';
    $image_sizes        = [];

    foreach ( $image_sizes_orig as $size ) {
        $image_sizes[ $size ] = $size;
    }

    return $image_sizes;
}

function wpuf_allowed_extensions() {
    $extesions = [
        'images' => [
            'ext' => 'jpg,jpeg,gif,png,bmp',
            'label' => __( 'Images', 'wp-user-frontend' ),
        ],
        'audio'  => [
            'ext' => 'mp3,wav,ogg,wma,mka,m4a,ra,mid,midi',
            'label' => __( 'Audio', 'wp-user-frontend' ),
        ],
        'video'  => [
            'ext' => 'avi,divx,flv,mov,ogv,mkv,mp4,m4v,divx,mpg,mpeg,mpe',
            'label' => __( 'Videos', 'wp-user-frontend' ),
        ],
        'pdf'    => [
            'ext' => 'pdf',
            'label' => __( 'PDF', 'wp-user-frontend' ),
        ],
        'office' => [
            'ext' => 'doc,ppt,pps,xls,mdb,docx,xlsx,pptx,odt,odp,ods,odg,odc,odb,odf,rtf,txt',
            'label' => __( 'Office Documents', 'wp-user-frontend' ),
        ],
        'zip'    => [
            'ext' => 'zip,gz,gzip,rar,7z',
            'label' => __( 'Zip Archives', 'wp-user-frontend' ),
        ],
        'exe'    => [
            'ext' => 'exe',
            'label' => __( 'Executable Files', 'wp-user-frontend' ),
        ],
        'csv'    => [
            'ext' => 'csv',
            'label' => __( 'CSV', 'wp-user-frontend' ),
        ],
    ];

    return apply_filters( 'wpuf_allowed_extensions', $extesions );
}

/**
 * Adds notices on add post form if any
 *
 * @param string $text
 *
 * @return string
 */
function wpuf_addpost_notice( $text ) {
    $user = wp_get_current_user();

    if ( is_user_logged_in() ) {
        $lock = ( 'yes' === $user->wpuf_postlock ) ? 'yes' : 'no';

        if ( 'yes' === $lock ) {
            return $user->wpuf_lock_cause;
        }
    }

    return $text;
}

add_filter( 'wpuf_addpost_notice', 'wpuf_addpost_notice' );

/**
 * Associate attachemnt to a post
 *
 * @since 2.0
 *
 * @param type $attachment_id
 * @param type $post_id
 */
function wpuf_associate_attachment( $attachment_id, $post_id ) {
    $args = [
        'ID'          => $attachment_id,
        'post_parent' => $post_id,
    ];

    wpuf_update_post( $args );
}

/**
 * Update post when hooked to save_post
 *
 * @since 2.5.4
 *
 * @param array args
 */
function wpuf_update_post( $args ) {
    if ( ! wp_is_post_revision( $args['ID'] ) ) {
        // unhook this function so it doesn't loop infinitely
        remove_action( 'save_post', [ WeDevs\Wpuf\Admin\Posting::init(), 'save_meta' ], 1 );

        // update the post, which calls save_post again
        wp_update_post( $args );

        // re-hook this function
        add_action( 'save_post', [ WeDevs\Wpuf\Admin\Posting::init(), 'save_meta' ], 1 );
    }
}

/**
 * Get user role names
 *
 * @since 2.0
 *
 * @global WP_Roles $wp_roles
 *
 * @return array
 */
function wpuf_get_user_roles() {
    if ( ! function_exists( 'wp_roles' ) ) {
        require_once ABSPATH . WPINC . '/capabilities.php';
        $wp_roles = wp_roles();
    } else {
        $wp_roles = wp_roles();
    }

    return $wp_roles->get_names();
}

/**
 * Add custom avatar image size
 *
 * @since 3.3.0
 *
 * @return void
 */
function wpuf_avatar_add_image_size() {
    $avatar_size   = wpuf_get_option( 'avatar_size', 'wpuf_profile', '100x100' );
    $avatar_size   = explode( 'x', $avatar_size );
    $avatar_width  = $avatar_size[0];
    $avatar_height = $avatar_size[1];

    add_image_size( 'wpuf_avatar_image_size', $avatar_width, $avatar_height, true );
}

/**
 * Custom Avatar uploaded by user
 *
 * @since 3.3.0
 *
 * @param int $user_id
 *
 * @return string
 */
function wpuf_get_custom_avatar( $user_id ) {
    $avatar = get_user_meta( $user_id, 'user_avatar', true );

    if ( absint( $avatar ) > 0 ) {
        wpuf_avatar_add_image_size();

        $avatar_source = wp_get_attachment_image_src( $avatar, 'wpuf_avatar_image_size' );

        if ( $avatar_source ) {
            $avatar = $avatar_source[0];
        }
    }

    return $avatar;
}

/**
 * Conditionally ignore using WPUF avatar
 *
 * @since 3.3.0
 *
 * @return bool
 */
function wpuf_use_default_avatar() {
    if ( has_filter( 'pre_option_show_avatars', '__return_true' ) ) {
        return true;
    }

    return apply_filters( 'wpuf_use_default_avatar', false );
}

/**
 * User avatar wrapper for custom uploaded avatar
 *
 * @since 2.0
 *
 * @param string $avatar
 * @param mixed  $id_or_email
 * @param int    $size
 * @param string $default
 * @param string $alt
 *
 * @return string image tag of the user avatar
 */
function wpuf_get_avatar( $avatar, $id_or_email, $size, $default, $alt, $args ) {
    if ( wpuf_use_default_avatar() ) {
        return $avatar;
    }

    if ( is_numeric( $id_or_email ) ) {
        $user = get_user_by( 'id', $id_or_email );
    } elseif ( is_object( $id_or_email ) ) {
        if ( $id_or_email->user_id !== '0' ) {
            $user = get_user_by( 'id', $id_or_email->user_id );
        } else {
            return $avatar;
        }
    } else {
        $user = get_user_by( 'email', $id_or_email );
    }

    if ( ! $user ) {
        return $avatar;
    }

    $custom_avatar = wpuf_get_custom_avatar( $user->ID );

    if ( empty( $custom_avatar ) ) {
        return $avatar;
    }

    return sprintf( '<img src="%1$s" alt="%2$s" height="%3$s" width="%3$s" class="avatar">', esc_url( $custom_avatar ), $alt, $size );
}

add_filter( 'get_avatar', 'wpuf_get_avatar', 99, 6 );

/**
 * Filters custom avatar url
 *
 * @param $args
 * @param $id_or_email
 *
 * @return mixed
 */
function wpuf_custom_avatar_data( $args, $id_or_email ) {
    if ( wpuf_use_default_avatar() ) {
        return $args;
    }

    $user_id = $id_or_email;

    if ( $id_or_email instanceof WP_Comment ) {
        $user_id = $id_or_email->user_id;
    } elseif ( is_string( $id_or_email ) && is_email( $id_or_email ) ) {
        $user_id = email_exists( $id_or_email );
    }

    if ( $user_id ) {
        $custom_avatar_url = wpuf_get_custom_avatar( $user_id );

        if ( ! empty( $custom_avatar_url ) ) {
            $args['url'] = $custom_avatar_url;
        }
    }

    return $args;
}

add_filter( 'get_avatar_data', 'wpuf_custom_avatar_data', 10, 2 );


function wpuf_update_avatar( $user_id, $attachment_id ) {
    $upload_dir   = wp_upload_dir();
    $relative_url = wp_get_attachment_url( $attachment_id );

    if ( function_exists( 'wp_get_image_editor' ) ) {
        // try to crop the photo if it's big
        $file_path = str_replace( $upload_dir['baseurl'], $upload_dir['basedir'], $relative_url );

        // as the image upload process generated a bunch of images
        // try delete the intermediate sizes.
        $ext             = strrchr( $file_path, '.' );
        $file_path_w_ext = str_replace( $ext, '', $file_path );
        $small_url       = $file_path_w_ext . '-avatar' . $ext;
        $relative_url    = str_replace( $upload_dir['basedir'], $upload_dir['baseurl'], $small_url );

        $editor = wp_get_image_editor( $file_path );

        if ( ! is_wp_error( $editor ) ) {
            $avatar_size    = wpuf_get_option( 'avatar_size', 'wpuf_profile', '100x100' );
            $avatar_size    = explode( 'x', $avatar_size );
            $avatar_width   = $avatar_size[0];
            $avatar_height  = $avatar_size[1];

            $editor->resize( $avatar_width, $avatar_height, true );
            $editor->save( $small_url );

            // if the file creation successfull, delete the original attachment
            if ( file_exists( $small_url ) ) {
                wp_delete_attachment( $attachment_id, true );
            }
        }
    }

    // delete any previous avatar
    $prev_avatar = get_user_meta( $user_id, 'user_avatar', true );

    if ( ! empty( $prev_avatar ) ) {
        $prev_avatar_path = str_replace( $upload_dir['baseurl'], $upload_dir['basedir'], $prev_avatar );

        if ( file_exists( $prev_avatar_path ) ) {
            unlink( $prev_avatar_path );
        }
    }

    // now update new user avatar
    update_user_meta( $user_id, 'user_avatar', $relative_url );
}

function wpuf_admin_role() {
    return apply_filters( 'wpuf_admin_role', 'manage_options' );
}

/**
 * Get all the payment gateways
 *
 * @return array
 */
function wpuf_get_gateways( $context = 'admin' ) {
    $gateways = Payment::get_payment_gateways();
    $return   = [];

    foreach ( $gateways as $id => $gate ) {
        if ( 'admin' === $context ) {
            $return[ $id ] = $gate['admin_label'];
        } else {
            $return[ $id ] = [
                'label'          => $gate['checkout_label'],
                'icon'           => isset( $gate['icon'] ) ? $gate['icon'] : '',
                'is_pro_preview' => ! empty( $gate['is_pro_preview'] ) ? esc_attr( $gate['is_pro_preview'] ) : false,
            ];
        }
    }

    return $return;
}

/**
 * Show custom fields in post content area
 *
 * @since 3.3.0 Introducing `render_field_data` to render field value
 *                   Rendering field values should be in field classes to follow
 *                   more OOP style.
 *
 * @todo Move the rendering snippets to respective field classes. The default case
 *       should be placed in the abstract class.
 *
 * @param string $content
 *
 * @return string
 */
function wpuf_show_custom_fields( $content ) {
    global $post;

    $show_custom = wpuf_get_option( 'cf_show_front', 'wpuf_frontend_posting' );

    if ( 'on' !== $show_custom ) {
        return $content;
    }

    $show_caption  = wpuf_get_option( 'image_caption', 'wpuf_frontend_posting' );
    $form_id       = get_post_meta( $post->ID, '_wpuf_form_id', true );
    $form_settings = wpuf_get_form_settings( $form_id );

    if ( ! $form_id ) {
        return $content;
    }

    $html = '<ul class="wpuf_customs">';

    $form_vars = wpuf_get_form_fields( $form_id );
    $meta      = [];

    if ( $form_vars ) {
        foreach ( $form_vars as $attr ) {
            // get column field input fields
            if ( 'column_field' === $attr['input_type'] ) {
                $inner_fields = $attr['inner_fields'];

                foreach ( $inner_fields as $column_key => $column_fields ) {
                    if ( ! empty( $column_fields ) ) {
                        // ignore section break and HTML input type
                        foreach ( $column_fields as $column_field_key => $column_field ) {
                            if ( isset( $column_field['show_in_post'] ) && 'yes' === $column_field['show_in_post'] ) {
                                $meta[] = $column_field;
                            }
                        }
                    }
                }
                continue;
            }

            if ( isset( $attr['show_in_post'] ) && 'yes' === $attr['show_in_post'] ) {
                $meta[] = $attr;
            }
        }

        if ( ! $meta ) {
            return $content;
        }

        foreach ( $meta as $attr ) {
            $wpuf_field = wpuf()->fields->get_field( $attr['template'] );

            if ( ! isset( $attr['name'] ) ) {
                $attr['name'] = $attr['input_type'];
            }

            $field_value    = get_post_meta( $post->ID, $attr['name'] );
            $hide_label     = isset( $attr['hide_field_label'] ) ? $attr['hide_field_label'] : 'no';

            $return_for_no_cond = 0;

            if ( isset( $attr['wpuf_cond']['condition_status'] ) && 'yes' === $attr['wpuf_cond']['condition_status'] ) {
                foreach ( $attr['wpuf_cond']['cond_field'] as $field_key => $cond_field_name ) {

                    //check if the conditional field is a taxonomy
                    if ( taxonomy_exists( $cond_field_name ) ) {
                        $post_terms       = wp_get_post_terms( $post->ID, $cond_field_name, true );
                        $cond_field_value = [];

                        if ( is_array( $post_terms ) ) {
                            foreach ( $post_terms as $term_key => $term_array ) {
                                $cond_field_value[] = $term_array->term_id;
                            }
                        }
                        $cond_field_value = isset( $post_terms[0] ) ? $post_terms[0]->term_id : '';
                    } else {
                        $cond_field_value = get_post_meta( $post->ID, $cond_field_name, 'true' );
                    }

                    if ( isset( $attr['wpuf_cond']['cond_option'][ $field_key ] ) ) {
                        if ( is_array( $cond_field_value ) ) {
                            continue;
                        } else {
                            if ( (string) $attr['wpuf_cond']['cond_option'][ $field_key ] !== (string) $cond_field_value ) {
                                $return_for_no_cond = 1;
                            } else {
                                $return_for_no_cond = 0;
                                break;
                            }
                        }
                    }
                }
            }

            if ( $return_for_no_cond === 1 ) {
                continue;
            }

            if ( ! count( $field_value ) ) {
                continue;
            }

            if ( 'hidden' === $attr['input_type'] ) {
                continue;
            }

            if ( method_exists( $wpuf_field, 'render_field_data' ) ) {
                $html .= $wpuf_field->render_field_data( $field_value, $attr );
                continue;
            }

            switch ( $attr['input_type'] ) {
                case 'image_upload':
                case 'file_upload':
                    $image_html = '<li style="list-style-type:none;">';

                    if ( 'no' === $hide_label ) {
                        $image_html .= '<label>' . $attr['label'] . ':</label> ';
                    }

                    if ( $field_value ) {
                        if ( is_serialized( $field_value[0] ) ) {
                            $field_value = maybe_unserialize( $field_value[0] );
                        }

                        if ( is_array( $field_value[0] ) ) {
                            $field_value = $field_value[0];
                        }

                        foreach ( $field_value as $attachment_id ) {
                            if ( 'image_upload' === $attr['input_type'] ) {
                                $image_size = wpuf_get_option( 'insert_photo_size', 'wpuf_frontend_posting', 'thumbnail' );
                                $thumb      = wp_get_attachment_image( $attachment_id, $image_size );
                            } else {
                                $thumb = get_post_field( 'post_title', $attachment_id );
                            }

                            $full_size = wp_get_attachment_url( $attachment_id );
                            $path      = parse_url( $full_size, PHP_URL_PATH );
                            $extension = pathinfo( $path, PATHINFO_EXTENSION );

                            if ( $thumb ) {
                                $playable                   = isset( $attr['playable_audio_video'] ) ? $attr['playable_audio_video'] : 'no';
                                $wpuf_allowed_extensions    = wpuf_allowed_extensions();
                                $allowed_audio_extensions   = explode( ',', $wpuf_allowed_extensions['audio']['ext'] );
                                $allowed_video_extensions   = explode( ',', $wpuf_allowed_extensions['video']['ext'] );
                                $allowed_extenstions        = array_merge( $allowed_audio_extensions, $allowed_video_extensions );

                                if ( 'yes' === $playable && in_array( $extension, $allowed_extenstions, true ) ) {
                                    $is_video       = in_array( $extension, $allowed_video_extensions, true );
                                    $is_audio       = in_array( $extension, $allowed_audio_extensions, true );
                                    $preview_width  = isset( $attr['preview_width'] ) ? $attr['preview_width'] : '123';
                                    $preview_height = isset( $attr['preview_height'] ) ? $attr['preview_height'] : '456';

                                    $image_html .= '<div class="wpuf-embed-preview">';

                                    if ( $is_video ) {
                                        $image_html .= '[video src="' . $full_size . '" width="' . $preview_width . '" height="' . $preview_height . '"]';
                                    }

                                    if ( $is_audio ) {
                                        $image_html .= '[audio src="' . $full_size . '" width="' . $preview_width . '" height="' . $preview_height . '"]';
                                    }

                                    $image_html .= '</div>';
                                } else {
                                    $image_html .= sprintf( '<a href="%s">%s</a> ', $full_size, $thumb );
                                }

                                if ( 'on' === $show_caption ) {
                                    $post_detail = get_post( $attachment_id );

                                    if ( ! empty( $post_detail->post_title ) ) {
                                        $image_html .= '<br /><label>' . __( 'Title', 'wp-user-frontend' ) . ':</label> <span class="image_title">' . esc_html( $post_detail->post_title ) . '</span>';
                                    }

                                    if ( ! empty( $post_detail->post_excerpt ) ) {
                                        $image_html .= '<br /><label>' . __( 'Caption', 'wp-user-frontend' ) . ':</label> <span class="image_caption">' . esc_html( $post_detail->post_excerpt ) . '</span>';
                                    }

                                    if ( ! empty( $post_detail->post_content ) ) {
                                        $image_html .= '<br /><label>' . __( 'Description', 'wp-user-frontend' ) . ':</label> <span class="image_description">' . esc_html( $post_detail->post_content ) . '</span>';
                                    }
                                }
                            }
                        }
                    }

                    $html .= $image_html . '</li>';
                    break;

                case 'map':
                    ob_start();
                    wpuf_shortcode_map_post( $attr['name'], $post->ID );

                    if ( isset( $attr['directions'] ) && $attr['directions'] ) {
                        $location   = get_post_meta( $post->ID, $attr['name'], true );
                        $def_lat    = isset( $location['lat'] ) ? $location['lat'] : 40.7143528;
                        $def_long   = isset( $location['lng'] ) ? $location['lng'] : -74.0059731; ?>
                        <div>
                            <a class="btn btn-brand btn-sm" href="https://www.google.com/maps/dir/?api=1&amp;destination=<?php echo esc_attr( $def_lat ); ?>,<?php echo esc_attr( $def_long ); ?>" target="_blank" rel="nofollow external"><?php esc_html_e( 'Directions »', 'wp-user-frontend' ); ?></a>
                        </div>
                        <?php
                    }

                    $html .= ob_get_clean();
                    break;

                case 'address':
                    include_once __DIR__ . '/includes/countries.php';

                    $address_html = '';

                    if ( isset( $field_value[0] ) && is_array( $field_value[0] ) ) {
                        foreach ( $field_value[0] as $field_key => $value ) {
                            if ( 'country_select' === $field_key ) {
                                if ( isset( $countries[ $value ] ) ) {
                                    $value = $countries[ $value ];
                                }
                            }

                            if ( ! empty( $value ) ) {
                                $address_html .= '<li>';

                                if ( 'no' === $hide_label ) {
                                    $address_html .= '<label>' . $attr['address'][ $field_key ]['label'] . ': </label> ';
                                }

                                $address_html .= ' ' . $value . '</li>';
                            }
                        }
                    }

                    $html .= $address_html;
                    break;

                case 'repeat':
                    $value    = get_post_meta( $post->ID, $attr['name'] );
                    $newvalue = [];

                    foreach ( $value as $i => $str ) {
                        if ( preg_match( '/[^\|\s]/', $str ) ) {
                            $newvalue[] = $str;
                        }
                    }

                    $new = implode( ', ', $newvalue );

                    if ( $new ) {
                        $html .= '<li>';

                        if ( 'no' === $hide_label ) {
                            $html .= '<label>' . $attr['label'] . ': </label>';
                        }

                        $html .= make_clickable( $new ) . '</li>';
                    }
                    break;

                case 'url':
                    $value = get_post_meta( $post->ID, $attr['name'], true );

                    if ( empty( $value ) ) {
                        break;
                    }

                    if ( 'embed' === $attr['template'] ) {
                        global $wp_embed;

                        $preview_width  = isset( $attr['preview_width'] ) ? $attr['preview_width'] : '123';
                        $preview_height = isset( $attr['preview_height'] ) ? $attr['preview_height'] : '456';
                        $shortcode      = '[embed width="' . $preview_width . '" height="' . $preview_height . '"]' . $value . '[/embed]';

                        $preview = '<li>';

                        if ( 'no' === $hide_label ) {
                            $preview .= sprintf( '<label>%s: </label>', $attr['label'] );
                        }

                        $preview .= "<div class='wpuf-embed-preview'>";
                        $preview .= $wp_embed->run_shortcode( $shortcode );
                        $preview .= '</div>';
                        $preview .= '</li>';

                        $html .= $preview;
                        break;
                    }

                    $open_in = 'same' === $attr['open_window'] ? '' : '_blank';

                    $link = '<li>';

                    if ( 'no' === $hide_label ) {
                        $link .= '<label>' . $attr['label'] . ':</label>';
                    }

                    $link .= sprintf( " <a href='%s' target = '%s'>%s</a></li>", $value, $open_in, $value );

                    $html .= $link;
                    break;

                case 'date':
                    $value = get_post_meta( $post->ID, $attr['name'], true );

                    $html .= '<li>';

                    if ( 'no' === $hide_label ) {
                        $html .= '<label>' . $attr['label'] . ':</label>';
                    }

                    $html .= sprintf( ' %s</li>', make_clickable( $value ) );
                    break;

                case 'country_list':
                    $value         = get_post_meta( $post->ID, $attr['name'], true );
                    $country_state = new WeDevs\Wpuf\Data\Country_State();
                    $countries     = $country_state->countries();

                    if ( isset( $countries[ $value ] ) ) {
                        $value = $countries[ $value ];
                    }

                    $html .= '<li>';

                    if ( 'no' === $hide_label ) {
                        $html .= '<label>' . $attr['label'] . ':</label>';
                    }

                    $html .= sprintf( ' %s</li>', make_clickable( $value ) );
                    break;

                default:
                    $value       = get_post_meta( $post->ID, $attr['name'] );
                    $filter_html = apply_filters( 'wpuf_custom_field_render', '', $value, $attr, $form_settings );
                    $separator   = ' | ';

                    if ( ! empty( $filter_html ) ) {
                        $html .= $filter_html;
                    } elseif ( is_serialized( $value[0] ) ) {
                        $new            = maybe_unserialize( $value[0] );
                        $modified_value = implode( $separator, $new );

                        if ( $modified_value ) {
                            $html .= '<li>';

                            if ( 'no' === $hide_label ) {
                                $html .= '<label>' . $attr['label'] . ':</label>';
                            }

                            $html .= sprintf( ' %s</li>', make_clickable( $modified_value ) );
                        }
                    } elseif ( ( 'checkbox' === $attr['input_type'] || 'multiselect' === $attr['input_type'] ) && is_array( $value[0] ) ) {
                        if ( ! empty( $value[0] ) ) {
                            $modified_value = implode( $separator, $value[0] );

                            if ( $modified_value ) {
                                $html .= '<li>';

                                if ( 'no' === $hide_label ) {
                                    $html .= '<label>' . $attr['label'] . ':</label>';
                                }

                                $html .= sprintf( ' %s</li>', make_clickable( $modified_value ) );
                            }
                        }
                    } else {
                        $new = implode( ', ', $value );

                        if ( $new ) {
                            $html .= '<li>';

                            if ( 'no' === $hide_label ) {
                                $html .= '<label>' . $attr['label'] . ':</label>';
                            }

                            $html .= sprintf( ' %s</li>', make_clickable( $new ) );
                        }
                    }

                    break;
            }
        }
    }

    $html .= '</ul>';

    return $content . $html;
}

add_filter( 'the_content', 'wpuf_show_custom_fields', 10 );

/**
 * Map display shortcode
 *
 * @param string $meta_key
 * @param int    $post_id
 * @param array  $args
 */
function wpuf_shortcode_map( $location, $post_id = null, $args = [], $meta_key = '' ) {
    if ( ! wpuf()->is_pro() || ! $location ) {
        return;
    }

    global $post;

    // compatibility
    if ( $post_id ) {
        wpuf_shortcode_map_post( $location, $post_id, $args );

        return;
    }

    $default        = [
        'width' => 450,
        'height' => 250,
        'zoom' => 12,
    ];
    $args           = wp_parse_args( $args, $default );

    if ( is_array( $location ) ) {
        $def_address = isset( $location['address'] ) ? $location['address'] : '';
        $def_lat     = isset( $location['lat'] ) ? $location['lat'] : '';
        $def_long    = isset( $location['lng'] ) ? $location['lng'] : '';
        $location    = implode( ' || ', $location );
    } else {
        list( $def_lat, $def_long ) = explode( ',', $location );
        $def_lat                    = $def_lat ? $def_lat : 0;
        $def_long                   = $def_long ? $def_long : 0;
    }
    ?>

    <div class="google-map" style="margin: 10px 0; height: <?php echo esc_attr( $args['height'] ); ?>px; width: <?php echo esc_attr( $args['width'] ); ?>px;" id="wpuf-map-<?php echo esc_attr( $meta_key . $post->ID ); ?>"></div>

    <script type="text/javascript">
        jQuery(function($){
            var curpoint = new google.maps.LatLng(<?php echo esc_html( $def_lat ); ?>, <?php echo esc_html( $def_long ); ?>);

            var gmap = new google.maps.Map( $('#wpuf-map-<?php echo esc_attr( $meta_key . $post->ID ); ?>')[0], {
                center: curpoint,
                zoom: <?php echo esc_attr( $args['zoom'] ); ?>,
                mapTypeId: window.google.maps.MapTypeId.ROADMAP
            });

            var marker = new window.google.maps.Marker({
                position: curpoint,
                map: gmap,
                draggable: true
            });

        });
    </script>
    <?php
}

/**
 * Map shortcode for users
 *
 * @param string $meta_key
 * @param int    $user_id
 * @param array  $args
 */
function wpuf_shortcode_map_user( $meta_key, $user_id = null, $args = [] ) {
    $location = get_user_meta( $user_id, $meta_key, true );
    wpuf_shortcode_map( $location, null, $args, $meta_key );
}

/**
 * Map shortcode post posts
 *
 * @global object $post
 *
 * @param string $meta_key
 * @param int    $post_id
 * @param array  $args
 */
function wpuf_shortcode_map_post( $meta_key, $post_id = null, $args = [] ) {
    global $post;

    if ( ! $post_id ) {
        $post_id = $post->ID;
    }

    $location = get_post_meta( $post_id, $meta_key, true );
    wpuf_shortcode_map( $location, null, $args, $meta_key );
}

function wpuf_meta_shortcode( $atts ) {
    global $post;

    $attrs = shortcode_atts(
        [
            'name'   => '',
            'type'   => 'normal',
            'size'   => 'thumbnail',
            'height' => 250,
            'width'  => 450,
            'zoom'   => 12,
        ], $atts
    );

    $name   = $attrs['name'];
    $type   = $attrs['type'];
    $size   = $attrs['size'];
    $width  = $attrs['width'];
    $height = $attrs['height'];
    $zoom   = $attrs['zoom'];

    if ( empty( $name ) ) {
        return;
    }

    if ( 'image' === $type || 'file' === $type ) {
        $images = get_post_meta( $post->ID, $name, true );

        if ( ! is_array( $images ) ) {
            $images = (array) $images;
        }

        if ( $images ) {
            $html = '';

            foreach ( $images as $attachment_id ) {
                if ( 'image' === $type ) {
                    $thumb = wp_get_attachment_image( $attachment_id, $size );
                } else {
                    $thumb = get_post_field( 'post_title', $attachment_id );
                }

                $full_size = wp_get_attachment_url( $attachment_id );
                $html      .= sprintf( '<a href="%s">%s</a> ', $full_size, $thumb );
            }

            return $html;
        }
    } elseif ( 'map' === $type ) {
        ob_start();
        wpuf_shortcode_map(
            $name, $post->ID, [
                'width' => $width,
                'height' => $height,
                'zoom' => $zoom,
            ]
        );

        return ob_get_clean();
    } elseif ( 'repeat' === $type ) {
        return implode( '; ', get_post_meta( $post->ID, $name ) );
    } elseif ( 'normal' === $type ) {
        return implode( ', ', get_post_meta( $post->ID, $name ) );
    } else {
        return make_clickable( implode( ', ', get_post_meta( $post->ID, $name ) ) );
    }
}

/**
 * Get the value of a settings field
 *
 * @param string $option  settings field name
 * @param string $section the section name this field belongs to
 * @param string $default default text if it's not found
 *
 * @return mixed
 */
function wpuf_get_option( $option, $section, $default = '' ) {
    $options = get_option( $section );

    if ( isset( $options[ $option ] ) ) {
        return $options[ $option ];
    }

    return $default;
}

/**
 * Check the current post for the existence of a short code
 *
 * @see http://wp.tutsplus.com/articles/quick-tip-improving-shortcodes-with-the-has_shortcode-function/
 *
 * @param string $shortcode
 *
 * @return bool
 */
function wpuf_has_shortcode( $shortcode = '', $post_id = false ) {
    $post_to_check = ( false === $post_id ) ? get_post( get_the_ID() ) : get_post( $post_id );

    if ( ! $post_to_check ) {
        return false;
    }

    // false because we have to search through the post content first
    $found = false;

    // if no short code was provided, return false
    if ( ! $shortcode ) {
        return $found;
    }

    // check the post content for the short code
    if ( stripos( $post_to_check->post_content, '[' . $shortcode ) !== false ) {
        // we have found the short code
        $found = true;
    }

    return $found;
}

/**
 * Get attachment ID from a URL
 *
 * @since 2.1.8
 * @see http://philipnewcomer.net/2012/11/get-the-attachment-id-from-an-image-url-in-wordpress/ Original Implementation
 *
 * @global type $wpdb
 *
 * @param type $attachment_url
 *
 * @return type
 */
function wpuf_get_attachment_id_from_url( $attachment_url = '' ) {
    global $wpdb;

    $attachment_id = false;

    // If there is no url, return.
    if ( '' === $attachment_url ) {
        return;
    }

    // Get the upload directory paths
    $upload_dir_paths = wp_upload_dir();

    // Make sure the upload path base directory exists in the attachment URL, to verify that we're working with a media library image
    if ( false !== strpos( $attachment_url, $upload_dir_paths['baseurl'] ) ) {

        // If this is the URL of an auto-generated thumbnail, get the URL of the original image
        $attachment_url = preg_replace( '/-\d+x\d+(?=\.(jpg|jpeg|png|gif)$)/i', '', $attachment_url );

        // Remove the upload path base directory from the attachment URL
        $attachment_url = str_replace( $upload_dir_paths['baseurl'] . '/', '', $attachment_url );

        // Finally, run a custom database query to get the attachment ID from the modified attachment URL
        $attachment_id = $wpdb->get_var( $wpdb->prepare( "SELECT wposts.ID FROM $wpdb->posts wposts, $wpdb->postmeta wpostmeta WHERE wposts.ID = wpostmeta.post_id AND wpostmeta.meta_key = '_wp_attached_file' AND wpostmeta.meta_value = %s AND wposts.post_type = 'attachment'", $attachment_url ) );
    }

    return $attachment_id;
}

/**
 * Non logged in users tag autocomplete
 *
 * @since 2.1.9
 *
 * @global object $wpdb
 */
<<<<<<< HEAD
function wpuf_ajax_tag_search() {
=======
function wpufe_ajax_tag_search() {
    if ( ! isset( $_REQUEST['nonce'] ) || ! wp_verify_nonce( sanitize_key( wp_unslash( $_REQUEST['nonce'] ) ), 'wpuf_ajax_tag_search' ) ) {
        wp_send_json_error( __( 'Permission denied', 'wp-user-frontend' ) );
    }

>>>>>>> 06a4fbf2
    global $wpdb;

    $taxonomy = isset( $_GET['tax'] ) ? sanitize_text_field( wp_unslash( $_GET['tax'] ) ) : '';
    $term_ids = ! empty( $_GET['term_ids'] ) ? sanitize_key( wp_unslash( $_GET['term_ids'] ) ) : '';
    $tax      = get_taxonomy( $taxonomy );

    if ( ! $tax ) {
        wp_die( 0 );
    }

    $s = isset( $_GET['q'] ) ? sanitize_text_field( wp_unslash( $_GET['q'] ) ) : '';

    $comma = _x( ',', 'tag delimiter', 'wp-user-frontend' );

    if ( ',' !== $comma ) {
        $s = str_replace( $comma, ',', $s );
    }

    if ( false !== strpos( $s, ',' ) ) {
        $s = explode( ',', $s );
        $s = $s[ count( $s ) - 1 ];
    }

    $s = trim( $s );

    if ( strlen( $s ) < 2 ) {
        wp_die();
    } // require 2 chars for matching

    if ( ! empty( $term_ids ) ) {
        //phpcs:disable
        $results = $wpdb->get_col( $wpdb->prepare( "SELECT t.name FROM $wpdb->term_taxonomy AS tt INNER JOIN $wpdb->terms AS t ON tt.term_id = t.term_id WHERE tt.taxonomy = %s AND t.term_id IN ($term_ids) AND t.name LIKE (%s)", $taxonomy, '%' . $wpdb->esc_like( $s ) . '%' ) );
    } else {
        $results = $wpdb->get_col( $wpdb->prepare( "SELECT t.name FROM $wpdb->term_taxonomy AS tt INNER JOIN $wpdb->terms AS t ON tt.term_id = t.term_id WHERE tt.taxonomy = %s AND t.name LIKE (%s)", $taxonomy, '%' . $wpdb->esc_like( $s ) . '%' ) );
    }
    echo esc_html( join( "\n", $results ) );
    wp_die();
}

/**
 * Option dropdown helper
 *
 * @param array  $options
 * @param string $selected
 *
 * @return string
 */
function wpuf_dropdown_helper( $options, $selected = '' ) {
    $string = '';

    foreach ( $options as $key => $label ) {
        $string .= sprintf( '<option value="%s"%s>%s</option>', esc_attr( $key ), selected( $selected, $key, false ), $label );
    }

    return $string;
}

/**
 * Include a template file
 *
 * Looks up first on the theme directory, if not found
 * lods from plugins folder
 *
 * @since 2.2
 *
 * @param string $file file name or path to file
 */
function wpuf_load_template( $file, $args = [] ) {
    //phpcs:ignore
    if ( $args && is_array( $args ) ) {
        extract( $args );
    }

    $child_theme_dir  = get_stylesheet_directory() . '/wpuf/';
    $parent_theme_dir = get_template_directory() . '/wpuf/';
    $wpuf_dir         = WPUF_ROOT . '/templates/';

    if ( file_exists( $child_theme_dir . $file ) ) {
        include $child_theme_dir . $file;
    } elseif ( file_exists( $parent_theme_dir . $file ) ) {
        include $parent_theme_dir . $file;
    } elseif ( file_exists( $wpuf_dir . $file ) ) {
        include $wpuf_dir . $file;
    }
}

/**
 * Include a template file
 *
 * Looks up first on the theme directory, if not found
 * lods from pro plugin folder
 *
 * @since 3.1.11
 * @since 3.5.27_PRO function moved to pro
 *
 * @param string $file file name or path to file
 */
/*function wpuf_load_pro_template( $file, $args = [] ) {
    //phpcs:ignore
    if ( $args && is_array( $args ) ) {
        extract( $args );
    }

    if ( wpuf()->is_pro() ) {
        $child_theme_dir    = get_stylesheet_directory() . '/wpuf/';
        $parent_theme_dir   = get_template_directory() . '/wpuf/';
        $wpuf_pro_dir       = WPUF_PRO_INCLUDES . '/templates/';

        if ( file_exists( $child_theme_dir . $file ) ) {
            include $child_theme_dir . $file;
        } elseif ( file_exists( $parent_theme_dir . $file ) ) {
            include $parent_theme_dir . $file;
        } else {
            include $wpuf_pro_dir . $file;
        }
    }
}*/

/**
 * Helper function for formatting date field
 *
 * @since 0.1
 *
 * @param string $date
 * @param bool   $show_time
 *
 * @return string
 */
function wpuf_get_date( $date, $show_time = false, $format = false ) {
    if ( empty( $date ) ) {
        return $date;
    }

    $timestamp = strtotime( $date );

    if ( $format ) {
        $dateobj = DateTime::createFromFormat( $format, $date );

        if ( $dateobj ) {
            $timestamp = $dateobj->getTimestamp();
        }
    }

    $format = get_option( 'date_format' );

    if ( $show_time ) {
        $format = get_option( 'date_format' ) . ' ' . get_option( 'time_format' );
    }

    return date_i18n( $format, $timestamp );
}

/**
 * Helper function for converting a normal date string to unix date/time string
 *
 * @since 0.1
 *
 * @param string $date
 * @param int    $gmt
 *
 * @return string
 */
function wpuf_date2mysql( $date, $gmt = 0 ) {
    if ( empty( $date ) ) {
        return;
    }
    $time = strtotime( $date );

    return ( $gmt ) ? gmdate( 'Y-m-d H:i:s', $time ) : gmdate( 'Y-m-d H:i:s', ( $time + ( intval( get_option( 'timezone_string' ) ) * 3600 ) ) );
}

/**
 * Get form fields from a form
 *
 * @param int $form_id
 *
 * @return array
 */
function wpuf_get_form_fields( $form_id ) {
    $fields = get_children(
        [
            'post_parent' => $form_id,
            'post_status' => 'publish',
            'post_type'   => 'wpuf_input',
            'numberposts' => '-1',
            'orderby'     => 'menu_order',
            'order'       => 'ASC',
        ]
    );

    $form_fields = [];

    foreach ( $fields as $key => $content ) {
        $field = (array) maybe_unserialize( $content->post_content );

        $field['id'] = $content->ID;
        $field['input_type'] = isset( $field['input_type'] ) ? $field['input_type'] : '';

        // Add inline property for radio and checkbox fields
        $inline_supported_fields = [ 'radio', 'checkbox' ];

        if ( in_array( $field['input_type'], $inline_supported_fields, true ) ) {
            if ( ! isset( $field['inline'] ) ) {
                $field['inline'] = 'no';
            }
        }

        // Add 'selected' property
        $option_based_fields = [ 'select', 'multiselect', 'radio', 'checkbox' ];

        if ( in_array( $field['input_type'], $option_based_fields, true ) ) {
            if ( ! isset( $field['selected'] ) ) {
                if ( 'select' === $field['input_type'] || 'radio' === $field['input_type'] ) {
                    $field['selected'] = '';
                } else {
                    $field['selected'] = [];
                }
            }
        }

        // Add 'multiple' key for input_type:repeat
        if ( 'repeat' === $field['input_type'] && ! isset( $field['multiple'] ) ) {
            $field['multiple'] = '';
        }

        if ( 'recaptcha' === $field['input_type'] ) {
            $field['name']              = 'recaptcha';
            $field['enable_no_captcha'] = isset( $field['enable_no_captcha'] ) ? $field['enable_no_captcha'] : '';
        }

        $form_fields[] = apply_filters( 'wpuf-get-form-fields', $field );
    }

    return $form_fields;
}

/**
 * Returns child category dropdown on ajax request
 */
function wpuf_get_child_cats() {
    $nonce = isset( $_REQUEST['nonce'] ) ? sanitize_key( wp_unslash( $_REQUEST['nonce'] ) ) : '';

    $parent_cat  = isset( $_POST['catID'] ) ? sanitize_text_field( wp_unslash( $_POST['catID'] ) ) : '';
    $field_attr = isset( $_POST['field_attr'] ) ? array_map( 'sanitize_text_field', wp_unslash( $_POST['field_attr'] ) ) : [];

    if ( wp_verify_nonce( $nonce, 'wpuf_nonce' ) ) {
        wp_send_json_error( __( 'Permission denied', 'wp-user-frontend' ) );
    }

    $allowed_tags = wp_kses_allowed_html( 'post' );

    $taxonomy = $field_attr['name'];

    $terms  = null;
    $result = '';

    if ( $parent_cat < 1 ) {
        die( wp_kses( $result, $allowed_tags ) );
    }

    $terms = get_categories( 'taxonomy=' . $taxonomy . '&child_of=' . $parent_cat . '&hide_empty=0' );

    if ( $terms ) {
        $field_attr['parent_cat'] = $parent_cat;

        if ( is_array( $terms ) ) {
            foreach ( $terms as $key => $term ) {
                $terms[ $key ] = (array) $term;
            }
        }

        $field_attr['form_id'] = isset( $_POST['form_id'] ) ? absint( $_POST['form_id'] ) : 0;

        $result .= taxnomy_select( '', $field_attr );
    } else {
        die( '' );
    }
    die( wp_kses( $result, $allowed_tags ) );
}

function taxnomy_select( $terms, $attr ) {
    $selected           = $terms ? $terms : '';
    $taxonomy           = $attr['name'];
    $class              = ' wpuf_' . $attr['name'] . '_' . $attr['form_id'];
    $exclude_type       = isset( $attr['exclude_type'] ) ? $attr['exclude_type'] : 'exclude';
    $exclude            = isset( $attr['exclude'] ) ? $attr['exclude'] : '';

    $dataset = sprintf(
        'data-required="%s" data-type="select" data-form-id="%d"',
        $attr['required'],
        $attr['form_id']
    );

    if ( 'child_of' === $exclude_type && ! empty( $exclude ) ) {
        $exclude = $exclude[0];
    }

    $tax_args = [
        'show_option_none' => __( '&mdash; Select &mdash;', 'wp-user-frontend' ),
        'hierarchical'     => 1,
        'hide_empty'       => 0,
        'orderby'          => isset( $attr['orderby'] ) ? $attr['orderby'] : 'name',
        'order'            => isset( $attr['order'] ) ? $attr['order'] : 'ASC',
        'name'             => $taxonomy . '[]',
        'taxonomy'         => $taxonomy,
        'echo'             => 0,
        'title_li'         => '',
        'class'            => 'cat-ajax ' . $taxonomy . $class,
        $exclude_type      => $exclude,
        'selected'         => $selected,
        'depth'            => 1,
        'child_of'         => isset( $attr['parent_cat'] ) ? $attr['parent_cat'] : '',
    ];

    $tax_args = apply_filters( 'wpuf_taxonomy_checklist_args', $tax_args );

    $select = wp_dropdown_categories( $tax_args );

    echo str_replace( '<select', '<select ' . $dataset, $select ); // phpcs:ignore WordPress.XSS.EscapeOutput.OutputNotEscaped
    $attr = [
        'required'     => $attr['required'],
        'name'         => $attr['name'],
        'exclude_type' => $attr['exclude_type'],
        'exclude'      => isset( $attr['exclude'] ) ? $attr['exclude'] : '',
        'orderby'      => $attr['orderby'],
        'order'        => $attr['order'],
        //'last_term_id' => isset( $attr['parent_cat'] ) ? $attr['parent_cat'] : '',
        //'term_id'      => $selected
    ];
    $attr = apply_filters( 'wpuf_taxonomy_checklist_args', $attr );
    ?>
    <span data-taxonomy=<?php echo json_encode( $attr ); ?>></span>
    <?php
}

/**
 * Returns form setting value
 *
 * @param int   $form_id
 * @param boolen $status
 *
 * @return array
 */
function wpuf_get_form_settings( $form_id, $status = true ) {
    return get_post_meta( $form_id, 'wpuf_form_settings', $status );
}

/**
 * Get form notifications
 *
 * @since 2.5.2
 *
 * @param int $form_id
 *
 * @return array
 */
function wpuf_get_form_notifications( $form_id ) {
    $notifications = get_post_meta( $form_id, 'notifications', true );

    if ( ! $notifications ) {
        return [];
    }

    return $notifications;
}

/**
 * Get form integration settings
 *
 * @since 2.5.4
 *
 * @param int $form_id
 *
 * @return array
 */
function wpuf_get_form_integrations( $form_id ) {
    $integrations = get_post_meta( $form_id, 'integrations', true );

    if ( ! $integrations ) {
        return [];
    }

    return $integrations;
}

/**
 * Check if an integration is active
 *
 * @since 2.5.4
 *
 * @param int    $form_id
 * @param string $integration_id
 *
 * @return bool
 */
function wpuf_is_integration_active( $form_id, $integration_id ) {
    $integrations = wpuf_get_form_integrations( $form_id );

    if ( ! $integrations ) {
        return false;
    }

    foreach ( $integrations as $id => $integration ) {
        if ( $integration_id === $id && $integration->enabled === true ) {
            return $integration;
        }
    }

    return false;
}

/**
 * Get the subscription page url
 *
 * @return string
 */
function wpuf_get_subscription_page_url() {
    $page_id = wpuf_get_option( 'subscription_page', 'wpuf_payment' );

    return get_permalink( $page_id );
}

/**
 * Clear the buffer
 *
 * Prevents ajax breakage and endless loading icon. A LIFE SAVER!!!
 *
 * @return void
 */
function wpuf_clear_buffer() {
    ob_clean();
}

/**
 * Check if the license has been expired
 *
 * @since 2.3.13
 *
 * @return bool
 */
function wpuf_is_license_expired() {
    $remote_addr = isset( $_SERVER['REMOTE_ADDR'] ) ? sanitize_text_field( wp_unslash( $_SERVER['REMOTE_ADDR'] ) ) : '';

    if ( in_array( $remote_addr, [ '127.0.0.1', '::1' ], true ) ) {
        return false;
    }

    $license_status = get_option( 'wpuf_license_status' );

    // seems like this wasn't activated at all
    if ( ! isset( $license_status->update ) ) {
        return false;
    }

    // if license has expired more than 15 days ago
    $update    = strtotime( $license_status->update );
    $threshold = strtotime( '+15 days', $update );

    // printf( 'Validity: %s, Threshold: %s', date( 'd-m-Y', $update), date( 'd-m-Y', $threshold ) );

    if ( time() >= $threshold ) {
        return true;
    }

    return false;
}

/**
 * Get post form templates
 *
 * @since 2.4
 *
 * @return array
 */
function wpuf_get_post_form_templates() {
    $integrations['post_form_template_post'] = new WeDevs\Wpuf\Admin\Forms\Post\Templates\Post_Form_Template_Post();

    return apply_filters( 'wpuf_get_post_form_templates', $integrations );
}

/**
 * Get the pro form templates list
 *
 * @since 3.6.0
 *
 * @return mixed|null
 */
function wpuf_get_pro_form_previews() {
    $template_names = [];

    /**
     * Filter pro post form templates to preview
     *
     * @since 3.6.0
     *
     * @param array $template_names
     */
    return apply_filters( 'wpuf_get_pro_form_previews', $template_names );
}

/**
 * Get countries
 *
 * @since 2.4.1
 *
 * @param string $type (optional)
 *
 * @return array|string
 */
function wpuf_get_countries( $type = 'array' ) {
    $countries = include WPUF_ROOT . '/includes/Data/countries-formated.php';

    if ( 'json' === $type ) {
        $countries = json_encode( $countries );
    }

    return $countries;
}

/**
 * Get account dashboard's sections
 *
 * @since 2.4.2
 *
 * @return array
 */
function wpuf_get_account_sections() {
    $sections = [
        'edit-profile'    => __( 'Edit Profile', 'wp-user-frontend' ),
        'subscription'    => __( 'Subscription', 'wp-user-frontend' ),
        'billing-address' => __( 'Billing Address', 'wp-user-frontend' ),
    ];

    $post_types   = wpuf_get_option( 'cp_on_acc_page', 'wpuf_my_account', [ 'post' ] );
    $cpt_sections = [];

    if ( is_array( $post_types ) && $post_types ) {
        foreach ( $post_types as $post_type ) {
            $post_type_object = get_post_type_object( $post_type );

            $cpt_sections[ $post_type ] = $post_type_object->label;
        }
    }

    $sections = array_merge(
        // dashboard should be the first item
        [ 'dashboard' => __( 'Dashboard', 'wp-user-frontend' ) ],
        $cpt_sections,
        $sections
    );

    return apply_filters( 'wpuf_account_sections', $sections );
}

/**
 * Get account dashboard's sections in a list array
 *
 * @since 2.4.2
 *
 * @return array
 */
function wpuf_get_account_sections_list( $post_type = 'page' ) {
    $sections = wpuf_get_account_sections();
    $array    = [ '' => __( '&mdash; Select &mdash;', 'wp-user-frontend' ) ];

    if ( $sections ) {
        foreach ( $sections as $section => $label ) {
            $array[ $section ] = esc_attr( $label );
        }
    }

    return $array;
}
/**
 * Get all completed transactions
 *
 * @since 2.4.2
 *
 * @return array
 */
function wpuf_get_completed_transactions( $args = [] ) {
    global $wpdb;

    $defaults = [
        'number'  => 20,
        'offset'  => 0,
        'orderby' => 'id',
        'order'   => 'DESC',
        'count'   => false,
    ];

    $args = wp_parse_args( $args, $defaults );

    if ( $args['count'] ) {
        return $wpdb->get_var( "SELECT COUNT(*) FROM {$wpdb->prefix}wpuf_transaction" );
    }
    //phpcs:ignore
    $result = $wpdb->get_results( "SELECT * FROM {$wpdb->prefix}wpuf_transaction ORDER BY `{$args['orderby']}` {$args['order']} LIMIT {$args['offset']}, {$args['number']}", OBJECT );

    return $result;
}

/**
 * Get all pending transactions
 *
 * @since 2.4.2
 *
 * @return array
 */
function wpuf_get_pending_transactions( $args = [] ) {
    global $wpdb;

    $defaults = [
        'number'  => 20,
        'offset'  => 0,
        'orderby' => 'id',
        'order'   => 'DESC',
        'count'   => false,
    ];

    $args = wp_parse_args( $args, $defaults );

    $pending_args = [
        'post_type'      => 'wpuf_order',
        'post_status'    => [ 'publish', 'pending' ],
        'posts_per_page' => $args['number'],
        'offset'         => $args['offset'],
        'orderby'        => $args['orderby'],
        'order'          => $args['order'],
    ];

    $wpuf_order_query = new WP_Query( $pending_args );

    if ( $args['count'] ) {
        return $wpuf_order_query->found_posts;
    }

    $transactions = $wpuf_order_query->get_posts();

    $items = [];

    foreach ( $transactions as $transaction ) {
        $info = get_post_meta( $transaction->ID, '_data', true );

        if ( ! $info ) {
            continue;
        }

        $tax      = ! empty( $info['tax'] ) ? $info['tax'] : 0;
        $subtotal = ! empty( $info['cost'] ) ? $info['cost'] : $info['price'];

        $items[] = (object) [
            'id'               => $transaction->ID,
            'user_id'          => $info['user_info']['id'],
            'status'           => 'pending',
            'subtotal'         => $subtotal,
            'cost'             => $subtotal - $tax,
            'tax'              => $tax,
            'post_id'          => ( $info['type'] === 'post' ) ? $info['item_number'] : 0,
            'pack_id'          => ( $info['type'] === 'pack' ) ? $info['item_number'] : 0,
            'payer_first_name' => $info['user_info']['first_name'],
            'payer_last_name'  => $info['user_info']['last_name'],
            'payer_email'      => $info['user_info']['email'],
            'payment_type'     => ( $info['post_data']['wpuf_payment_method'] === 'bank' ) ? 'Bank/Manual' : ucwords( $info['post_data']['wpuf_payment_method'] ),
            'transaction_id'   => 0,
            'created'          => $info['date'],
        ];
    }

    wp_reset_postdata();

    return $items;
}

/**
 * Get all pending and completed transactions
 *
 * @since 3.5.27
 *
 * @param $args
 *
 * @return array
 */
function wpuf_get_all_transactions( $args = [] ) {
    global $wpdb;
    $transaction_table = $wpdb->prefix . 'wpuf_transaction';

    $defaults = [
        'number'  => 20,
        'offset'  => 0,
        'orderby' => 'id',
        'order'   => 'DESC',
        'count'   => false,
    ];

    $orderby_keys = ['id', 'status', 'created'];
    $order_keys = ['asc', 'desc'];

    $args = wp_parse_args( $args, $defaults );

    if ( $args['count'] ) {
        return ( int ) $wpdb->get_var(
            "SELECT SUM(AllCount)
            FROM ((SELECT COUNT(*) AS AllCount FROM {$transaction_table})
            UNION ALL
                (SELECT COUNT(*) AS AllCount FROM {$wpdb->posts}
                    WHERE post_type = 'wpuf_order'
                    AND post_status IN('pending', 'publish'))) AS post_table"
        );
    }

    $orderby       = in_array( $args['orderby'], $orderby_keys ) ? $args['orderby'] : 'id';
    $sorting_order = in_array( $args['order'], $order_keys ) ? $args['order'] : 'DESC';
    $offset        = ( int ) sanitize_key( $args['offset'] );
    $number        = ( int ) sanitize_key( $args['number'] );

    // get all the completed transaction from transaction table
    // and pending transaction from post table
    $transactions = $wpdb->get_results(
        $wpdb->prepare(
            "(SELECT id, user_id, status, tax, cost, post_id, pack_id, payer_first_name, payer_last_name, payer_email, payment_type, transaction_id, created FROM {$transaction_table})
            UNION ALL
            (SELECT ID AS id, post_author AS user_id, null AS status, null AS tax, null AS cost, ID as post_id, null AS pack_id, null AS payer_first_name, null AS payer_last_name, null AS payer_email, null AS payment_type, 0 AS transaction_id, post_date AS created FROM {$wpdb->posts}
            WHERE post_type = %s)
            ORDER BY {$orderby} {$sorting_order}
            LIMIT %d, %d",
            'wpuf_order', $offset, $number
        )
    );

    if ( ! $transactions ) {
        return;
    }

    foreach ( $transactions as $transaction ) {
        if ( $transaction->status ) {
            continue;
        }

        // get metadata for pending transactions
        $info = get_post_meta( $transaction->id, '_data', true );
        $payment_method = isset( $info['post_data']['wpuf_payment_method'] ) ? $info['post_data']['wpuf_payment_method'] : '';

        $type = isset( $info['type'] ) ? $info['type'] : '';
        $item_number = isset( $info['item_number'] ) ? $info['item_number'] : 0;

        // attach data to pending transactions
        $transaction->user_id          = isset( $info['user_info']['id'] ) ? $info['user_info']['id'] : 0;
        $transaction->status           = 'pending';
        $transaction->cost             = isset( $info['price'] ) ? $info['price'] : 0;
        $transaction->tax              = isset( $info['tax'] ) ? $info['tax'] : 0;
        $transaction->post_id          = ( 'post' === $type ) ? $item_number : 0;
        $transaction->pack_id          = ( 'pack' === $type ) ? $item_number : 0;
        $transaction->payer_first_name = isset( $info['user_info']['first_name'] ) ? $info['user_info']['first_name'] : '';
        $transaction->payer_last_name  = isset( $info['user_info']['last_name'] ) ? $info['user_info']['last_name'] : '';
        $transaction->payer_email      = isset( $info['user_info']['email'] ) ? $info['user_info']['email'] : '';
        $transaction->payment_type     = ( 'bank' === $payment_method ) ? 'Bank/Manual' : ucwords( $payment_method );
        $transaction->transaction_id   = 0;
        $transaction->created          = isset( $info['date'] ) ? $info['date'] : '';
    }

    return $transactions;
}

/**
 * Get full list of currency codes.
 *
 * @since 2.4.2
 *
 * @return array
 */
function wpuf_get_currencies() {
    $currencies = [
        [
            'currency' => 'AED',
            'label' => __( 'United Arab Emirates Dirham', 'wp-user-frontend' ),
            'symbol' => 'د.إ',
        ],
        [
            'currency' => 'AUD',
            'label' => __( 'Australian Dollars', 'wp-user-frontend' ),
            'symbol' => '&#36;',
        ],
        [
            'currency' => 'AZD',
            'label' => __( 'Argentine Peso', 'wp-user-frontend' ),
            'symbol' => '&#36;',
        ],
        [
            'currency' => 'BDT',
            'label' => __( 'Bangladeshi Taka', 'wp-user-frontend' ),
            'symbol' => '&#2547;',
        ],
        [
            'currency' => 'BRL',
            'label' => __( 'Brazilian Real', 'wp-user-frontend' ),
            'symbol' => '&#82;&#36;',
        ],
        [
            'currency' => 'BGN',
            'label' => __( 'Bulgarian Lev', 'wp-user-frontend' ),
            'symbol' => '&#1083;&#1074;.',
        ],
        [
            'currency' => 'CAD',
            'label' => __( 'Canadian Dollars', 'wp-user-frontend' ),
            'symbol' => '&#36;',
        ],
        [
            'currency' => 'CLP',
            'label' => __( 'Chilean Peso', 'wp-user-frontend' ),
            'symbol' => '&#36;',
        ],
        [
            'currency' => 'CNY',
            'label' => __( 'Chinese Yuan', 'wp-user-frontend' ),
            'symbol' => '&yen;',
        ],
        [
            'currency' => 'COP',
            'label' => __( 'Colombian Peso', 'wp-user-frontend' ),
            'symbol' => '&#36;',
        ],
        [
            'currency' => 'CZK',
            'label' => __( 'Czech Koruna', 'wp-user-frontend' ),
            'symbol' => '&#75;&#269;',
        ],
        [
            'currency' => 'DKK',
            'label' => __( 'Danish Krone', 'wp-user-frontend' ),
            'symbol' => 'kr.',
        ],
        [
            'currency' => 'DOP',
            'label' => __( 'Dominican Peso', 'wp-user-frontend' ),
            'symbol' => 'RD&#36;',
        ],
        [
            'currency' => 'DZD',
            'label' => __( 'Algerian Dinar', 'wp-user-frontend' ),
            'symbol' => 'DA;',
        ],
        [
            'currency' => 'EUR',
            'label' => __( 'Euros', 'wp-user-frontend' ),
            'symbol' => '&euro;',
        ],
        [
            'currency' => 'HKD',
            'label' => __( 'Hong Kong Dollar', 'wp-user-frontend' ),
            'symbol' => '&#36;',
        ],
        [
            'currency' => 'HRK',
            'label' => __( 'Croatia kuna', 'wp-user-frontend' ),
            'symbol' => 'Kn',
        ],
        [
            'currency' => 'HUF',
            'label' => __( 'Hungarian Forint', 'wp-user-frontend' ),
            'symbol' => '&#70;&#116;',
        ],
        [
            'currency' => 'ISK',
            'label' => __( 'Icelandic krona', 'wp-user-frontend' ),
            'symbol' => 'Kr.',
        ],
        [
            'currency' => 'IDR',
            'label' => __( 'Indonesia Rupiah', 'wp-user-frontend' ),
            'symbol' => 'Rp',
        ],
        [
            'currency' => 'INR',
            'label' => __( 'Indian Rupee', 'wp-user-frontend' ),
            'symbol' => 'Rs',
        ],
        [
            'currency' => 'MUR',
            'label' => __( 'Mauritian Rupee', 'wp-user-frontend' ),
            'symbol' => '&#8377;',
        ],
        [
            'currency' => 'NPR',
            'label' => __( 'Nepali Rupee', 'wp-user-frontend' ),
            'symbol' => 'Rs.',
        ],
        [
            'currency' => 'ILS',
            'label' => __( 'Israeli Shekel', 'wp-user-frontend' ),
            'symbol' => '&#8362;',
        ],
        [
            'currency' => 'JPY',
            'label' => __( 'Japanese Yen', 'wp-user-frontend' ),
            'symbol' => '&yen;',
        ],
        [
            'currency' => 'KIP',
            'label' => __( 'Lao Kip', 'wp-user-frontend' ),
            'symbol' => '&#8365;',
        ],
        [
            'currency' => 'KRW',
            'label' => __( 'South Korean Won', 'wp-user-frontend' ),
            'symbol' => '&#8361;',
        ],
        [
            'currency' => 'MYR',
            'label' => __( 'Malaysian Ringgits', 'wp-user-frontend' ),
            'symbol' => '&#82;&#77;',
        ],
        [
            'currency' => 'MXN',
            'label' => __( 'Mexican Peso', 'wp-user-frontend' ),
            'symbol' => '&#36;',
        ],
        [
            'currency' => 'NGN',
            'label' => __( 'Nigerian Naira', 'wp-user-frontend' ),
            'symbol' => '&#8358;',
        ],
        [
            'currency' => 'NOK',
            'label' => __( 'Norwegian Krone', 'wp-user-frontend' ),
            'symbol' => '&#107;&#114;',
        ],
        [
            'currency' => 'NZD',
            'label' => __( 'New Zealand Dollar', 'wp-user-frontend' ),
            'symbol' => '&#36;',
        ],
        [
            'currency' => 'NAD',
            'label' => __( 'Namibian dollar', 'wp-user-frontend' ),
            'symbol' => 'N&#36;',
        ],
        [
            'currency' => 'OMR',
            'label' => __( 'Omani Rial', 'wp-user-frontend' ),
            'symbol' => 'ر.ع.',
        ],
        [
            'currency' => 'IRR',
            'label' => __( 'Iranian Rial', 'wp-user-frontend' ),
            'symbol' => '﷼',
        ],
        [
            'currency' => 'PKR',
            'label' => __( 'Pakistani Rupee', 'wp-user-frontend' ),
            'symbol' => 'Rs',
        ],
        [
            'currency' => 'PYG',
            'label' => __( 'Paraguayan Guaraní', 'wp-user-frontend' ),
            'symbol' => '&#8370;',
        ],
        [
            'currency' => 'PHP',
            'label' => __( 'Philippine Pesos', 'wp-user-frontend' ),
            'symbol' => '&#8369;',
        ],
        [
            'currency' => 'PLN',
            'label' => __( 'Polish Zloty', 'wp-user-frontend' ),
            'symbol' => '&#122;&#322;',
        ],
        [
            'currency' => 'GBP',
            'label' => __( 'Pounds Sterling', 'wp-user-frontend' ),
            'symbol' => '&pound;',
        ],
        [
            'currency' => 'RON',
            'label' => __( 'Romanian Leu', 'wp-user-frontend' ),
            'symbol' => 'lei',
        ],
        [
            'currency' => 'RUB',
            'label' => __( 'Russian Ruble', 'wp-user-frontend' ),
            'symbol' => '&#1088;&#1091;&#1073;.',
        ],
        [
            'currency' => 'SR',
            'label' => __( 'Saudi Riyal', 'wp-user-frontend' ),
            'symbol' => 'SR',
        ],
        [
            'currency' => 'SGD',
            'label' => __( 'Singapore Dollar', 'wp-user-frontend' ),
            'symbol' => '&#36;',
        ],
        [
            'currency' => 'ZAR',
            'label' => __( 'South African rand', 'wp-user-frontend' ),
            'symbol' => '&#82;',
        ],
        [
            'currency' => 'SEK',
            'label' => __( 'Swedish Krona', 'wp-user-frontend' ),
            'symbol' => '&#107;&#114;',
        ],
        [
            'currency' => 'CHF',
            'label' => __( 'Swiss Franc', 'wp-user-frontend' ),
            'symbol' => '&#67;&#72;&#70;',
        ],
        [
            'currency' => 'TWD',
            'label' => __( 'Taiwan New Dollars', 'wp-user-frontend' ),
            'symbol' => '&#78;&#84;&#36;',
        ],
        [
            'currency' => 'THB',
            'label' => __( 'Thai Baht', 'wp-user-frontend' ),
            'symbol' => '&#3647;',
        ],
        [
            'currency' => 'TRY',
            'label' => __( 'Turkish Lira', 'wp-user-frontend' ),
            'symbol' => '&#8378;',
        ],
        [
            'currency' => 'TTD',
            'label' => __( 'Trinidad and Tobago Dollar', 'wp-user-frontend' ),
            'symbol' => '&#84;&#84;&#36;',
        ],
        [
            'currency' => 'USD',
            'label' => __( 'US Dollar', 'wp-user-frontend' ),
            'symbol' => '&#36;',
        ],
        [
            'currency' => 'VND',
            'label' => __( 'Vietnamese Dong', 'wp-user-frontend' ),
            'symbol' => '&#8363;',
        ],
        [
            'currency' => 'EGP',
            'label' => __( 'Egyptian Pound', 'wp-user-frontend' ),
            'symbol' => 'EGP',
        ],
        [
            'currency' => 'JOD',
            'label' => __( 'Jordanian dinar', 'wp-user-frontend' ),
            'symbol' => 'د.أ',
        ],
    ];

    return apply_filters( 'wpuf_currencies', $currencies );
}

/**
 * Get global currency
 *
 * @since 2.4.2
 *
 * @param string $type
 *
 * @return mixed
 */
function wpuf_get_currency( $type = '' ) {
    $currency_code = wpuf_get_option( 'currency', 'wpuf_payment', 'USD' );

    if ( 'code' === $type ) {
        return $currency_code;
    }

    $currencies = wpuf_get_currencies();
    $index      = array_search( $currency_code, array_column( $currencies, 'currency' ), true );
    $currency   = $currencies[ $index ];

    if ( 'symbol' === $type ) {
        return $currency['symbol'];
    }

    return $currency;
}

/**
 * Get the price format depending on the currency position.
 *
 * @return string
 */
function get_wpuf_price_format() {
    $currency_pos = wpuf_get_option( 'currency_position', 'wpuf_payment', 'left' );
    $format       = '%1$s%2$s';

    switch ( $currency_pos ) {
        case 'left':
            $format = '%1$s%2$s';
            break;

        case 'right':
            $format = '%2$s%1$s';
            break;

        case 'left_space':
            $format = '%1$s&nbsp;%2$s';
            break;

        case 'right_space':
            $format = '%2$s&nbsp;%1$s';
            break;
    }

    return apply_filters( 'wpuf_price_format', $format, $currency_pos );
}

/**
 * Return the thousand separator for prices.
 *
 * @since  2.4.4
 *
 * @return string
 */
function wpuf_get_price_thousand_separator() {
    $separator = stripslashes( wpuf_get_option( 'wpuf_price_thousand_sep', 'wpuf_payment', ',' ) );

    return $separator;
}

/**
 * Return the decimal separator for prices.
 *
 * @since  2.4.4
 *
 * @return string
 */
function wpuf_get_price_decimal_separator() {
    $separator = stripslashes( wpuf_get_option( 'wpuf_price_decimal_sep', 'wpuf_payment', '.' ) );

    return $separator;
}

/**
 * Return the number of decimals after the decimal point.
 *
 * @since  2.4.4
 *
 * @return int
 */
function wpuf_get_price_decimals() {
    return absint( wpuf_get_option( 'wpuf_price_num_decimals', 'wpuf_payment', 2 ) );
}

/**
 * Trim trailing zeros off prices.
 *
 * @param mixed $price
 *
 * @return string
 */
function wpuf_trim_zeros( $price ) {
    return preg_replace( '/' . preg_quote( wc_get_price_decimal_separator(), '/' ) . '0++$/', '', $price );
}

/**
 * Format the pricing number
 *
 * @since 2.4.2
 *
 * @param number $number
 * @param  array
 *
 * @return mixed
 */
function wpuf_format_price( $price, $formated = true, $args = [] ) {

      $price_args = apply_filters(
            'wpuf_price_args', wp_parse_args(
                $args, [
                    'currency'           => $formated ? wpuf_get_currency( 'symbol' ) : '',
                    'decimal_separator'  => wpuf_get_price_decimal_separator(),
                    'thousand_separator' => $formated ? wpuf_get_price_thousand_separator() : '',
                    'decimals'           => wpuf_get_price_decimals(),
                    'price_format'       => get_wpuf_price_format(),
                ]
            )
        );

    $currency = $price_args['currency'];
    $decimal_separator = $price_args['decimal_separator'];
    $thousand_separator = $price_args['thousand_separator'];
    $decimals = $price_args['decimals'];
    $price_format = $price_args['price_format'];
    $negative        = $price < 0;
    $price           = apply_filters( 'wpuf_raw_price', floatval( $negative ? $price * -1 : $price ) );
    $price           = apply_filters( 'wpuf_formatted_price', number_format( $price, $decimals, $decimal_separator, $thousand_separator ), $price, $decimals, $decimal_separator, $thousand_separator );

    if ( apply_filters( 'wpuf_price_trim_zeros', false ) && $decimals > 0 ) {
        $price = wpuf_trim_zeros( $price );
    }

    $formatted_price = ( $negative ? '-' : '' ) . sprintf( $price_format, $currency, $price );

    return apply_filters( 'wpuf_format_price', $formatted_price, $price, $args );
}

/*
 * Polyfill of array_column function
 *
 * @since 2.4.3
 */
if ( ! function_exists( 'array_column' ) ) {
    function array_column( $input, $column_key, $index_key = null ) {
        $result = [];

        foreach ( $input as $k => $v ) {
            $result[ $index_key ? $v[ $index_key ] : $k ] = $v[ $column_key ];
        }

        return $result;
    }
}

/**
 * API to duplicate a form
 *
 * @since 2.5
 *
 * @param int $post_id
 *
 * @return int New duplicated form id
 */
function wpuf_duplicate_form( $post_id ) {
    $post = get_post( $post_id );

    if ( ! $post ) {
        return;
    }

    $contents = wpuf_get_form_fields( $post_id );

    $new_form = [
        'post_title'  => $post->post_title,
        'post_type'   => $post->post_type,
        'post_status' => 'draft',
    ];

    $form_id = wp_insert_post( $new_form );

    foreach ( $contents as $content ) {
        wpuf_insert_form_field( $form_id, $content );
    }

    // update the post title to remove confusion
    wp_update_post(
        [
            'ID'         => $form_id,
            'post_title' => $post->post_title . ' (#' . $form_id . ')',
        ]
    );

    if ( $form_id ) {
        $form_settings = wpuf_get_form_settings( $post_id );
        $notifications = wpuf_get_form_notifications( $post_id );

        update_post_meta( $form_id, 'wpuf_form_settings', $form_settings );
        update_post_meta( $form_id, 'notifications', $notifications );

        return $form_id;
    }

    return 0;
}

/**
 * Save form fields
 *
 * @since 2.5
 *
 * @param int   $form_id
 * @param array $field
 * @param int   $field_id
 * @param int   $order
 *
 * @return int ID of updated or inserted post
 */
function wpuf_insert_form_field( $form_id, $field = [], $field_id = null, $order = 0 ) {
    $args = [
        'post_type'    => 'wpuf_input',
        'post_parent'  => $form_id,
        'post_status'  => 'publish',
        'post_content' => maybe_serialize( wp_unslash( $field ) ),
        'menu_order'   => $order,
    ];

    if ( $field_id ) {
        $args['ID'] = $field_id;
    }

    if ( $field_id ) {
        return wp_update_post( $args );
    } else {
        return wp_insert_post( $args );
    }
}

/**
 * Create a sample / base form
 *
 * @since  2.5
 *
 * @param string $post_title (optional)
 * @param string $post_type  (optional)
 * @param bool   $blank      (optional)
 *
 * @return int
 */
function wpuf_create_sample_form( $post_title = 'Sample Form', $post_type = 'wpuf_forms', $blank = false ) {
    $form_id = wp_insert_post(
        [
            'post_title'     => $post_title,
            'post_type'      => $post_type,
            'post_status'    => 'publish',
            'comment_status' => 'closed',
            'post_content'   => '',
        ]
    );

    if ( ! $form_id ) {
        return false;
    }

    $form_fields = [];
    $settings    = [];

    // Post form
    if ( 'wpuf_forms' === $post_type ) {
        $form_fields = [
            [
                'input_type'  => 'text',
                'template'    => 'post_title',
                'required'    => 'yes',
                'label'       => 'Post Title',
                'name'        => 'post_title',
                'is_meta'     => 'no',
                'help'        => '',
                'css'         => '',
                'placeholder' => '',
                'default'     => '',
                'size'        => '40',
                'wpuf_cond'   => [],
            ],
            [
                'input_type'   => 'textarea',
                'template'     => 'post_content',
                'required'     => 'yes',
                'label'        => 'Post Content',
                'name'         => 'post_content',
                'is_meta'      => 'no',
                'help'         => '',
                'css'          => '',
                'rows'         => '5',
                'cols'         => '25',
                'placeholder'  => '',
                'default'      => '',
                'rich'         => 'teeny',
                'insert_image' => 'yes',
                'wpuf_cond'    => [],
            ],
        ];

        $settings = [
            'post_type'           => 'post',
            'post_status'         => 'publish',
            'post_format'         => '0',
            'default_cat'         => '-1',
            'guest_post'          => 'false',
            'guest_details'       => 'true',
            'name_label'          => 'Name',
            'email_label'         => 'Email',
            'message_restrict'    => 'This page is restricted. Please %login% / %register% to view this page.',
            'redirect_to'         => 'post',
            'message'             => 'Post saved',
            'page_id'             => '',
            'url'                 => '',
            'comment_status'      => 'open',
            'submit_text'         => 'Submit',
            'submit_button_cond'  => [
                'condition_status' => 'no',
                'cond_logic'       => 'any',
                'conditions'       => [
                    [
                        'name'             => '',
                        'operator'         => '=',
                        'option'           => '',
                    ],
                ],
            ],
            'draft_post'       => 'false',
            'edit_post_status' => 'publish',
            'edit_redirect_to' => 'same',
            'update_message'   => 'Post updated successfully',
            'edit_page_id'     => '',
            'edit_url'         => '',
            'subscription'     => '- Select -',
            'update_text'      => 'Update',
            'notification'     => [
                'new'          => 'on',
                'new_to'       => get_option( 'admin_email' ),
                'new_subject'  => 'New post created',
                'new_body'     => "Hi Admin, \r\n\r\nA new post has been created in your site %sitename% (%siteurl%). \r\n\r\nHere is the details: \r\nPost Title: %post_title% \r\nContent: %post_content% \r\nAuthor: %author% \r\nPost URL: %permalink% \r\nEdit URL: %editlink%",
                'edit'         => 'off',
                'edit_to'      => get_option( 'admin_email' ),
                'edit_subject' => 'A post has been edited',
                'edit_body'    => "Hi Admin, \r\n\r\nThe post \"%post_title%\" has been updated. \r\n\r\nHere is the details: \r\nPost Title: %post_title% \r\nContent: %post_content% \r\nAuthor: %author% \r\nPost URL: %permalink% \r\nEdit URL: %editlink%",
            ],
        ];
    }

    // Profile form
    if ( 'wpuf_profile' === $post_type ) {
        $form_fields = [
            [
                'input_type'  => 'email',
                'template'    => 'user_email',
                'required'    => 'yes',
                'label'       => 'Email',
                'name'        => 'user_email',
                'is_meta'     => 'no',
                'help'        => '',
                'css'         => '',
                'placeholder' => '',
                'default'     => '',
                'size'        => '40',
                'wpuf_cond'   => null,
            ],
            [
                'input_type'    => 'password',
                'template'      => 'password',
                'required'      => 'yes',
                'label'         => 'Password',
                'name'          => 'password',
                'is_meta'       => 'no',
                'help'          => '',
                'css'           => '',
                'placeholder'   => '',
                'default'       => '',
                'size'          => '40',
                'min_length'    => '5',
                'repeat_pass'   => 'yes',
                're_pass_label' => 'Confirm Password',
                'pass_strength' => 'yes',
                'wpuf_cond'     => null,
            ],
        ];

        $settings = [
            'role'             => 'subscriber',
            'reg_redirect_to'  => 'same',
            'message'          => 'Registration successful',
            'update_message'   => 'Profile updated successfully',
            'reg_page_id'      => '0',
            'registration_url' => '',
            'profile_url'      => '',
            'submit_text'      => 'Register',
            'update_text'      => 'Update Profile',
        ];
    }

    if ( ! empty( $form_fields ) && ! $blank ) {
        foreach ( $form_fields as $order => $field ) {
            wpuf_insert_form_field( $form_id, $field, false, $order );
        }
    }

    if ( ! empty( $settings ) ) {
        update_post_meta( $form_id, 'wpuf_form_settings', $settings );
    }

    //set form Version
    update_post_meta( $form_id, 'wpuf_form_version', WPUF_VERSION );

    return $form_id;
}

/**
 * Get the client IP address
 *
 * @since 2.5.2
 *
 * @return string
 */
function wpuf_get_client_ip() {
    $ipaddress = '';

    if ( isset( $_SERVER['HTTP_CLIENT_IP'] ) ) {
        $ipaddress = sanitize_text_field( wp_unslash( $_SERVER['HTTP_CLIENT_IP'] ) );
    } elseif ( isset( $_SERVER['HTTP_X_FORWARDED_FOR'] ) ) {
        $ipaddress = sanitize_text_field( wp_unslash( $_SERVER['HTTP_X_FORWARDED_FOR'] ) );
    } elseif ( isset( $_SERVER['HTTP_X_FORWARDED'] ) ) {
        $ipaddress = sanitize_text_field( wp_unslash( $_SERVER['HTTP_X_FORWARDED'] ) );
    } elseif ( isset( $_SERVER['HTTP_FORWARDED_FOR'] ) ) {
        $ipaddress = sanitize_text_field( wp_unslash( $_SERVER['HTTP_FORWARDED_FOR'] ) );
    } elseif ( isset( $_SERVER['HTTP_FORWARDED'] ) ) {
        $ipaddress = sanitize_text_field( wp_unslash( $_SERVER['HTTP_FORWARDED'] ) );
    } elseif ( isset( $_SERVER['REMOTE_ADDR'] ) ) {
        $ipaddress = sanitize_text_field( wp_unslash( $_SERVER['REMOTE_ADDR'] ) );
    } else {
        $ipaddress = 'UNKNOWN';
    }

    return $ipaddress;
}

/**
 * Delete a form with it's field and meta
 *
 * @since 2.5.2
 *
 * @param int  $form_id
 * @param bool $force
 *
 * @return void
 */
function wpuf_delete_form( $form_id, $force = true ) {
    global $wpdb;

    wp_delete_post( $form_id, $force );

    // delete form inputs as WP doesn't know the relationship
    $wpdb->delete(
        $wpdb->posts,
        [
            'post_parent' => $form_id,
            'post_type'   => 'wpuf_input',
        ]
    );
}

/**
 * Check save draft post status based on subscription
 *
 * @since 2.5.2
 *
 * @param array $form_settings
 *
 * @return string $post_status
 */
function wpuf_get_draft_post_status( $form_settings ) {
    $noce = isset( $_REQUEST['_wpnonce'] ) ? sanitize_key( wp_unslash( $_REQUEST['_wpnonce'] ) ) : '';

    if ( isset( $nonce ) && ! wp_verify_nonce( $noce, 'wpuf_form_add' ) ) {
        return;
    }

    $post_status                 = 'draft';
    $current_user                = wpuf_get_user();
    $charging_enabled            = $current_user->subscription()->current_pack_id();
    $user_wpuf_subscription_pack = get_user_meta( get_current_user_id(), '_wpuf_subscription_pack', true );

    if ( $charging_enabled && ! isset( $_POST['post_id'] ) ) {
        if ( ! empty( $user_wpuf_subscription_pack ) ) {
            if ( $current_user->subscription()->expired() ) {
                $post_status = 'pending';
            }
        }
    }

    return $post_status;
}

/**
 * Show helper texts to understand the type of page in admin page listing
 *
 * @since 2.6.0
 *
 * @param array    $state
 * @param \WP_Post $post
 *
 * @return array
 */
function wpuf_admin_page_states( $state, $post ) {
    if ( 'page' !== $post->post_type ) {
        return $state;
    }

    $pattern = '/\[(wpuf[\w\-\_]+).+\]/';

    preg_match_all( $pattern, $post->post_content, $matches );
    $matches = array_unique( $matches[0] );

    if ( ! empty( $matches ) ) {
        $page      = '';
        $shortcode = $matches[0];

        if ( '[wpuf_account]' === $shortcode ) {
            $page = 'WPUF Account Page';
        } elseif ( '[wpuf_edit]' === $shortcode ) {
            $page = 'WPUF Post Edit Page';
        } elseif ( '[wpuf-login]' === $shortcode ) {
            $page = 'WPUF Login Page';
        } elseif ( '[wpuf_sub_pack]' === $shortcode ) {
            $page = 'WPUF Subscription Page';
        } elseif ( '[wpuf_editprofile]' === $shortcode ) {
            $page = 'WPUF Profile Edit Page';
        } elseif ( stristr( $shortcode, '[wpuf_dashboard' ) ) {
            $page = 'WPUF Dashboard Page';
        } elseif ( stristr( $shortcode, '[wpuf_profile type="registration"' ) ) {
            $page = 'WPUF Registration Page';
        } elseif ( stristr( $shortcode, '[wpuf_profile type="profile"' ) ) {
            $page = 'WPUF Profile Edit Page';
        } elseif ( stristr( $shortcode, '[wpuf_form' ) ) {
            $page = 'WPUF Form Page';
        }

        if ( ! empty( $page ) ) {
            $state['wpuf'] = $page;
        }
    }

    return $state;
}

add_filter( 'display_post_states', 'wpuf_admin_page_states', 10, 2 );

/**
 * Encryption function for various usage
 *
 * @since 2.5.8
 * @since 2.5.29 param $nonce added
 *
 * @param string $id
 * @param string $nonce
 *
 * @return string|bool encoded string or false if encryption failed
 */
function wpuf_encryption( $id, $nonce = null ) {
    $auth_keys  = WeDevs\Wpuf\Encryption_Helper::get_encryption_auth_keys();
    $secret_key = $auth_keys['auth_key'];
    $secret_iv  = ! empty( $nonce ) ? base64_decode( $nonce ) : $auth_keys['auth_salt'];

    if ( function_exists( 'sodium_crypto_secretbox' ) ) {
        try {
            return base64_encode( sodium_crypto_secretbox( $id, $secret_iv, $secret_key ) );
        } catch ( Exception $e ) {
            delete_option( 'wpuf_auth_keys' );
            return false;
        }
    }

    $ciphertext_raw = openssl_encrypt( $id, Encryption_Helper::get_encryption_method(), $secret_key, OPENSSL_RAW_DATA, $secret_iv );
    $hmac           = hash_hmac( 'sha256', $ciphertext_raw, $secret_key, true );

    return base64_encode( $secret_iv.$hmac.$ciphertext_raw );
}

/**
 * Decryption function for various usage
 *
 * @since 2.5.8
 * @since 2.5.29 param $nonce added
 *
 * @param string $id
 * @param string $nonce
 *
 * @return string|bool decrypted string or false if decryption failed
 */
function wpuf_decryption( $id, $nonce = null ) {
    // get auth keys
    $auth_keys = Encryption_Helper::get_encryption_auth_keys();
    if ( empty( $auth_keys ) ) {
        return false;
    }

    $secret_key = $auth_keys['auth_key'];
    $secret_iv  = ! empty( $nonce ) ? base64_decode( $nonce ) : $auth_keys['auth_salt'];

    // should we use sodium_crypto_secretbox_open
    if ( function_exists( 'sodium_crypto_secretbox_open') ) {
        try {
            return sodium_crypto_secretbox_open( base64_decode( $id ), $secret_iv, $secret_key );
        } catch ( Exception $e ) {
            delete_option( 'wpuf_auth_keys' );
            return false;
        }
    }

    $c              = base64_decode( $id );
    $ivlen          = Encryption_Helper::get_encryption_nonce_length();
    $secret_iv      = substr( $c, 0, $ivlen );
    $hmac           = substr( $c, $ivlen, 32 );
    $ciphertext_raw = substr( $c, $ivlen + 32 );
    $original_text  = openssl_decrypt( $ciphertext_raw, Encryption_Helper::get_encryption_method(), $secret_key, OPENSSL_RAW_DATA, $secret_iv );
    $calcmac        = hash_hmac( 'sha256', $ciphertext_raw, $secret_key, true );

    // timing attack safe comparison
    if ( hash_equals( $hmac, $calcmac ) ) {
        return $original_text;
    }

    return false;
}

/**
 * Send guest verification mail
 *
 * @since 2.5.8
 *
 * @param string $post_id_encoded, $form_id_encoded, $charging_enabled, $flag
 *
 * @return void
 */
function wpuf_send_mail_to_guest( $post_id_encoded, $form_id_encoded, $charging_enabled, $flag ) {
    if ( 'on' !== wpuf_get_option( 'enable_guest_email_notification', 'wpuf_mails', 'on' ) ) {
        return;
    }

    $noce = isset( $_REQUEST['_wpnonce'] ) ? sanitize_key( wp_unslash( $_REQUEST['_wpnonce'] ) ) : '';

    if ( isset( $nonce ) && ! wp_verify_nonce( $noce, 'wpuf_edit' ) ) {
        return;
    }

    if ( $charging_enabled ) {
        $encoded_guest_url = add_query_arg(
            [
                'p_id'     => $post_id_encoded,
                'f_id'     => $form_id_encoded,
                'post_msg' => 'verified',
                'f'        => 2,
            ], get_home_url()
        );
    } else {
        $encoded_guest_url = add_query_arg(
            [
                'p_id'     => $post_id_encoded,
                'f_id'     => $form_id_encoded,
                'post_msg' => 'verified',
                'f'        => 1,
            ], get_home_url()
        );
    }

    $default_body     = 'Hey There, <br> <br> We just received your guest post and now we want you to confirm your email so that we can verify the content and move on to the publishing process. <br> <br> Please click the link below to verify: <br> <br> <a href="' . $encoded_guest_url . '">Publish Post</a> <br> <br> Regards, <br> <br>' . bloginfo( 'name' );
    $to               = isset( $_POST['guest_email'] ) ? sanitize_email( wp_unslash( $_POST['guest_email'] ) ) : '';
    $guest_email_sub  = wpuf_get_option( 'guest_email_subject', 'wpuf_mails', 'Please Confirm Your Email to Get the Post Published!' );
    $subject          = $guest_email_sub;
    $guest_email_body = wpuf_get_option( 'guest_email_body', 'wpuf_mails', $default_body );

    if ( ! empty( $guest_email_body ) ) {
        $blogname     = wp_specialchars_decode( get_option( 'blogname' ), ENT_QUOTES );
        $field_search = [ '{activation_link}', '{sitename}' ];

        $field_replace = [
            '<a href="' . $encoded_guest_url . '">Publish Post</a>',
            $blogname,
        ];

        $body = str_replace( $field_search, $field_replace, $guest_email_body );
    } else {
        $body = $default_body;
    }

    $body = get_formatted_mail_body( $body, $subject );

    wp_mail( $to, $subject, $body );
}

/**
 * Check if it's post form builder
 *
 * @since 2.6
 *
 * @return bool
 */
function is_wpuf_post_form_builder() {
    $page = isset( $_GET['page'] ) ? sanitize_text_field( wp_unslash( $_GET['page'] ) ) : '';

    return 'wpuf-post-forms' === $page ? true : false;
}

/**
 * Check if it's profile form builder
 *
 * @since 2.6
 *
 * @return bool
 */
function is_wpuf_profile_form_builder() {
    $page = isset( $_GET['page'] ) ? sanitize_text_field( wp_unslash( $_GET['page'] ) ) : '';

    return 'wpuf-profile-forms' === $page ? true : false;
}

/**
 * Get a WP User
 *
 * @since 2.6.0
 *
 * @param int|WP_User $user_id
 *
 * @return WeDevs\Wpuf\WPUF_User
 */
function wpuf_get_user( $user = null ) {
    if ( ! $user ) {
        $user = wp_get_current_user();
    }

    return new WeDevs\Wpuf\WPUF_User( $user );
}

/**
 * Add all terms as allowed terms
 *
 * @since 2.7.0
 *
 * @return void
 */
function wpuf_set_all_terms_as_allowed() {
    if ( class_exists( 'WP_User_Frontend_Pro' ) ) {
        $subscriptions  = ( new Subscription() )->get_subscriptions();
        $allowed_term   = [];

        foreach ( $subscriptions as $pack ) {
            if ( ! metadata_exists( 'post', $pack->ID, '_sub_allowed_term_ids' ) ) {
                $cts = get_taxonomies( [ '_builtin' => true ], 'objects' );
                ?>
                <?php
                foreach ( $cts as $ct ) {
                    if ( is_taxonomy_hierarchical( $ct->name ) ) {
                        $tax_terms = get_terms(
                            [
                                'taxonomy'   => $ct->name,
                                'hide_empty' => false,
                            ]
                        );

                        foreach ( $tax_terms as $tax_term ) {
                            $allowed_term[] = $tax_term->term_id;
                        }
                    }
                }

                $cts = get_taxonomies( [ '_builtin' => false ], 'objects' );
                ?>
                <?php
                foreach ( $cts as $ct ) {
                    if ( is_taxonomy_hierarchical( $ct->name ) ) {
                        $tax_terms = get_terms(
                            [
                                'taxonomy'   => $ct->name,
                                'hide_empty' => false,
                            ]
                        );

                        foreach ( $tax_terms as $tax_term ) {
                            $allowed_term[] = $tax_term->term_id;
                        }
                    }
                }

                update_post_meta( $pack->ID, '_sub_allowed_term_ids', $allowed_term );
            }
        }
    }
}

/**
 * Post submitted by form
 *
 * @since 2.8
 *
 * @param int $form_id
 *
 * @return List of WP_Post objects
 */
function wpuf_posts_submitted_by( $form_id ) {
    $settings = wpuf_get_form_settings( $form_id );
    $settings['post_type'];
    $args = [
        'meta_key'         => '_wpuf_form_id',
        'meta_value'       => $form_id,
        'post_type'        => $settings['post_type'],
        'post_status'      => 'publish',
    ];
    $posts_array = get_posts( $args );

    return $posts_array;
}

/**
 * Count post submitted by form
 *
 * @since 2.8
 *
 * @param int $form_id
 *
 * @return int
 */
function wpuf_form_posts_count( $form_id ) {
    return count( wpuf_posts_submitted_by( $form_id ) );
}

/**
 * Get formatted email body
 *
 * @since  2.9
 *
 * @param string $message
 *
 * @return string
 */
function get_formatted_mail_body( $message, $subject ) {
    if ( wpuf()->is_pro() && wpuf_pro_is_module_active( 'email-templates/email-templates.php' ) ) {
        $css    = '';
        $header = apply_filters( 'wpuf_email_header', '', $subject );
        $footer = apply_filters( 'wpuf_email_footer', '' );

        if ( empty( $header ) ) {
            ob_start();
            if ( function_exists( 'wpuf_load_pro_template' ) ) {
                wpuf_load_pro_template( 'email/header.php', [ 'subject' => $subject ] );
            }

            $header = ob_get_clean();
        }

        if ( empty( $footer ) ) {
            ob_start();

            if ( function_exists( 'wpuf_load_pro_template' ) ) {
                wpuf_load_pro_template( 'email/footer.php', [] );
            }

            $footer = ob_get_clean();
        }

        ob_start();

        if ( function_exists( 'wpuf_load_pro_template' ) ) {
            wpuf_load_pro_template( 'email/style.php', [] );
        }

        $css = apply_filters( 'wpuf_email_style', ob_get_clean() );

        $content = $header . '<pre>' . $message . '</pre>' . $footer;

        if ( ! class_exists( 'Emogrifier' ) ) {
            require_once WPUF_PRO_INCLUDES . '/libs/Emogrifier.php';
        }

        try {
            // apply CSS styles inline for picky email clients
            $emogrifier = new Emogrifier( $content, $css );
            $emogrifier->enableCssToHtmlMapping();

            return $emogrifier->emogrify();
        } catch ( Exception $e ) {
            echo esc_html( $e->getMessage() );
        }

    }

    return $message;
}

/**
 * Renders an HTML Dropdown
 *
 * @param array $args
 *
 * @return string
 */
function wpuf_select( $args = [] ) {
    $defaults = [
        'options'          => [],
        'name'             => null,
        'class'            => '',
        'id'               => '',
        'selected'         => [],
        'chosen'           => false,
        'placeholder'      => null,
        'multiple'         => false,
        'show_option_all'  => __( 'All', 'wp-user-frontend' ),
        'show_option_none' => __( 'None', 'wp-user-frontend' ),
        'data'             => [],
        'readonly'         => false,
        'disabled'         => false,
    ];

    $args = wp_parse_args( $args, $defaults );

    $data_elements = '';
    $selected      = '';

    foreach ( $args['data'] as $key => $value ) {
        $data_elements .= ' data-' . esc_attr( $key ) . '="' . esc_attr( $value ) . '"';
    }

    if ( $args['multiple'] ) {
        $multiple = ' MULTIPLE';
    } else {
        $multiple = '';
    }

    if ( $args['chosen'] ) {
        $args['class'] .= ' wpuf-select-chosen';

        if ( is_rtl() ) {
            $args['class'] .= ' chosen-rtl';
        }
    }

    if ( $args['placeholder'] ) {
        $placeholder = $args['placeholder'];
    } else {
        $placeholder = '';
    }

    if ( isset( $args['readonly'] ) && $args['readonly'] ) {
        $readonly = ' readonly="readonly"';
    } else {
        $readonly = '';
    }

    if ( isset( $args['disabled'] ) && $args['disabled'] ) {
        $disabled = ' disabled="disabled"';
    } else {
        $disabled = '';
    }

    $class  = implode( ' ', array_map( 'sanitize_html_class', explode( ' ', $args['class'] ) ) );
    $output = '<select' . $disabled . $readonly . ' name="' . esc_attr( $args['name'] ) . '" id="' . esc_attr( str_replace( '-', '_', $args['id'] ) ) . '" class="wpuf-select ' . $class . '"' . $multiple . ' data-placeholder="' . $placeholder . '"' . $data_elements . '>';

    if ( ! isset( $args['selected'] ) || ( is_array( $args['selected'] ) && empty( $args['selected'] ) ) || ! $args['selected'] ) {
        $selected = '';
    }

    if ( $args['show_option_all'] ) {
        if ( $args['multiple'] && ! empty( $args['selected'] ) ) {
            $selected = selected( true, in_array( 0, $args['selected'], true ), false );
        } else {
            $selected = selected( $args['selected'], 0, false );
        }
        $output .= '<option value="all"' . $selected . '>' . esc_html( $args['show_option_all'] ) . '</option>';
    }

    if ( ! empty( $args['options'] ) ) {
        if ( $args['show_option_none'] ) {
            if ( $args['multiple'] ) {
                $selected = selected( true, in_array( -1, $args['selected'], true ), false );
            } elseif ( isset( $args['selected'] ) && ! is_array( $args['selected'] ) && ! empty( $args['selected'] ) ) {
                $selected = selected( $args['selected'], -1, false );
            }
            $output .= '<option value="-1"' . $selected . '>' . esc_html( $args['show_option_none'] ) . '</option>';
        }

        foreach ( $args['options'] as $key => $option ) {
            if ( $args['multiple'] && is_array( $args['selected'] ) ) {
                $selected = selected( true, in_array( (string) $key, $args['selected'], true ), false );
            } elseif ( isset( $args['selected'] ) && ! is_array( $args['selected'] ) ) {
                $selected = selected( $args['selected'], $key, false );
            }

            $output .= '<option value="' . esc_attr( $key ) . '"' . $selected . '>' . esc_html( $option ) . '</option>';
        }
    }

    $output .= '</select>';

    return $output;
}

/**
 * Renders a Text field in settings field
 *
 * @param array $args Arguments for the text field
 *
 * @return string Text field
 */
function wpuf_text( $args = [] ) {
    $defaults = [
        'id'           => '',
        'name'         => isset( $name ) ? $name : 'text',
        'value'        => isset( $value ) ? $value : null,
        'label'        => isset( $label ) ? $label : null,
        'desc'         => isset( $desc ) ? $desc : null,
        'placeholder'  => '',
        'class'        => 'regular-text',
        'disabled'     => false,
        'autocomplete' => '',
        'data'         => false,
    ];

    $args = wp_parse_args( $args, $defaults );

    $class    = implode( ' ', array_map( 'sanitize_html_class', explode( ' ', $args['class'] ) ) );
    $disabled = '';

    if ( $args['disabled'] ) {
        $disabled = ' disabled="disabled"';
    }

    $data = '';

    if ( ! empty( $args['data'] ) ) {
        foreach ( $args['data'] as $key => $value ) {
            $data .= 'data-' . $key . '="' . esc_attr( $value ) . '" ';
        }
    }

    $output = '<span id="wpuf-' . $args['name'] . '-wrap">';

    if ( ! empty( $args['label'] ) ) {
        $output .= '<label class="wpuf-label" for="' . $args['id'] . '">' . esc_html( $args['label'] ) . '</label>';
    }

    if ( ! empty( $args['desc'] ) ) {
        $output .= '<span class="wpuf-description">' . wp_kses_post( $args['desc'] ) . '</span>';
    }

    $output .= '<input type="text" name="' . esc_attr( $args['name'] ) . '" id="' . esc_attr( $args['id'] ) . '" autocomplete="' . esc_attr( $args['autocomplete'] ) . '" value="' . esc_attr( $args['value'] ) . '" placeholder="' . esc_attr( $args['placeholder'] ) . '" class="' . $class . '" ' . $data . '' . $disabled . '/>';

    $output .= '</span>';

    return $output;
}

/**
 * Descriptive text callback
 *
 * @param array $args Arguments passed by the setting
 *
 * @return void
 */
function wpuf_descriptive_text( $args ) {
    echo wp_kses_post( $args['desc'] );
}

/**
 * Update the value of a settings field
 *
 * @param string $option  settings field name
 * @param string $section the section name this field belongs to
 * @param string $value   the value to be set
 *
 * @return mixed
 */
function wpuf_update_option( $option, $section, $value ) {
    $options = get_option( $section );

    if ( ! is_array( $options ) ) {
        $options = array();
    }

    $options[ $option ] = $value;

    update_option( $section, $options );
}

/**
 * Get terms of related taxonomy
 *
 * @since  2.8.5
 *
 * @param string $taxonomy
 *
 * @return array
 */
function wpuf_get_terms( $taxonomy = 'category' ) {
    $items = [];

    $terms = get_terms(
        [
            'taxonomy'   => $taxonomy,
            'hide_empty' => false,
        ]
    );

    foreach ( $terms as $key => $term ) {
        $items[ $term->term_id ] = $term->name;
    }

    return $items;
}

/**
 * Retrieve a states drop down
 *
 * @return void
 */
function wpuf_ajax_get_states_field() {
    check_ajax_referer( 'wpuf_ajax_address' );

    $country = isset( $_POST['country'] ) ? sanitize_text_field( wp_unslash( $_POST['country'] ) ) : '';
    $cs        = new WeDevs\Wpuf\Data\Country_State();
    $countries = $cs->countries();
    $states    = $cs->getStates( $countries[ $country ] );

    if ( ! empty( $states ) ) {
        $args = [
            'name'             => isset( $_POST['field_name'] ) ? sanitize_text_field( wp_unslash( $_POST['field_name'] ) ) : '',
            'id'               => isset( $_POST['field_name'] ) ? sanitize_text_field( wp_unslash( $_POST['field_name'] ) ) : '',
            'class'            => isset( $_POST['field_name'] ) ? sanitize_text_field( wp_unslash( $_POST['field_name'] ) ) : '',
            'options'          => $states,
            'show_option_all'  => false,
            'show_option_none' => false,
        ];

        $response = wpuf_select( $args );
    } else {
        $response = 'nostates';
    }

    wp_send_json( $response ); // phpcs:ignore WordPress.XSS.EscapeOutput.OutputNotEscaped
}

/**
 * Performs tax calculations and updates billing address
 *
 * @return void
 */
function wpuf_update_billing_address() {
    check_ajax_referer( 'wpuf_ajax_address' );

    ob_start();

    $user_id        = get_current_user_id();
    $add_line_1 = isset( $_POST['billing_add_line1'] ) ? sanitize_text_field( wp_unslash( $_POST['billing_add_line1'] ) ) : '';
    $add_line_2 = isset( $_POST['billing_add_line2'] ) ? sanitize_text_field( wp_unslash( $_POST['billing_add_line2'] ) ) : '';
    $city       = isset( $_POST['billing_city'] ) ? sanitize_text_field( wp_unslash( $_POST['billing_city'] ) ) : '';
    $state      = isset( $_POST['billing_state'] ) ? sanitize_text_field( wp_unslash( $_POST['billing_state'] ) ) : '';
    $zip        = isset( $_POST['billing_zip'] ) ? sanitize_text_field( wp_unslash( $_POST['billing_zip'] ) ) : '';
    $country    = isset( $_POST['billing_country'] ) ? sanitize_text_field( wp_unslash( $_POST['billing_country'] ) ) : '';
    $type       = isset( $_POST['type'] ) ? sanitize_text_field( wp_unslash( $_POST['type'] ) ) : '';
    $id         = isset( $_POST['id'] ) ? sanitize_text_field( wp_unslash( $_POST['id'] ) ) : '';

    $address_fields = [
        'add_line_1'    => $add_line_1,
        'add_line_2'    => $add_line_2,
        'city'          => $city,
        'state'         => $state,
        'zip_code'      => $zip,
        'country'       => $country,
    ];

    update_user_meta( $user_id, 'wpuf_address_fields', $address_fields );

    $post_data['type']            = $type;
    $post_data['id']              = $id;
    $post_data['billing_country'] = $country;
    $post_data['billing_state']   = $state;

    $is_pro = wpuf()->is_pro();

    if ( $is_pro ) {
        do_action( 'wpuf_calculate_tax', $post_data );
    } else {
        die();
    }
}

/**
 * Retrieve user address
 *
 * @return mixed
 */
function wpuf_get_user_address( $user_id = 0 ) {
    $user_id        = $user_id ? $user_id : get_current_user_id();
    $address_fields = [];

    if ( metadata_exists( 'user', $user_id, 'wpuf_address_fields' ) ) {
        $address_fields = get_user_meta( $user_id, 'wpuf_address_fields', true );
    } else {
        $address_fields = array_fill_keys( [ 'add_line_1', 'add_line_2', 'city', 'state', 'zip_code', 'country' ], '' );

        if ( class_exists( 'WooCommerce' ) ) {
            $customer_id = get_current_user_id();
            $woo_address = [];
            $customer    = new WC_Customer( $customer_id );

            $woo_address = $customer->get_billing();
            unset( $woo_address['email'], $woo_address['tel'], $woo_address['phone'], $woo_address['company'] );

            $countries_obj        = new WC_Countries();
            $countries_array      = $countries_obj->get_countries();
            $country_states_array = $countries_obj->get_states();
            $woo_address['state'] = isset( $country_states_array[ $woo_address['country'] ][ $woo_address['state'] ] ) ? $country_states_array[ $woo_address['country'] ][ $woo_address['state'] ] : '';
            $woo_address['state'] = strtolower( str_replace( ' ', '', $woo_address['state'] ) );

            if ( ! empty( $woo_address ) ) {
                $address_fields = [
                    'add_line_1'    => $woo_address['address_1'],
                    'add_line_2'    => $woo_address['address_2'],
                    'city'          => $woo_address['city'],
                    'state'         => $woo_address['state'],
                    'zip_code'      => $woo_address['postcode'],
                    'country'       => $woo_address['country'],
                ];
            }
        }
    }

    return $address_fields;
}

/**
 * Displays a multi select dropdown for a settings field
 *
 * @param array $args settings field args
 */
function wpuf_settings_multiselect( $args ) {
    wpuf_require_once( WPUF_ROOT . '/Lib/WeDevs_Settings_API.php' );

    $settings = new WeDevs_Settings_API();
    $value    = $settings->get_option( $args['id'], $args['section'], $args['std'] );
    $value    = is_array( $value ) ? (array) $value : [];
    $size     = isset( $args['size'] ) && ! is_null( $args['size'] ) ? $args['size'] : 'regular';
    $html     = sprintf( '<select multiple="multiple" class="%1$s" name="%2$s[%3$s][]" id="%2$s[%3$s]">', $size, $args['section'], $args['id'] );

    foreach ( $args['options'] as $key => $label ) {
        $checked = in_array( $key, $value, true ) ? $key : '0';
        $html .= sprintf( '<option value="%s"%s>%s</option>', $key, selected( $checked, $key, false ), $label );
    }

    $html .= sprintf( '</select>' );
    $html .= $settings->get_field_description( $args );

    echo wp_kses(
        $html, [
            'p' => [],
            'select' => [
                'multiple' => [],
                'class'    => [],
                'name'     => [],
                'id'       => [],
            ],
            'option' => [
                'value' => [],
                'selected' => [],
            ],
        ]
    );
}

/**
 * Displays Form Schedule Messages
 *
 * @since 2.8.10
 *
 * @param int $form_id
 */
function wpuf_show_form_schedule_message( $form_id ) {
    $form_settings   = wpuf_get_form_settings( $form_id );
    $is_scheduled    = ( isset( $form_settings['schedule_form'] ) && $form_settings['schedule_form'] === 'true' ) ? true : false;

    if ( $is_scheduled ) {
        $start_time   = ! empty( $form_settings['schedule_start'] ) ? strtotime( $form_settings['schedule_start'] ) : 0;
        $end_time     = ! empty( $form_settings['schedule_end'] ) ? strtotime( $form_settings['schedule_end'] ) : 0;
        $current_time = current_time( 'timestamp' );

        if ( $current_time >= $start_time && $current_time <= $end_time ) {
            return;
        }

        // too early?
        if ( $current_time < $start_time ) {
            echo wp_kses_post( '<div class="wpuf-message">' . $form_settings['form_pending_message'] . '</div>' );
        } elseif ( $current_time > $end_time ) {
            echo wp_kses_post( '<div class="wpuf-message">' . $form_settings['form_expired_message'] . '</div>' );
        }
        ?>
            <script>
                jQuery( function($) {
                    $(".wpuf-submit-button").attr("disabled", "disabled");
                });
            </script>
        <?php
        return;
    }
}
add_action( 'wpuf_before_form_render', 'wpuf_show_form_schedule_message' );

/**
 * Displays Form Limit Messages
 *
 * @since 2.8.10
 *
 * @param int $form_id
 */
function wpuf_show_form_limit_message( $form_id ) {
    $form_settings  = wpuf_get_form_settings( $form_id );
    $has_limit      = ( isset( $form_settings['limit_entries'] ) && $form_settings['limit_entries'] === 'true' ) ? true : false;
    $post_to_check  = get_post( get_the_ID() );
    $is_edit_page   = false;

    if ( $post_to_check && stripos( $post_to_check->post_content, '[wpuf_edit' ) !== false ) {
        $is_edit_page = true;
    }

    if ( $has_limit && ! $is_edit_page ) {
        $limit        = (int) ! empty( $form_settings['limit_number'] ) ? $form_settings['limit_number'] : 0;
        $form_entries = wpuf_form_posts_count( $form_id );

        if ( $limit && $limit <= $form_entries ) {
            $info = $form_settings['limit_message'];
            echo wp_kses_post( '<div class="wpuf-info">' . $info . '</div>' );
            ?>
            <script>
                jQuery( function($) {
                    $(".wpuf-submit-button").attr("disabled", "disabled");
                });
            </script>
            <?php
        }

        return;
    }
}
add_action( 'wpuf_before_form_render', 'wpuf_show_form_limit_message' );

/**
 * Save frontend post revision
 *
 * @param int   $post_id
 * @param array $form_settings
 *
 * @return void
 */
function wpuf_frontend_post_revision( $post_id, $form_settings ) {
    $post = get_post( $post_id );

    if ( post_type_supports( $form_settings['post_type'], 'revisions' ) ) {
        $revisions = wp_get_post_revisions(
            $post_id, [
                'order' => 'ASC',
                'posts_per_page' => 1,
            ]
        );
        $revision  = current( $revisions );

        _wp_upgrade_revisions_of_post( $post, wp_get_post_revisions( $post_id ) );
    }
}

function wpuf_clean( $var ) {
    if ( is_array( $var ) ) {
        return array_map( 'wpuf_clean', $var );
    } else {
        return is_scalar( $var ) ? sanitize_text_field( wp_unslash( $var ) ) : $var;
    }
}

/**
 * Calculate ini directives in bytes
 *
 * @since 3.3.0
 *
 * @param string|int $val
 *
 * @return int
 */
function wpuf_ini_get_byte( $val ) {
    $byte = absint( $val );
    $char = strtolower( str_replace( $byte, '', $val ) );

    switch ( $char ) {
        case 'g':
            $byte *= GB_IN_BYTES;
            break;

        case 'm':
            $byte *= MB_IN_BYTES;
            break;

        case 'k':
            $byte *= KB_IN_BYTES;
            break;
    }

    return $byte;
}

/**
 * The maximum file size allowed to upload
 *
 * To upload large files, `post_max_size` value must be larger than `upload_max_filesize`
 *
 * @see https://www.php.net/manual/en/ini.core.php#ini.post-max-size
 *
 * @since 3.3.0
 *
 * @return string|int
 */
function wpuf_max_upload_size() {
    $post_max_size       = ini_get( 'post_max_size' );
    $upload_max_filesize = ini_get( 'upload_max_filesize' );

    if ( wpuf_ini_get_byte( $upload_max_filesize ) > wpuf_ini_get_byte( $post_max_size ) ) {
        return $post_max_size;
    }

    return $upload_max_filesize;
}

/**
 * Validate a boolean variable
 *
 * @since 3.3.0
 *
 * @param mixed $var
 *
 * @return bool
 */
function wpuf_validate_boolean( $var ) {
    return filter_var( $var, FILTER_VALIDATE_BOOLEAN );
}

/**
 * Check user has certain roles
 *
 * @since 3.4.0
 *
 * @param  array  $roles   Permitted user roles to submit a post
 * @param  int    $user_id User id will submit post
 *
 * @return bool
 */
function wpuf_user_has_roles( $roles, $user_id = 0 ) {
    if ( empty( $roles ) ) {
        return false;
    }

    $user = $user_id ? get_userdata( $user_id ) : wp_get_current_user();

    if ( ! empty( array_intersect( $user->roles, $roles ) ) ) {
        return true;
    }

    return false;
}

/**
 * Create a private page for form preview
 *
 * @return bool|false|string|WP_Error
 */
function get_wpuf_preview_page() {
    $page_url        = '';
    $post_status     = '';
    $preview_page_id = get_option( 'wpuf_preview_page', false );

    if ( $preview_page_id ){
        $page_url    = get_permalink( $preview_page_id );
    }

    if ( $page_url ){
        $post_status = get_post_status( $preview_page_id );
    }

    if ( $page_url && $post_status === 'private' ) {
        return $page_url;
    }

    if ( $post_status && $post_status !== 'private' ) {
        wp_update_post(
            [
                'ID' => $preview_page_id,
                'post_status' => 'private',
            ]
        );
        $page_url = get_permalink( $preview_page_id );
    }


    if ( $page_url ) {
        return $page_url;
    }

    $post_id = wp_insert_post(
        [
            'post_title'  => 'wpuf-preview',
            'post_type'   => 'page',
            'post_status' => 'private',
        ]
    );
    update_option( 'wpuf_preview_page', $post_id );

    return get_permalink( get_option( 'wpuf_preview_page' ) );
}

/**
 * Sanitize nested text field
 *
 * @param $arr
 *
 * @return array
 */
function wpuf_recursive_sanitize_text_field($arr){
    foreach ($arr as $key => &$value) {
        if (is_array($value)) {
            $value = wpuf_recursive_sanitize_text_field($value);
        } else {
            $value = sanitize_text_field($value);
        }
    }

    return $arr;
}

/**
 * Determine page after payment success
 *
 * @since 3.5.27_PRO
 *
 * @param $data
 *
 * @return bool|false|string|WP_Error
 */
function wpuf_payment_success_page( $data ){
    $gateway          = ! empty( $data['wpuf_payment_method'] ) ? $data['wpuf_payment_method'] : '';
    $success_query    = "wpuf_${gateway}_success";
    $redirect_page    = '';
    $redirect_page_id = 0;
    $payment_method   = ! empty( $data['post_data']['wpuf_payment_method'] ) ? $data['post_data']['wpuf_payment_method'] : '';

    if ( 'bank' === $payment_method ) {
        $redirect_page_id = wpuf_get_option( 'bank_success', 'wpuf_payment' );
    } else {
        $redirect_page_id = wpuf_get_option( 'payment_success', 'wpuf_payment' );
    }

    if ( 'post' === $data['type'] ){
        $post_id           = array_key_exists( 'item_number', $data ) && ! empty( $data['item_number'] ) ? $data['item_number'] : $_GET['post_id'];
        $form_id           = get_post_meta( $post_id, '_wpuf_form_id', true );
        $form_settings     = wpuf_get_form_settings( $form_id );
        $ppp_success_page  = ! empty( $form_settings['ppp_payment_success_page'] ) ? $form_settings['ppp_payment_success_page'] : '';
        $redirect_page_id  = $ppp_success_page ? $ppp_success_page : $redirect_page_id;
    }

    $redirect_page = $redirect_page_id ? add_query_arg( 'action', $success_query,  untrailingslashit( get_permalink( $redirect_page_id ) ) ) : add_query_arg( 'action', $success_query, untrailingslashit( get_permalink( wpuf_get_option( 'subscription_page',
                                                                                                                                                                                                                                           'wpuf_payment' ) ) ) );
    //for bank
    $redirect_page =  ! empty( $data['wpuf_payment_method'] ) && 'bank' === $data['wpuf_payment_method'] ? get_permalink( wpuf_get_option( 'bank_success',
                                                                                                                                           'wpuf_payment' ) ) : $redirect_page;

    return $redirect_page;
}

/**
 * Function current_datetime() compatibility for wp version < 5.3
 *
 * @since 3.5.27
 *
 * @return DateTimeImmutable
 */
function wpuf_current_datetime() {
    if ( function_exists( 'current_datetime' ) ) {
        return current_datetime();
    }

    return new DateTimeImmutable( 'now', wpuf_wp_timezone() );
}

/**
 * Function wp_timezone() compatibility for wp version < 5.3
 *
 * @since 3.5.27
 *
 * @return DateTimeZone
 */
function wpuf_wp_timezone() {
    if ( function_exists( 'wp_timezone' ) ) {
        return wp_timezone();
    }

    return new DateTimeZone( wpuf_wp_timezone_string() );
}

/**
 * Function wp_timezone_string() compatibility for wp version < 5.3
 *
 * @since 3.5.27
 *
 * @return string
 */
function wpuf_timezone_string() {
    if ( function_exists( 'wp_timezone_string' ) ) {
        return wp_timezone_string();
    }

    $timezone_string = get_option( 'timezone_string' );

    if ( $timezone_string ) {
        return $timezone_string;
    }

    $offset  = (float) get_option( 'gmt_offset' );
    $hours   = (int) $offset;
    $minutes = ( $offset - $hours );

    $sign      = ( $offset < 0 ) ? '-' : '+';
    $abs_hour  = abs( $hours );
    $abs_mins  = abs( $minutes * 60 );
    $tz_offset = sprintf( '%s%02d:%02d', $sign, $abs_hour, $abs_mins );

    return $tz_offset;
}

/*
 * Editor toolbar primary button list
 *
 * @param string $type
 *
 * @return array
 */
function wpuf_get_editor_buttons( $type = 'rich' ){
    $common = [
        'bold'        => 'bold',
        'italic'      => 'italic',
        'bullist'     => 'bullist',
        'numlist'     => 'numlist',
        'blockquote'  => 'blockquote',
        'alignleft'   => 'alignleft',
        'aligncenter' => 'aligncenter',
        'alignright'  => 'alignright',
        'link'        => 'link',
    ];

    $rich = [
        'formatselect' => 'formatselect',
        'wp_more'      => 'wp_more',
        'spellchecker' => 'spellchecker',
    ];

    $teeny = [
        'underline'     => 'underline',
        'strikethrough' => 'strikethrough',
        'undo'          => 'undo',
        'redo'          => 'redo',
        'fullscreen'    => 'fullscreen',
    ];

    return 'rich' === $type || 'yes' === $type ? array_merge( $rich, $common ) : array_merge( $common, $teeny );

}

/**
 * Filter editor buttons
 *
 * @param $field_settings
 *
 * @return array
 */
function wpuf_filter_editor_toolbar( $field_settings ){
    $tinymce_settings = [];

    if ( ! empty( $field_settings['text_editor_control'] ) ) {
        $exclude_button = $field_settings['text_editor_control'];

        $tinymce_settings['toolbar1'] = implode(
            ',', array_filter(
                wpuf_get_editor_buttons( $field_settings['rich'] ), function ( $key ) use ( $exclude_button ) {
                return ! in_array( $key, $exclude_button, true );
            }, ARRAY_FILTER_USE_KEY
            )
        );
    }

    return ! empty( $tinymce_settings['toolbar1'] ) ? $tinymce_settings : [];
}

/**
 *  Inconsistency with keys, remap keys, Back compat with keys
 *
 * @param $address_fields
 *
 * @return array
 */
function wpuf_map_address_fields( $address_fields ) {
    if ( array_key_exists( 'billing_country', $address_fields ) ) {
        foreach ( $address_fields as $key => $val ) {
            unset( $address_fields[$key] );
            $address_fields[str_replace( ['billing_', 'line1', 'line2', 'zip'], ['', 'line_1', 'line_2', 'zip_code'], $key ) ] = $val;
        }
    }

    return $address_fields;
}

/**
 * Retrieves paginated links for queried pages
 * uses WordPress paginate_links() function for the final output
 *
 * @since 3.5.27_PRO
 *
 * @param int $total_items
 * @param int $per_page
 * @param array $pagination_args
 *
 * @return string
 */
function wpuf_pagination( $total_items, $per_page, $pagination_args = [] ) {
    $pagenum = isset( $_GET['pagenum'] ) ? absint( $_GET['pagenum'] ) : 1;
    $num_of_pages = ceil( $total_items / $per_page );

    $defaults = [
        'base'      => add_query_arg( 'pagenum', '%#%' ),
        'format'    => '',
        'prev_text' => '<svg width="10" height="16" viewBox="0 0 10 16" fill="none" xmlns="http://www.w3.org/2000/svg">
                <path fill-rule="evenodd" clip-rule="evenodd" d="M0.248874 7.05115L7.19193 0.244361C7.35252 0.086801 7.56688 0 7.79545 0C8.02403 0 8.23839 0.086801 8.39898 0.244361L8.91029 0.745519C9.243 1.07208 9.243 1.60283 8.91029 1.9289L3.08003 7.64483L8.91675 13.3671C9.07734 13.5247 9.166 13.7347 9.166 13.9587C9.166 14.1829 9.07734 14.3929 8.91675 14.5506L8.40545 15.0517C8.24474 15.2092 8.0305 15.296 7.80192 15.296C7.57335 15.296 7.35898 15.2092 7.1984 15.0517L0.248874 8.23864C0.0879093 8.08058 -0.000500916 7.86955 2.13498e-06 7.64521C-0.000500916 7.42 0.0879093 7.20909 0.248874 7.05115Z" fill="#545D7A"/>
            </svg>',
        'next_text' => '<svg width="10" height="16" viewBox="0 0 10 16" fill="none" xmlns="http://www.w3.org/2000/svg">
                <path fill-rule="evenodd" clip-rule="evenodd" d="M8.97963 7.05115L2.03657 0.244361C1.87599 0.086801 1.66162 0 1.43305 0C1.20448 0 0.99011 0.086801 0.829525 0.244361L0.318217 0.745519C-0.0144943 1.07208 -0.0144943 1.60283 0.318217 1.9289L6.14847 7.64483L0.311748 13.3671C0.151164 13.5247 0.0625 13.7347 0.0625 13.9587C0.0625 14.1829 0.151164 14.3929 0.311748 14.5506L0.823056 15.0517C0.983767 15.2092 1.19801 15.296 1.42658 15.296C1.65515 15.296 1.86952 15.2092 2.0301 15.0517L8.97963 8.23864C9.14059 8.08058 9.229 7.86955 9.2285 7.64521C9.229 7.42 9.14059 7.20909 8.97963 7.05115Z" fill="#545D7A"/>
            </svg>',
        'total'     => $num_of_pages,
        'current'   => $pagenum,
    ];

    $args = wp_parse_args( $pagination_args, $defaults );

    $page_links = paginate_links( $args );

    if ( $page_links ) {
        return '<div class="wpuf-pagination">' . $page_links . '</div>';
    }
}

/**
 * Remove conditional from form builder for selected fields
 *
 * @param $settings
 *
 * @return array
 */
function wpuf_unset_conditional( $settings ) {
    $remove_cond_field = [ 'action_hook', 'step_start' ];

    $field_settings = array_map(
        function ( $field ) use ( $remove_cond_field ) {
            if ( in_array( $field['template'], $remove_cond_field, true ) ) {
                $index = array_filter(
                    $field['settings'], function ( $settings ) {
                        return $settings['name'] === 'wpuf_cond';
                    }
                );

                if ( ! empty( $index ) ) {
                    unset( $field['settings'][ array_keys( $index )[0] ] );
                }
            }

            return $field;
        }, $settings['field_settings']
    );

    $settings['field_settings'] = $field_settings;

    return $settings;
}

/**
 * Check if current post is editable
 *
 * @param $post
 *
 * @since 3.5.27
 *
 * @return bool
 */
function wpuf_is_post_editable( $post ) {
    $show_edit = false;

    $current_user      = wpuf_get_user();
    $user_subscription = new WeDevs\Wpuf\User_Subscription( $current_user );
    $user_sub          = $user_subscription->current_pack();
    $sub_id            = $current_user->subscription()->current_pack_id();

    if ( $sub_id ) {
        $subs_expired = $user_subscription->expired();
    } else {
        $subs_expired = false;
    }

    if ( wpuf_get_option( 'enable_post_edit', 'wpuf_dashboard', 'yes' ) == 'yes' ) {
        $disable_pending_edit = wpuf_get_option( 'disable_pending_edit', 'wpuf_dashboard', 'on' );
        $disable_publish_edit = wpuf_get_option( 'disable_publish_edit', 'wpuf_dashboard', 'off' );

        $show_edit = true;
        if ( ( 'pending' === $post->post_status && 'on' === $disable_pending_edit ) || ( 'publish' === $post->post_status && 'off' !==  $disable_publish_edit ) ) {
            $show_edit = false;
        }

        if ( ( $post->post_status == 'draft' || $post->post_status == 'pending' ) && ( ! empty( $payment_status ) && $payment_status != 'completed' ) ) {
            $show_edit = false;
        }

        if ( $subs_expired ) {
            $show_edit = false;
        }
    }

    return $show_edit;
}

/**
 * Get an array of available image sizes with height and weight
 *
 * @since 3.5.27
 *
 * @param $size     string      size of the image. thumbnail, medium, large etc.
 *
 * @return array                single image size returned if parameter size is passed
 *                              full array of all the sizes will return otherwise
 */
function wpuf_get_image_sizes_array( $size = '' ) {
    $additional_image_sizes   = wp_get_additional_image_sizes();
    $intermediate_image_sizes = get_intermediate_image_sizes();
    $sizes = [];

    // Create the full array with sizes and crop info
    foreach ( $intermediate_image_sizes as $_size ) {
        if ( in_array( $_size, [ 'thumbnail', 'medium', 'large', 'medium_large' ], true ) ) {
            $sizes[ $_size ]['width']  = get_option( $_size . '_size_w' );
            $sizes[ $_size ]['height'] = get_option( $_size . '_size_h' );
            $sizes[ $_size ]['crop']   = (bool) get_option( $_size . '_crop' );
        } elseif ( isset( $additional_image_sizes[ $_size ] ) ) {
            $sizes[ $_size ] = [
                'width'  => $additional_image_sizes[ $_size ]['width'],
                'height' => $additional_image_sizes[ $_size ]['height'],
                'crop'   => $additional_image_sizes[ $_size ]['crop'],
            ];
        }
    }

    // Get only 1 size if found
    if ( $size ) {
        if ( isset( $sizes[ $size ] ) ) {
            return $sizes[ $size ];
        } else {
            return false;
        }
    }
    return $sizes;
}

/**
 * The HTML preview part when hovering over a pro settings field
 *
 * @since 3.6.0
 *
 * @return string
 */
function wpuf_get_pro_preview_html() {
    $crown_icon = WPUF_ROOT . '/assets/images/crown.svg';
    return sprintf( '<div class="pro-field-overlay">
                        <a href="%1$s" target="%2$s" class="%3$s">Upgrade to PRO<span class="pro-icon icon-white"> %4$s</span></a>
                    </div>', esc_url( Pro_Prompt::get_upgrade_to_pro_popup_url() ), '_blank', 'wpuf-button button-upgrade-to-pro',
                    file_get_contents( $crown_icon ) );
}

/**
 * The HTML tooltip when hovering over a pro settings field
 *
 * @since 3.6.0
 *
 * @return string
 */
function wpuf_get_pro_preview_tooltip() {
    $crown_icon = WPUF_ROOT . '/assets/images/crown.svg';
    $check_icon = WPUF_ROOT . '/assets/images/check.svg';
    $features = [
        '24/7 Priority Support',
        '20+ Premium Modules',
        'User Activity and Reports',
        'Private Messaging Option',
        'License for 20 websites',
    ];
    $html = '<div class="wpuf-pro-field-tooltip">';
    $html .= '<h3 class="tooltip-header">Available in Pro. Also enjoy:</h3>';
    $html .= '<ul>';

    foreach ( $features as $feature ) {
        $html .= sprintf(
            '<li><span class="tooltip-check">%1$s</span> %2$s</li>',
            file_get_contents( $check_icon ),
            esc_html( $feature )
        );
    }

    $html .= '</ul>';
    $html .= sprintf( '<div class="pro-link"><a href="%1$s" target="%2$s" class="%3$s">Upgrade to PRO<span class="pro-icon icon-white"> %4$s</span></a></div>',
              esc_url( Pro_Prompt::get_upgrade_to_pro_popup_url() ), '_blank', 'wpuf-button button-upgrade-to-pro',
                      file_get_contents( $crown_icon ) );

    $html .= '<i></i>';
    $html .= '</div>';

    return $html;
}

/**
 * Get post forms created by WPUF
 *
 * @since 2.9.0
 * @since WPUF_SINCE moved to wpuf-functions.php from WPUF_Frontend_Account.php
 *
 * @return array $forms
 *
 */
function wpuf_get_post_forms() {
    $args = [
        'post_type'   => 'wpuf_forms',
        'post_status' => 'any',
        'orderby'     => 'DESC',
        'order'       => 'ID',
        'numberposts' => - 1,
    ];
    $posts = get_posts( $args );
    $forms = [];
    if ( ! empty( $posts ) ) {
        foreach ( $posts as $post ) {
            $forms[ $post->ID ] = $post->post_title;
        }
    }

    return $forms;
}

/**
 * require_once a file upon checking the existence of the file
 *
 * @since WPUF_SINCE
 *
 * @param $file_location
 *
 * @return void
 */
function wpuf_require_once( $file_location ) {
    if ( file_exists( $file_location ) ) {
        require_once $file_location;
    }
}

/**
 * include_once a file upon checking the existence of the file
 *
 * @since WPUF_SINCE
 *
 * @param $file_location
 *
 * @return void
 */
function wpuf_include_once( $file_location ) {
    if ( file_exists( $file_location ) ) {
        include_once $file_location;
    }
}

/**
 * Guess a suitable username for registration based on email address
 *
 * @param string $email email address
 *
 * @return string username
 */
function wpuf_guess_username( $email ) {
	// username from email address
	$username = sanitize_user( substr( $email, 0, strpos( $email, '@' ) ) );

	if ( ! username_exists( $username ) ) {
		return $username;
	}

	// try to add some random number in username
	// and may be we got our username
	$username .= rand( 1, 199 );

	if ( ! username_exists( $username ) ) {
		return $username;
	}
}

/**
 * Clear Schedule lock
 *
 * @since 3.0.2
 */
function wpuf_clear_schedule_lock() {
	check_ajax_referer( 'wpuf_nonce', 'nonce' );

	$post_id = isset( $_POST['post_id'] ) ? intval( wp_unslash( $_POST['post_id'] ) ) : '';

	if ( ! empty( $post_id ) ) {
		update_post_meta( $post_id, '_wpuf_lock_user_editing_post_time', '' );
		update_post_meta( $post_id, '_wpuf_lock_editing_post', 'no' );
	}
	exit;
}

/**
 * Get the shortcodes that are protected on the post form.
 * User cannot submit post containing those shortcodes.
 *
 * @since 3.6.6
 *
 * @return array
 */
function wpuf_get_protected_shortcodes() {
    return [
        'wpuf-registration',
    ];
}

/**
 * Get the current users roles as an array
 *
 * @since 3.6.6
 *
 * @return array|bool
 */
function wpuf_get_single_user_roles( $user_id ) {
    if ( ! is_numeric( $user_id ) ) {
        return false;
    }

    $user = get_user_by( 'id', $user_id );

    return ( array ) $user->roles;
}

/**
 * Check and modify the post content not to render shortcode values
 * in the frontend for any user except admin.
 *
 * @since 3.6.6
 *
 * @return string
 */
function wpuf_modify_shortcodes( $content ) {
    global $pagenow;

    if ( 'post.php' === $pagenow ) {
        return $content;
    }

    // get the id of the user who last edited the post
    $user_id = get_post_meta( get_post()->ID, '_edit_last', true );

    $roles = wpuf_get_single_user_roles( $user_id );

    if ( empty( $roles ) ) {
        return $content;
    }

    // last modified by an admin, returns the content as it is
    if ( in_array( 'administrator', $roles ) ) {
        return $content;
    }

    $protected_shortcodes = wpuf_get_protected_shortcodes();

    foreach ( $protected_shortcodes as $shortcode ) {
        $search_for = '[' . $shortcode;

        if ( strpos( $content, $search_for ) !== false ) {
            $pattern = '/\[' . $shortcode . '(.*?)\]/';

            $content = preg_replace_callback(
                $pattern, function( $matches ) {
                return str_replace( [ '[', ']' ], [ '&lbrack;', '&rbrack;' ], $matches[0] );
            }, $content );
        }
    }

    return $content;
}

// @todo: move this to frontend class
add_filter( 'the_content', 'wpuf_modify_shortcodes' );<|MERGE_RESOLUTION|>--- conflicted
+++ resolved
@@ -1526,15 +1526,11 @@
  *
  * @global object $wpdb
  */
-<<<<<<< HEAD
 function wpuf_ajax_tag_search() {
-=======
-function wpufe_ajax_tag_search() {
     if ( ! isset( $_REQUEST['nonce'] ) || ! wp_verify_nonce( sanitize_key( wp_unslash( $_REQUEST['nonce'] ) ), 'wpuf_ajax_tag_search' ) ) {
         wp_send_json_error( __( 'Permission denied', 'wp-user-frontend' ) );
     }
 
->>>>>>> 06a4fbf2
     global $wpdb;
 
     $taxonomy = isset( $_GET['tax'] ) ? sanitize_text_field( wp_unslash( $_GET['tax'] ) ) : '';
