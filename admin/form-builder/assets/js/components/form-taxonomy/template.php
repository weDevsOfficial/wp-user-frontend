<div class="wpuf-fields">
    <select
        v-if="'select' === field.type"
        :class="builder_class_names('select')"
        class="!wpuf-text-base"
        v-html ="get_term_dropdown_options()">
    </select>

    <div v-if="'ajax' === field.type" class="category-wrap">
        <div>
<<<<<<< HEAD
            <select
                :class="builder_class_names('select')"
                class="!wpuf-text-base"
            >
                <option class="wpuf-text-base !wpuf-leading-none"><?php _e( '— Select —', 'wp-user-frontend' ); ?></option>
=======
            <select>
                <option><?php esc_html_e( '— Select —', 'wp-user-frontend' ); ?></option>
>>>>>>> b318c7bc
                <option v-for="term in sorted_terms" :value="term.id">{{ term.name }}</option>
            </select>
        </div>
    </div>

    <div v-if="'multiselect' === field.type" class="category-wrap">
        <select
            :class="builder_class_names('select')"
            class="!wpuf-text-base"
            v-html="get_term_dropdown_options()"
            multiple
        >
        </select>
    </div>

    <div v-if="'checkbox' === field.type" class="category-wrap">
        <div v-if="'yes' === field.show_inline" class="category-wrap">
            <div v-html="get_term_checklist_inline()"></div>
        </div>
        <div v-else class="category-wrap">
            <div v-html="get_term_checklist()"></div>
        </div>
    </div>

    <input
        v-if="'text' === field.type"
        type="text"
        :class="builder_class_names('text')"
        :placeholder="field.placeholder"
        :size="field.size"
        value=""
        autocomplete="off"
    >
    <p v-if="field.help" class="wpuf-mt-2 wpuf-mb-0 wpuf-text-sm wpuf-text-gray-500" v-html="field.help"></p>
</div><|MERGE_RESOLUTION|>--- conflicted
+++ resolved
@@ -8,16 +8,11 @@
 
     <div v-if="'ajax' === field.type" class="category-wrap">
         <div>
-<<<<<<< HEAD
             <select
                 :class="builder_class_names('select')"
                 class="!wpuf-text-base"
             >
-                <option class="wpuf-text-base !wpuf-leading-none"><?php _e( '— Select —', 'wp-user-frontend' ); ?></option>
-=======
-            <select>
-                <option><?php esc_html_e( '— Select —', 'wp-user-frontend' ); ?></option>
->>>>>>> b318c7bc
+                <option class="wpuf-text-base !wpuf-leading-none"><?php esc_html_e( '— Select —', 'wp-user-frontend' ); ?></option>
                 <option v-for="term in sorted_terms" :value="term.id">{{ term.name }}</option>
             </select>
         </div>
