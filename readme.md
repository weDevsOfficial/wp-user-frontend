# Registration, User Profile, Membership, Content Restriction, User Directory, and Frontend Post Submission – WP User Frontend #
**Contributors:** [tareq1988](https://profiles.wordpress.org/tareq1988), [nizamuddinbabu](https://profiles.wordpress.org/nizamuddinbabu), [wedevs](https://profiles.wordpress.org/wedevs)  
**Donate link:** https://tareq.co/donate/  
<<<<<<< HEAD
**Tags:** frontend post, content restriction, registration, user profile, membership, login, forms, user directory, profile builder  
**Requires at least:** 4.0  
**Tested up to:** 6.4.3  
**Stable tag:** 4.0.6  
=======
**Tags:** frontend post, forms, user directory, profile builder, membership  
**Requires at least:** 4.0  
**Tested up to:** 6.6.2  
**Stable tag:** 4.0.11  
>>>>>>> 2d97a719
**Requires PHP:** 5.6  
**License:** GPLv2  
**License URL:** https://www.gnu.org/licenses/gpl-2.0.html  

Frontend post, content restriction, user login & registration, subscription & membership, forms, user directory & profile builder for your website.

## Description ##

WP User Frontend makes the frontend better for you! It includes frontend dashboard, frontend editor, publishing, and uploader for WordPress user profile, post submissions, and memberships.

<strong>#1 Frontend Post Submission, Membership, Profile Builder, & WordPress Editor Plugin</strong>

<strong>FREE FEATURES</strong>

<strong>Unlimited post-type form creation</strong>

The forms let users create new posts and edit their profile from the site frontend, with no need to access admin panel or backend.

<strong>Update Profile from the Frontend</strong>

This WordPress Profile Plugin allows registered users to edit their profile using default fields from frontend. (Unlimited fields can be added using PRO)

<strong>Flexibility for Admins</strong>

Admins can manage users both from frontend and backend to control who can access the dashboard.

<strong>Featured Image & Image Upload</strong>

Users can upload images and featured image for a post using the Image Upload option on the post content area.

<strong>Drag-and-drop Form Builder</strong>

Quickly build your form with necessary fields using drag-and-drops and real-time preview that updates as you make changes.

<strong>Publish Your WPUF Forms Using Gutenberg</strong>

Easily add your published forms in the Gutenberg editor with the WPUF block. When users want to publish a form on a page, they can simply select it from the drop-down included in the dedicated WPUF block for Gutenberg. The entire form automatically renders within the editor as well as on the page.

<strong>Use Forms Anywhere Easily with Shortcodes</strong>

All of the forms get a unique shortcode which you can paste on any page and the form will generate without breaking the style of your theme.

<strong>WordPress Guest Post Submission</strong>

Enable guests to post from your site frontend without registering with WP User Frontend, the WordPress User Registration plugin. Choose to require name and email address to register automatically and allow them to comment on the posts. Allow email verification for guests.

<strong>Role Based Access Control</strong>

Enable certain user roles to make posts, while restricting others. Create the unauthorized message you want to show to restricted users.

<strong>Submit and Update Anything from Frontend</strong>

Users can upload images, fill out forms, even enter data with multiple choice menus. Allow users to update their posts from the front end.

<strong>Build Customized Forms with Custom Post Types</strong>

Taking advantage of custom post types will allow you to work on any platform. WP User Frontend is WooCommerce supported, so you can also create products for your WooCommerce site using our forms.

<strong>Set Post Status, Post Message, Update Post Button text</strong>

Assign separate default statuses for new posts or edited posts. Set the message you want to show users after form submission and change the text of the submit buttons as you like.

<strong>Custom Redirection After Login and Submission</strong>

Redirect users to another page after logging in, form submission, or editing form submission.

<strong>Earn with Subscription Based Posting</strong>

Create subscription packs to earn through “Pay Per Post” payments. Submissions posted via these subscriptions have duration and posting limits.

<strong>Schedule Forms & Restrict Entries</strong>

Choose to keep your form active for certain dates. Set a message when the form expires. And limit entries to as many as required. The PRO version also allows setting up post expiration.

<strong>Get Reminded with Emails</strong>

Trigger emails on multiple events like new form submissions, guest posts, publish notifications, and new subscriptions. More email notifications can be set up with the PRO version.

<strong>Integrate with Advanced Custom Fields (ACF)</strong>

Connect form fields with ACF fields to view user submissions in ACF format from your dashboard. Allow users to edit fields from front end.

<strong>Create Subscription Packs, Pay-per-posts, & Receive Payments from Users</strong>

Create and subscribe users to membership packs, allow pay per post, force subscription package purchase, and set fallback pay per post charges with this WordPress Membership Plugin.

<strong>Manage Transactions and Membership</strong>

Approve or keep membership requests pending – you’re in complete control. View all details from a single screen.

<strong>Manage and Import/Export Forms Easily</strong>

Install required WPUF pages in a click, delete post forms, registration forms, or subscriptions in one go. Import forms from other places and export forms as JSON.

<strong>Custom Login & Registration Form</strong>

This WordPress Registration Form Plugin also allows you to build registration forms using default templates. More fields can be added with PRO.

<strong>Display Custom Fields Data in Post</strong>

Custom field data are viewable to visitors on frontend on single post pages. Admins can also disable this if they don’t want to display custom fields to everyone.

### How to download and install WPUF FREE ###

[youtube https://www.youtube.com/watch?v=rzxdIN8ZMYc]

### Checkout all WP User Frontend resources: ###

* <a href="https://wedevs.com/wp-user-frontend-pro/?utm_medium=referral&utm_source=wporg&utm_campaign=WPUF+Readme&utm_content=WP+User+Frontend+Pro#unlimited-forms">Home page</a>
* <a href="https://wedevs.com/docs/wp-user-frontend-pro/?utm_medium=referral&utm_source=wporg&utm_campaign=WPUF+Readme&utm_content=WP+User+Frontend+Pro#unlimited-forms">Documentation</a>
* <a href="https://www.youtube.com/watch?v=rzxdIN8ZMYc&list=PLJorZsV2RVv9G5J3kcqJQjUwgqZSwc_Hf">WPUF Videos</a>
* <a href="https://github.com/weDevsOfficial/wp-user-frontend">Github Repository</a>

Try an <a href="https://wedevs.com/in/wpuf/demo/?utm_medium=referral&utm_source=wporg&utm_campaign=WPUF+Readme">Online Demo</a> of the FREE & PRO version.

### Translation ###

* Italian translation by Gabriele Lamberti
* Persian translation by Abolfazl Esmailinejad
* Turkish translation by mugurcagdas

<strong>WP User Frontend PRO – Premium Features</strong>

* **20+ Modules** [BuddyPress, Paid Memberships Pro, Social Login, User Directory, User Activity, Stripe, MailChimp, Private Messaging, HTML Email Templates & more]
* **Content restriction:** Restrict or lock your exclusive content or pages or just a specific part of a content, based on registration, user roles, or subscriptions.
* **Menu restriction:** Lock or hide your website's menu links for certain users based on user roles, registration, or subscriptions.
* **Post expiration facility:** Automatically take down published posts on your sites after a given time based on subscription packs or specific forms.
* **Conditional logic:** Use conditional logic in your forms to show or hide fields, sections, and pages based on user selections.
* **Profile form builder:** Build your own custom profile form with as many fields you need.
* **20+ custom fields:** Utilize fields like Text, Text Area, Dropdown, Multi Select, Hidden, Repeat, Phone, Time, Google Maps, and a lot more to customize your forms according to your requirements.
* **Custom taxonomy support:** Use custom taxonomies for WooCommerce products. Use them as drop-down, multi-select, or check-box lists.
* **Post update notification:** Get notified through email when an author updates a new post. Make the notification email dynamic using shortcodes.
* **Multistep forms:** Break down a form in multi steps easily from its settings.
* **Payment invoice:** For every successful transaction, an invoice is generated and emailed to the user. You can customize several fields of the invoice.
* **Coupons:** Create and manage coupons for your Subscription Packs.
* **Personalized forms:** Create different registration and profile edit forms for different user roles.
* **User profiles in backend:** The custom elements you create in Profile Forms are generated in the admin profile area too.
* **Taxonomy restriction:** Restrict users to post on a taxonomy/category based on subscription packs.
* **Form layouts and form templates:** Quickly create forms from pre-defined templates. Drag-and-drop fields to customize it further. Vendor registration templates are available for Dokan, WC Marketplace, and WC Vendors.
* **WooCommerce support:** Create a frontend interface to post and manage products of your WooCommerce powered site.
* **Registration form builder:** Use templates or build with your own set of registration elements to register users on your site.
* **Assign new roles to forms:** Create different registration forms for different user roles. New users will be assigned the role according to the form they used.
* **CAPTCHA support:** Prevent bots and spam attacks using Google reCAPTCHA or Really Simple CAPTCHA.
* **Update user profile information from frontend:** No need to go to the backend to update your profile, do it from frontend.
* **Files & attachments upload:** Let users upload files and attachments or embed playable audio & video files using Post Forms.
* **Avatar upload:** Let users upload profile pictures. It supports Gravatar and locally uploaded avatars work side by side.
* **Frontend Customizer:** Allows admins to customize colors and labels for some important frontend elements and features of WPUF.
* **More email notification options:** Configure email notifications for the important events.
* **Tax in payments:** Apply custom country and state-wise tax rates to: Pay Per Post Forms and
Subscription Packs.

<strong>Premium Modules</strong>

* [BuddyPress Profile](https://wedevs.com/wp-user-frontend-pro/modules/buddypress/)
* [Campaign Monitor](https://wedevs.com/wp-user-frontend-pro/modules/campaign-monitor/)
* [Comments Manager](https://wedevs.com/wp-user-frontend-pro/modules/comments-manager/)
* [ConvertKit](https://wedevs.com/wp-user-frontend-pro/modules/convertkit/)
* [GetResponse](https://wedevs.com/wp-user-frontend-pro/modules/getresponse/)
* [HTML Email Templates](https://wedevs.com/wp-user-frontend-pro/modules/html-email-templates/)
* [MailChimp](https://wedevs.com/wp-user-frontend-pro/modules/mailchimp/)
* [MailPoet](https://wedevs.com/wp-user-frontend-pro/modules/mailpoet/)
* [MailPoet 3](https://wedevs.com/wp-user-frontend-pro/modules/mailpoet-3/)
* [Paid Memberships Pro](https://wedevs.com/wp-user-frontend-pro/modules/paid-membership-pro-integration/)
* [Private Messaging](https://wedevs.com/wp-user-frontend-pro/modules/private-messaging/)
* [QR Code Generator](https://wedevs.com/wp-user-frontend-pro/modules/qr-code-generator/)
* [Reports](https://wedevs.com/wp-user-frontend-pro/modules/reports/)
* [SMS Notification](https://wedevs.com/wp-user-frontend-pro/modules/sms-notification/)
* [Social Login & Registration](https://wedevs.com/wp-user-frontend-pro/modules/social-login/)
* [Stripe Payment](https://wedevs.com/products/plugins/wp-user-frontend-pro/stripe-gateway/)
* [User Analytics](https://wedevs.com/wp-user-frontend-pro/modules/user-analytics/)
* [User Directory](https://wedevs.com/wp-user-frontend-pro/modules/user-directory/)
* [User Activity](https://wedevs.com/wp-user-frontend-pro/modules/user-activity/)
* [Zapier](https://wedevs.com/wp-user-frontend-pro/modules/zapier/)

Check out the <a href="https://wedevs.com/wp-user-frontend-pro/pricing/?utm_medium=referral&utm_source=wporg&utm_campaign=WPUF+Readme">full feature list and pricing plans </a> of the Pro version.

### Checkout Our Other Products ###

*[Dokan:](https://wordpress.org/plugins/dokan-lite/?utm_medium=referral&utm_source=wporg&utm_campaign=WPUF+Readme) The pioneer WooCommerce multivendor marketplace solution for WordPress. Start your own multi vendor marketplace like Amazon, eBay, Etsy - in minutes!

*[Texty:](https://wordpress.org/plugins/texty/?utm_medium=referral&utm_source=wporg&utm_campaign=WPUF+Readme) A lightweight SMS Notification plugin for WordPress, WooCommerce, Dokan, and more. Get instant notification with gateways like Twilio, Vonage – Formerly Nexmo, etc.

*[weDocs:](https://wordpress.org/plugins/wedocs/?utm_medium=referral&utm_source=wporg&utm_campaign=WPUF+Readme) The best WordPress documentation and knowledge base plugin for managing your self-hosted knowledge base, wiki, and docs.

*[weMail:](https://wordpress.org/plugins/wemail/?utm_medium=referral&utm_source=wporg&utm_campaign=WPUF+Readme) A simplified WordPress solution for email marketing, newsletter, opt-in form, subscription form, and more!

*[wePOS:](https://wordpress.org/plugins/wepos/?utm_medium=referral&utm_source=wporg&utm_campaign=WPUF+Readme) WooCommerce point of sale solution for WordPress by weDevs.

*[WP Project Manager:](https://wordpress.org/plugins/wedevs-project-manager/?utm_medium=referral&utm_source=wporg&utm_campaign=WPUF+Readme) A project management plugin by weDevs making task scheduling, project management, and team collaboration simpler than ever featuring a Kanban board and Gantt charts.

*[Happy Addons for Elementor:](https://wordpress.org/plugins/happy-elementor-addons/?utm_medium=referral&utm_source=wporg&utm_campaign=WPUF+Readme) An Elementor Addon solution that comes with Header Footer Builder, 500+ templates, 143+ free & essential pro elementor widget like – Theme Builder, Mega Menu, and more!

*[WP ERP:](https://wordpress.org/plugins/erp/?utm_medium=referral&utm_source=wporg&utm_campaign=WPUF+Readme) An ERP with complete HR, Recruitment, and Job Listings for Business Managers with WooCommerce CRM and accounting solutions by weDevs.

### Privacy Policy ###
WP User Frontend uses [Appsero](https://appsero.com) SDK to collect some telemetry data upon user's confirmation. This helps us to troubleshoot problems faster & make product improvements.

Appsero SDK **does not gather any data by default.** The SDK only starts gathering basic telemetry data **when a user allows it via the admin notice**. We collect the data to ensure great user experience for all our users.

Integrating Appsero SDK **DOES NOT IMMEDIATELY** start gathering data, **without confirmation from users in any case.**

## Installation ##

After having installed the plugin:

1. Click "Install WPUF Pages" after installation for automatic settings installation.
1. Create a form from the form builder. Get the shortcode for a form. Copy and paste that shortcode to a page.
1. Create a new Page “Edit” for editing posts and insert shortcode `[wpuf_edit]`
1. Create a new Page “Profile” for editing profile and insert shortcode `[wpuf_editprofile]`
1. To add Login feature, use the shortcode: `[wpuf-login]`
1. To enable a registration form in the frontend, use the shortcode: `[wpuf-registration]`
1. Create a new Page “Dashboard” and insert shortcode `[wpuf_dashboard]`
    To list custom post type **event**, use `[wpuf_dashboard post_type="event"]`
1. Set the *Edit Page* option from *Others* tab on settings page.
1. To show the subscription info, insert the shortcdoe `[wpuf_sub_info]`
1. To show the subscription packs, insert the shortcode `[wpuf_sub_pack]`
1. For subscription payment page, set the *Payment Page* from *Payments* tab on settings page.

### Video ###
[youtube https://www.youtube.com/watch?v=rzxdIN8ZMYc]

## Frequently Asked Questions ##

<<<<<<< HEAD
### Can I create new posts from frontend ###

Yes

### Can I Edit my posts from frontend ###

Yes

### Can I delete my posts from frontend ###

Yes

### Can I upload photo/image/video ###
=======
### Can I create new posts from frontend? ###

Yes

### Can I Edit my posts from frontend? ###

Yes

### Can I delete my posts from frontend? ###

Yes

### Can I upload photo/image/video? ###
>>>>>>> 2d97a719

Yes

### I am having problem with uploading files ###

<<<<<<< HEAD
Please check if you've specified the max upload size on setting

### Why "Edit Post" page shows "invalid post id"? ###

This page is for the purpose of editing posts. You shouldn't access this page directly.
First you need to go to the dashboard, then when you click "edit", you'll be
=======
Please check if you've specified the max upload size on the setting

### Why does the "Edit Post" page show "invalid post id"? ###

This page is for the purpose of editing posts. You shouldn't access this page directly.
First, you need to go to the dashboard, then when you click "edit", you'll be
>>>>>>> 2d97a719
redirected to the edit page with that post id. Then you'll see the edit post form.

###  ###




## Screenshots ##

1. Create Forms with Powerful Builders
2. 25+ Customizable Form Elements
3. Fully Customizable Form Elements
4. Frontend View of Your Forms
5. Get Detailed List of your Forms
6. Let Your Users View Details of Their Posts
7. Let Your users Edit Their Profiles from Frontend
8. Allow Users to Buy Subscription Packs
9. Create Subscription Packs Easily
10. Configure Your Subscription Packs
11. Set Up Pricings for Subscription Packs
12. Show Subscribed Subscriptions Packs
13. Customizable Form with Individual Post Settings
14. Customize Your Post on the Fly
15. Control and configure everything from
16. Dashboard Settings to Configure Posts
17. Login, Restriction, Frontend Security
18. Set Payment Related Options

## Changelog ##
<<<<<<< HEAD
=======
### v4.0.11 (12 Sep, 2024) ###
* Enhance - Subscription design revamp
* Enhance - Consistent format in email templates
* Enhance - Move newsletter subscription to weMail
* Fix - Translation for password strength
* Fix - Different languages breaking design
* Fix - State field is not changing

### v4.0.10 (08 Aug, 2024) ###
* Fix - Error on WC post template
* Fix - Move login validation to pro

### v4.0.9 (17 Jul, 2024) ###
* Fix - Remove PHP AllowDynamicProperties warning on plugin pages
* Fix - Remove print_emoji_styles is deprecated message from setup page

### v4.0.8 (03 Jul, 2024) ###
* Fix - Optimized the script loading process by removing a Promise polyfill
* Fix - Added validation on the transaction page

### v4.0.7 (11 Jun, 2024) ###
* Enhance - Remove what's new page
* Fix - Pending user can log in
* Fix - Error when multiple password fields in form
* Fix - Error when using CPT on post form
* Fix - File upload problem using page builders
* Fix - Conflict with WC Stripe Gateway plugin
* Fix - Edit link on mail not working
* Fix - Form import is not working

>>>>>>> 2d97a719
### v4.0.6 (13 Feb, 2024) ###
* Enhance - Update deprecated uses for PHP versions and latest WordPress
* Enhance - Eye icon inside password field
* Fix - Error after PayPal payment
* Fix - Reset password not working
* Fix - Subscription posting restriction not working
<<<<<<< HEAD

### v4.0.5 (31 Jan, 2024) ###
* Enhance - Integrate headway and canny

### v4.0.4 (25 Jan, 2024) ###
* Enhance - Add visibility to the Columns field
* Fix - Login with reCAPTCHA gives error
* Fix - AJAX image upload
* Fix - Error on multi select form custom taxonomy
* Fix - Frontend registration form is not showing
* Fix - Handle email for guest post
* Fix - Default form template not selecting
* Fix - Error in setup wizard

### v4.0.3 (05 Jan, 2024) ###
* Enhance - Restructure plugin codes
* Fix - Error when editing the featured post
* Fix - add/edit post forms if the site language is set to Simplified Chinese
* Fix - Errors with Post Form Conditional Logic

### v4.0.2 (03 Jan, 2024) ###
* Enhance - Restructure plugin codes
* Fix - Error when editing the featured post
* Fix - add/edit post forms if the site language is set to Simplified Chinese
* Fix - Errors with Post Form Conditional Logic

### v4.0.1 (03 Jan, 2024) ###
* Enhance - Restructure plugin codes
* Fix - Error when editing the featured post
* Fix - add/edit post forms if the site language is set to Simplified Chinese
* Fix - Errors with Post Form Conditional Logic

### v4.0.0 (02 Jan, 2024) ###
* Enhance - Restructure plugin codes
* Fix - Error when editing the featured post
* Fix - add/edit post forms if the site language is set to Simplified Chinese
* Fix - Errors with Post Form Conditional Logic

### v3.6.9 (11 Sep, 2023) ###
* Enhance - add capabilities check on AJAX actions

### v3.6.8 (31 Aug, 2023) ###
* Fix - Delete upload file even after clicking cancel button
* Fix - Taxonomy data not showing for checkbox
* Fix - Some validation for AJAX actions

### v3.6.7 (09 Aug, 2023) ###

* Fix - conflicts with Advanced Custom Fields Pro Plugin
* Fix - conflicts with the Classic Editor Plugin
* Fix - multiple HTML field inside column field

### v3.6.6 (27 Jul, 2023) ###

* Enhancement - Restrict shortcode in post form
* Enhancement - Add custom note on plugin update page

### v3.6.5 (25 May, 2023) ###

* Enhancement - Revamp registration page design

* Fix - Expiration time not showing for admin
* Fix - Error when editing user profile

### v3.6.4 (4 Apr, 2023) ###

* Fix - Post submission for dokan vendors
* Fix - Paypal transaction not showing
* Fix - Predefined category field not working
* Fix - Field visibility not working

### v3.6.3 (13 Feb, 2023) ###

* Fix - Error if Dokan not installed
* Fix - Style conflict with LearnPress

### v3.6.2 (8 Feb, 2023) ###

* Fix - Post submission for the Dokan Vendors

### v3.6.1 (2 Jan, 2023) ###

* Enhancement - Add responsiveness to the upgrade-to-pro popup widget
* Enhancement - Update Appsero SDK to the latest version
* Enhancement - warning before updating a subscription package

* Fix - Subscription shouldn't be editable from user's profile
* Fix - Text field append '0' when character exceeds content restriction limit
* Fix - Fields within column doesn't behave as expected in forms
* Fix - Change sweetalert2 to v11.4.19 to remove anti-war message

=======

### v4.0.5 (31 Jan, 2024) ###
* Enhance - Integrate headway and canny

### v4.0.4 (25 Jan, 2024) ###
* Enhance - Add visibility to the Columns field
* Fix - Login with reCAPTCHA gives error
* Fix - AJAX image upload
* Fix - Error on multi select form custom taxonomy
* Fix - Frontend registration form is not showing
* Fix - Handle email for guest post
* Fix - Default form template not selecting
* Fix - Error in setup wizard

### v4.0.3 (05 Jan, 2024) ###
* Enhance - Restructure plugin codes
* Fix - Error when editing the featured post
* Fix - add/edit post forms if the site language is set to Simplified Chinese
* Fix - Errors with Post Form Conditional Logic

### v4.0.2 (03 Jan, 2024) ###
* Enhance - Restructure plugin codes
* Fix - Error when editing the featured post
* Fix - add/edit post forms if the site language is set to Simplified Chinese
* Fix - Errors with Post Form Conditional Logic

### v4.0.1 (03 Jan, 2024) ###
* Enhance - Restructure plugin codes
* Fix - Error when editing the featured post
* Fix - add/edit post forms if the site language is set to Simplified Chinese
* Fix - Errors with Post Form Conditional Logic

### v4.0.0 (02 Jan, 2024) ###
* Enhance - Restructure plugin codes
* Fix - Error when editing the featured post
* Fix - add/edit post forms if the site language is set to Simplified Chinese
* Fix - Errors with Post Form Conditional Logic

### v3.6.9 (11 Sep, 2023) ###
* Enhance - add capabilities check on AJAX actions

### v3.6.8 (31 Aug, 2023) ###
* Fix - Delete upload file even after clicking cancel button
* Fix - Taxonomy data not showing for checkbox
* Fix - Some validation for AJAX actions

### v3.6.7 (09 Aug, 2023) ###

* Fix - conflicts with Advanced Custom Fields Pro Plugin
* Fix - conflicts with the Classic Editor Plugin
* Fix - multiple HTML field inside column field

### v3.6.6 (27 Jul, 2023) ###

* Enhancement - Restrict shortcode in post form
* Enhancement - Add custom note on plugin update page

### v3.6.5 (25 May, 2023) ###

* Enhancement - Revamp registration page design

* Fix - Expiration time not showing for admin
* Fix - Error when editing user profile

### v3.6.4 (4 Apr, 2023) ###

* Fix - Post submission for dokan vendors
* Fix - Paypal transaction not showing
* Fix - Predefined category field not working
* Fix - Field visibility not working

### v3.6.3 (13 Feb, 2023) ###

* Fix - Error if Dokan not installed
* Fix - Style conflict with LearnPress

### v3.6.2 (8 Feb, 2023) ###

* Fix - Post submission for the Dokan Vendors

### v3.6.1 (2 Jan, 2023) ###

* Enhancement - Add responsiveness to the upgrade-to-pro popup widget
* Enhancement - Update Appsero SDK to the latest version
* Enhancement - warning before updating a subscription package

* Fix - Subscription shouldn't be editable from user's profile
* Fix - Text field append '0' when character exceeds content restriction limit
* Fix - Fields within column doesn't behave as expected in forms
* Fix - Change sweetalert2 to v11.4.19 to remove anti-war message

>>>>>>> 2d97a719
### v3.6.0 (23 Nov, 2022) ###

* Enhancement - Admin dashboard news and update meta-box added
* Enhancement - Upgrade prompts design

* Fix - Email style handled
* Fix - text-area type selection(Normal, Rich text-area, Teeny Rich text-area) bug in field options
* Fix - Frontend form validation
* Fix - Default value not saving for radio, dropdown, checkbox

* Update - sweetalert2 version

### v3.5.29 (15 Sep, 2022) ###

* Enhancement - Short-code encryption updated for registration page

### v3.5.28 (17 Jun, 2022) ###

* Tweak - Updated compatibility with the latest version of WordPress 6.0
* Tweak - Improved some backend implementations

### v3.5.27 (15 Mar, 2022) ###

* Enhancement - Email template enhanced for after activation
* Enhancement - Read only option for custom field
* Enhancement - Editor toolbar exclude option enhanced
* Enhancement - Preview option enhanced  for user profile
* Enhancement - Meta key enhanced for user email notification
* Enhancement - Global option for disable post edit on account
* Enhancement - Filter for conditional logic for fields added
* Fix - PHP 8 compatibility handled
* Fix - Address / Billing address inconsistency handled
* Fix - Content restriction several issue fixed
* Fix - Tax calculation properly handled for all areas
* Fix - Validation added for invalid email and URL formats
* Fix - Special character password handled for login
* Fix - Reset password handled for sidebar widget
* Fix - Required google map issues handled
* Fix - Translation related issue handled for admin menu
* Fix - Label & query enhanced for transaction table
* Fix - Template override for child theme fixed
* Fix - Custom field modal handled for registration form
* Fix - Redundant CSS issues handled
* Fix - Address field inconsistency fixed
* Fix - Plugin page spin loading issue handled
* Fix - Warning on exit for draft post fixed
* Fix - Unlimited expire on admin user profile handled
* Fix - No value checkbox issue handled
* Fix - Tag search security Vulnerability handled
* Fix - Multi dropdown field error handled

### v3.5.23 (18 Nov, 2021) ###

* Fix - Security Vulnerability fixed

### v3.5.22 (28 Oct, 2021) ###

* Enhancement - Settings page search implemented
* Enhancement - Featured item for subscriber
* Enhancement - Warning added for unsaved form data on frontend
* Enhancement - Editor added for registration form email template
* Fix - Fallback pay per post not working with when draft enabled
* Fix - User Dashboard responsive issues fixed
* Fix - Showing wrong license expire message handled
* Fix - Remove expire cron handled for once daily
* Fix - Billing address validation handled
* Update - Promotion notice restricted for WPUF menu

### v3.5.21 (21 Oct, 2021) ###

* Fix - reCaptcha issue with other plugin handled
* Fix - Multiple post type for wpuf dashboard not working fixed
* Fix - Billing address ajax request issue handled
* Update - Halloween promotion notice added

### v3.5.20 (16 Sep, 2021) ###

* Enhancement - Content restriction for minimum, maximum value enhanced
* Enhancement - New option for redirection after pay per post payment in form setting
* Enhancement - Controller added for various email notification
* Enhancement - Placeholder added for unauth message option
* Update - Subscription Post expiration option change to input field
* Fix - Content restriction message translatable
* Fix - ACF integration inconsistency handled
* Fix - Enable payment checkbox handled for child option
* Fix - Broken asset link handled for custom field popup
* Fix - Rollback inconsistency for CPT handled
* Fix - Login form loaded after resetting password
* Fix - Billing address inconsistency handled
* Fix - Form duplication on creation handled
* Fix - Field Dragging inconsistency fixed

### v3.5.19 (16 Jul, 2021) ###

 * Enhancement - Updated compatibility with WordPress 5.8
 * Enhancement - Promotional campaign

### v3.5.18 (06 Jul, 2021) ###

* Enhancement - Google Map field enhanced along with acf google map
* Enhancement - Filter added for dashboard account menu
* Fix - Fallback Pay Per Post inconsistency handled
* Fix - Google map search field not showing
* Fix - Form preview page inconsistency with builder
* Fix - Category not showing as hierarchy
* Fix - TOC field randering issue with registration form
* Fix - Custom plupload filter inconsistency with file upload handled
* Fix - Guest Pay Per Post inconsistency handled

### v3.5.17 (08 Jun, 2021) ###

* Enhancement - Preview page added for post form and registration form
* Enhancement - Post types menu on account page added
* Enhancement - Dashboard shortcode attributes enhanced
* Enhancement - Account page post type list new design
* Fix - Payment page restricted from direct unauthenticated access
* Fix - Timepicker conflict with dokan handled
* Fix - Trial inconsistency with paypal fixed
* Fix - Subscription does not cancel with paypal due to profile missing id
* Fix - Subscription email notification inconsistency fixed
* Fix - Various issues on payment page for non-logged in user handled
* Fix - Column inner field cloning inconsistency fixed
* Fix - Popup z-index changed due to other plugin z-index

### v3.5.16 (08 May, 2021) ###

* Update - Added Mauritian Rupee for currency
* Update - Added eid promotional offer notice
* Fix - Multiple google map validation for same form
* Fix - Various issues on verification, autologin payments & address field
* Fix - Docs update for file & attachments feature which is pro only

### v3.5.15 (15 March, 2021) ###

* Notice - Limited time promotion for weDevs birthday
* Fix - Overflow footer on form builder page
* Fix - WordPress 5.7 compatibility

### v3.5.14 (08 March, 2021) ###

* Fix - Meta key will not change if label update
* Fix - Login redirect empty previous url
* Fix - Email doesnt set as username
* Fix - Post redirection to payment doesn't work
* Fix - Address field not working when used with conditional logic
* Fix - Non recurring subscription did not work
* Fix - Ajax type category child of not working

### v3.5.13 (05 February, 2021) ###

* Fix - Menu position has chenged due to dokan has same menu position
* Fix - Drag and drop not working properly for new field

### v3.5.12 (13 January, 2021) ###

 * Fix - Santized PayPal transaction ID for better security

### v3.5.11 (12 January, 2021) ###
* Fix - QR and math captcha added to pro feature list
* Fix - Tooltip for category navigate
* Fix - Understandable guest payment notice
* Fix - Paypal non recurring pack id does not set

### v3.5.10 (18 December, 2020) ###
* Update - Added holiday promotional offer notice

### v3.5.9 (11 December, 2020) ###
* Fix - Once trial subscription is used, it couldn't reset
* Fix - Subscription cancel doesn't work
* Fix - The tax rate was not calculated with the total amount
* Fix - The width of the column field was breaking
* Enhancement - Paypal recurring payment

### v3.5.8 (21 November, 2020) ###
* Fix - Updated codebase to fix timezone mismatch

### v3.5.7 (21 November, 2020) ###
* Enhancement - Custom html content field's width
* Enhancement - All states of New Zealand are added

### v3.5.6 (13 November, 2020) ###
* Fix - Can't edit post
* Fix - Show warning if newly created post form doesn't set role base enable
* Fix - Show warning in dashboard billing address tab

### v3.5.5 (12 November, 2020) ###
* Fix - Dashboard page broken and couldn't render [wpuf_account], [wpuf_sub_pack], [wpuf_dashboard] shortcodes

### v3.5.4 (11 November, 2020) ###
* Fix - Get appropriate user id when role based conditions are present
* Fix - Show Invalid subscription message if wrong pack id passed
* Fix - URL field new window not working
* Fix - Option label not working when & use
* Fix - Ajax type category not showing on edit
* Fix - Multiple file image can't select
* Fix - Subscription pack PayPal Checkout gets "Error: Access Denied"
* Fix - Conflict image field with acf image field
* Enhancement - Missing Auckland State for New Zealand country.
* Enhancement - Added support for WooCommerce product category value replacemen

### v3.5.3 (21 October, 2020) ###
* Fix - Default post form is not showing on the frontend account
* Fix - Missing featured image field when previewing a post form
* Fix - Post query loop for post forms
* Fix - Post edit could not be edited after unlocking post edit
* Fix - Taxes couldn't count properly when selecting different tax region
* Fix - Google map field validation doesn't work
* Fix - Redirect payment page after post updating
* Fix - Custom field value and link send as plain text when sending an email for post notification

### v3.5.2 (22 September, 2020) ###
* Fix - Changelog for wordpress.org

### v3.5.0 (22 September, 2020) ###
* New - Add character restriction feature
* Tweak - Make sure post author edit link works only in frontend
* Fix - Inconsistency in lost password reset email message
* Fix - Saving custom taxonomy terms when input type is text
* Fix - Taxonomy field JS error in builder
* Fix - Showing WPUF edit link for WP default roles
* Fix - Upload button unresponsive issue in iOS

### v3.4.0 (24 August, 2020) ###
* New - Add post edit link for post authors in single or archive pages
* Enhancement - Enhance post delete message
* Tweak - Refactor control buttons visibility in form builder
* Fix - Add missing colons after field label
* Fix - Post edit map capability condition
* Fix - Role based permission for accessing a post form
* Fix - Section-break field alignment
* Fix - Pay per post doesn't work if subscription pack is activated
* Fix - Mime type for uploading JSON files
* Fix - File upload with same file name
* Fix - Post preview missing fields
* Fix - Illigal variable declartion
* Fix - Featured image updating issue
* Fix - Conflict with Phlox theme
* Fix - Textarea custom field data sanitization
* Fix - exclude_type warning in wpuf_category_checklist
* Fix - Category field not showing all child categories for selection type child of
* Fix - Conflict between image and file upload custom fields
* Fix - Login url when login page is not set

### v3.3.1 (16 June, 2020) ###
* Tweak - Use common names for Ivory Coast, North Korea and Sourth Korea instead of their official names
* Fix - Condition to use default avatar
* Fix - Make Email and URL fields clickable
* Fix - Redirect after user login
* Fix - Sanitize textarea field data
* Fix - Missing colon to email, URL, text and textarea labels when renders their data
* Fix - Prevent showing empty labels for fields that have render_field_data method

### v3.3.0 (11 June, 2020) ###
* Enhancement - Add Namibian Dollar in currency list
* Enhancement - Add sync values option for option data fields
* Tweak - Allow uploading image that having filesize meets php ini settings
* Tweak - Limit the selection of one image at a time
* Tweak - Use file name and size to generate hash to prevent duplicant image upload
* Tweak - Sanitize text and textarea field data
* Tweak - Show label instead of values for radio, checkbox, dropdown and multiselect data
* Fix - Saving custom taxonomies for type text input
* Fix - Admin settings link for recaptcha helper text
* Fix - Undefined name property for Custom HTML fields
* Fix - Delete attachment process
* Fix - Missing billing address in invoice PDF
* Fix - Showing country field value in frontend post content
* Fix - Avatar size display not complying with admin settings size
* Fix - Display default avatars on admin settings discussion page
* Fix - Redirect to subscription page at registration
* Fix - Error notice regarding registration page redirect
* Fix - Escaping html in registration errors
* Fix - Default login redirect link
* Fix - Implementing default WP login page override option
* Fix - Transparent background of autosuggestion dropdown

### v3.2.0 (14 April, 2020) ###
* **Improvement:** Import forms system
* **Improvement:** Password reset system
* **Improvement:** Updated url validation regex to support modern tlds
* **Fix** Export WPUF forms individually from admin tools page
* **Fix** Subscription cycle label translation issue
* **Fix** ACF integration for checkbox fields
* **Fix** Illegal string offset warning while updating settings
* **Fix** Conditional logic for Section Break field
* **Fix** Subscriptions cannot be deleted from backend
* **Fix** A regression regarding saving checkbox data
* **Fix** Default value of multi-select fields is not showing

### v3.1.18 (13 March, 2020) ###
* **Improvement:** Hide post edit option when subscription is expired
* **Improvement:** Check files to prevent duplicity in media upload
* **Improvement:** Added Jordanian Dinar to currency list
* **Improvement:** Update post edit button display logic
* **Improvement:** Update some notice messages
* **Improvement:** Made some query and asset loading improvements
* **Improvement:** Refactor address fields in Account section & Payment page
* **Improvement:** Enqueue color picker only in some WPUF pages
* **Improvement:** Update Paypal payment gateway
* **Improvement:** Inconsistency with the Shop Name & Shop URL in WPUF Vendor registration form
* **Fix:** Prevent taxonomy and category fields from being duplicated
* **Fix:** Selected form export issue
* **Fix:** Category column issue in dashboard
* **Fix:** Taxonomy checkbox checked not showing
* **Fix:** Fatal error after updating privacy policy page
* **Fix:** Fixed some instances of wrong escaping
* **Fix:** Submit issue with image and reCaptcha
* **Fix:** Expired subscription pack throwing error on dashboard
* **Fix:** Photo insert option in content editor and feature image field is not working on windows server
* **Fix:** HTML Tags are not rendering the HTML format for the Radio or Checkbox Field
* **Fix:** Country List field issue in frontend
* **Fix:** Multi-column Repeater field data saving issue
* **Fix:** Multistep form conflict with Elementor
* **Fix:** Compatibility issue with ACF date time field
* **Fix:** Meta field issue with multiple images
* **Fix:** Category type as "Text Input" is not saving.
* **Fix:** Some warnings in user directory
* **Fix:** File upload can fail in some cases
* **Fix:** Media title, caption & description not saving
* **Fix:** Address Field not rendering properly in email notification
* **Fix:** Checkbox data not saving from WPUF Custom Fields metabox
* **Fix:** Workaround for The Events Calendar venue and organizer fields in metabox

### v3.1.17 (31 January, 2020) ###
* **Fix:** some regressions after phpcs fixes

### v3.1.16 (17 January, 2020) ###
* **Fix:** Photo insert option in content editor
* **Fix:** Subscription page is not showing the content/package description as formatted content
* **Fix:** Predefined form is not saving on the WPUF form page's backend area
* **Fix:** WPUF Custom HTML field is not saving the data
* **Improve:** Improve Code Quality

### v3.1.15 (14 January, 2020) ###
* **Fix:** update url validation
* **Tweak:** Added privacy policy info in setup wizard for admin

### v3.1.14 (13 December, 2019) ###

* **Fix:** Fixed a warning while in block editor
* **Fix:** Add better URL validation
* **New:** Added two filters on transaction
* **Fix:** Notification Checkbox not working
* **Fix:** Fixed some Column field issues

### v3.1.13 (18 November, 2019) ###

* **New:** Added Arabic translations.
* **Fix:** Free subscription info was not showing in dashboard.
* **Fix:** Fixed subscriptions can't be assigned from user profile due to a regression.
* **Fix:** Fixed some column field issues. closes #734
* **Fix:** Guest post hook was not working properly. Closes #704
* **Fix:** Fixed missing default value for post content rich text editor. Closes #730

### v3.1.12 (17 October, 2019) ###

* **Fix:** Nonce not verify on login

### v3.1.11 (02 October, 2019) ###

* **Feature:** Option to set which tab shows as active on the account page.
* **Fix:** Unlock option was unavailable after the post being locked.
* **Fix:** Gutenberg block of WPUF didn't work on bedrock installation.
* **Fix:** Sending admin payment received email twice.
* **Enhancement:** Add shortcode support to display post information in the Post Expiration Message.
* **Enhancement:** Add Appsero option checkbox on the setup wizard.

### v3.1.10 (06 September, 2019) ###

* **Fix:** Posts were not assigned to the selected default post owner.
* **Fix:** Google reCaptcha was not working, users could submit the form without reCaptcha validation.

### v3.1.9 (22 July, 2019) ###

* **Fix:** call_user_func_array() error while editing or add a new post from admin panel.
* **Fix:** Address fields on payment page were not checking which fields are optional.
* **Fix:** WooCommerce gallery images were not being shown on the frontend.
* **Fix:** Show & hide coupon message based on response.
* **Fix:** Login page was including registration page link even when user registration was turned off.
* **Fix:** Notification emails were not respecting the spaces.

### v3.1.8 (26 June, 2019) ###

* **Fix:** Multistep form was scrolling to the top of the browser instead of moving to the top of the form when clicking on `Next` or `Previous` button.
* **Fix:** Uploaded images were not showing in the ACF gallery field.
* **Fix:** Billing address was not saved from the frontend payment page.
* **Fix:** Added translation functions to the missing strings.
* **Fix:** Dependency styles error of Gutenblock-editor.css.

### v3.1.7 (31 May, 2019) ###

* **Fix:** check for 'button_label' existence before using it.
* **Fix:** after accepting bank payment, post status was not changing.
* **Fix:** custom taxonomy empty value was not saving when editing a post & field type is a checkbox.
* **Fix:** fix PHP warning.
* **Improvement:** added `Select Country` text for billing address country field.

### v3.1.6 (23 May, 2019) ###

* **Fix:** URL field empty value was not saving.
* **Fix:** Custom taxonomy field empty data were not updating.
* **Fix:** Added translation function for missing strings.
* **Improvement:** Added active class to account page menu items.
* **Improvement:** Responsive frontend pages.

### v3.1.5 (02 May, 2019) ###

* **Fix:** Conflict weDevs insight library with WP Project Manager plugin.

### v3.1.4 (02 May, 2019) ###

* **Fix:** Category field data were not being saved when conditional logic is applied to custom taxonomy fields based on category field.
* **Fix:** While editing the checkbox values from the backend user profile page, the values were not being saved.
* **Fix:** While editing profile, using the default profile form, the password strength indicator didn't respond.
* **Fix:** Insights data were not being sent.

### v3.1.3 (15 April, 2019) ###

* **Fix:** Required option of checkbox field was not validating on the frontend.
* **Fix:** Select mulitple options in checkbox field doesn't save the data.
* **Fix:** Fallback pay per post was not respecting the payment procedure & fallback cost was not correct on the payment page.

### v3.1.2 (01 April, 2019) ###

* **Feature:** Added column field: Now, creating multi-column in a single row is super easy with WPUF Column field. Just drag the column field in the builder area, configure columns number, column space and add any fields you want inside that Column field.
* **Fix:** Unable to render the events on the front-end: On the frontend dashboard, the submitted events were not showing, you will get it fixed in this version.
* **Fix:** Page order getting 0(zero) after editing from the frontend: Page order was not saving while editing a post using WPUF form, it has been fixed.
* **Fix:** Text Input field for Taxonomies not working: When taxonomy field type is set to `Text Input` then a fatal error was showing on the frontend, no error with taxonomy field in the latest version
* **Fix:** In radio and checkbox field use conditional logic that value does not save in database: The selected value of radio and checkbox field were not showing while editing posts from the backend or frontend, you can see the selected value in this version.
* **Fix:** The args parameter not working with get_avatar filter: The args parameter did not exist with get_avatar filter, which now exists.
* **Fix:** The item in ajax taxonomy field is not selected: When the taxonomy field type is set to Ajax, the submitted terms were not showing in the backend and frontend which have been fixed.

### v3.1.1 (28 February, 2019) ###

* **Fix:** Help text in the Category field were not displaying on the frontend.
* **Fix:** Category was not editable when editing the post from the frontend.
* **Fix:** Display the admin bar when user role exist.
* **Fix:** When the admin edits a post from the backend, it was creating duplicate post.
* **Fix:** After enabling post expiration in post form do not save post_expiration meta.
* **Fix:** Checkboxes were not linking/syncing with ACF field.
* **Fix:** Publish time input option in the Date/Time field, was not working.

### v3.1.0 (31 January, 2019) ###

* **Fix:** The Default registration form `[wpuf-registration]` was unable to send the new user registration email.
* **Fix:** With the latest version of WordPress the Gutenberg block of WP User Frontend were not working. Fixed in this version.
* **Fix:** While using Gutenberg editor, the pages were not being updated with WPUF shortcode consisting`[wpuf dashboard]`
* **Fix:** From the User Frontend Settings, you had the capability to set if the Administrator, Editor, Vendor etc can see the admin bar. Now, the super admin want one specific user ( who has the user role from the above ) can't see the admin bar and disabled it from the Toolbar form that specific user profile. And this configuration ( Toolbar ) from the specific user profile were unable to impact on the frontend.
* **Fix:** WP User Frontend was unable to install with PHP 5.4 or lower version.
* **Fix:** When a user uploaded single image for product gallery using WPUF WooCommerce product form, that image was not showing on the frontend.

### v3.0.2 (1 January, 2019) ###

* **Feature:** Added post lock feature based on posts and user
* **Fix:** 'show directions' link doesn't show with the google map on submitted post
* **Fix:** Subscription pack price not formatting according to the settings
* **Fix:** Post date is not updating when enable time input option for date field

### v3.0.1 (5 December, 2018) ###

* **Fix:** Image is duplicating

### v3.0.0 (4 December, 2018) ###

* **New:** Integrated WC Marketplace plugin: vendor can submit post from their frontend dashboard
* **New:** Integrated WC Vendors plugin: vendor can submit post from their frontend dashboard
* **Fix:** Post is getting duplicate while updating

For the changelog history, view the full [changelog.txt](https://github.com/weDevsOfficial/wp-user-frontend/blob/develop/changelog.txt).


## Upgrade Notice ##

### 2.3 ###
 * It's a **massive update and change** from the previous version 1.3.2. Please do test in your site and main compatibility.<|MERGE_RESOLUTION|>--- conflicted
+++ resolved
@@ -1,17 +1,10 @@
 # Registration, User Profile, Membership, Content Restriction, User Directory, and Frontend Post Submission – WP User Frontend #
 **Contributors:** [tareq1988](https://profiles.wordpress.org/tareq1988), [nizamuddinbabu](https://profiles.wordpress.org/nizamuddinbabu), [wedevs](https://profiles.wordpress.org/wedevs)  
 **Donate link:** https://tareq.co/donate/  
-<<<<<<< HEAD
-**Tags:** frontend post, content restriction, registration, user profile, membership, login, forms, user directory, profile builder  
-**Requires at least:** 4.0  
-**Tested up to:** 6.4.3  
-**Stable tag:** 4.0.6  
-=======
 **Tags:** frontend post, forms, user directory, profile builder, membership  
 **Requires at least:** 4.0  
 **Tested up to:** 6.6.2  
 **Stable tag:** 4.0.11  
->>>>>>> 2d97a719
 **Requires PHP:** 5.6  
 **License:** GPLv2  
 **License URL:** https://www.gnu.org/licenses/gpl-2.0.html  
@@ -235,55 +228,30 @@
 
 ## Frequently Asked Questions ##
 
-<<<<<<< HEAD
-### Can I create new posts from frontend ###
+### Can I create new posts from frontend? ###
 
 Yes
 
-### Can I Edit my posts from frontend ###
+### Can I Edit my posts from frontend? ###
 
 Yes
 
-### Can I delete my posts from frontend ###
+### Can I delete my posts from frontend? ###
 
 Yes
 
-### Can I upload photo/image/video ###
-=======
-### Can I create new posts from frontend? ###
+### Can I upload photo/image/video? ###
 
 Yes
 
-### Can I Edit my posts from frontend? ###
-
-Yes
-
-### Can I delete my posts from frontend? ###
-
-Yes
-
-### Can I upload photo/image/video? ###
->>>>>>> 2d97a719
-
-Yes
-
 ### I am having problem with uploading files ###
 
-<<<<<<< HEAD
-Please check if you've specified the max upload size on setting
-
-### Why "Edit Post" page shows "invalid post id"? ###
-
-This page is for the purpose of editing posts. You shouldn't access this page directly.
-First you need to go to the dashboard, then when you click "edit", you'll be
-=======
 Please check if you've specified the max upload size on the setting
 
 ### Why does the "Edit Post" page show "invalid post id"? ###
 
 This page is for the purpose of editing posts. You shouldn't access this page directly.
 First, you need to go to the dashboard, then when you click "edit", you'll be
->>>>>>> 2d97a719
 redirected to the edit page with that post id. Then you'll see the edit post form.
 
 ###  ###
@@ -313,8 +281,6 @@
 18. Set Payment Related Options
 
 ## Changelog ##
-<<<<<<< HEAD
-=======
 ### v4.0.11 (12 Sep, 2024) ###
 * Enhance - Subscription design revamp
 * Enhance - Consistent format in email templates
@@ -345,14 +311,12 @@
 * Fix - Edit link on mail not working
 * Fix - Form import is not working
 
->>>>>>> 2d97a719
 ### v4.0.6 (13 Feb, 2024) ###
 * Enhance - Update deprecated uses for PHP versions and latest WordPress
 * Enhance - Eye icon inside password field
 * Fix - Error after PayPal payment
 * Fix - Reset password not working
 * Fix - Subscription posting restriction not working
-<<<<<<< HEAD
 
 ### v4.0.5 (31 Jan, 2024) ###
 * Enhance - Integrate headway and canny
@@ -444,99 +408,6 @@
 * Fix - Fields within column doesn't behave as expected in forms
 * Fix - Change sweetalert2 to v11.4.19 to remove anti-war message
 
-=======
-
-### v4.0.5 (31 Jan, 2024) ###
-* Enhance - Integrate headway and canny
-
-### v4.0.4 (25 Jan, 2024) ###
-* Enhance - Add visibility to the Columns field
-* Fix - Login with reCAPTCHA gives error
-* Fix - AJAX image upload
-* Fix - Error on multi select form custom taxonomy
-* Fix - Frontend registration form is not showing
-* Fix - Handle email for guest post
-* Fix - Default form template not selecting
-* Fix - Error in setup wizard
-
-### v4.0.3 (05 Jan, 2024) ###
-* Enhance - Restructure plugin codes
-* Fix - Error when editing the featured post
-* Fix - add/edit post forms if the site language is set to Simplified Chinese
-* Fix - Errors with Post Form Conditional Logic
-
-### v4.0.2 (03 Jan, 2024) ###
-* Enhance - Restructure plugin codes
-* Fix - Error when editing the featured post
-* Fix - add/edit post forms if the site language is set to Simplified Chinese
-* Fix - Errors with Post Form Conditional Logic
-
-### v4.0.1 (03 Jan, 2024) ###
-* Enhance - Restructure plugin codes
-* Fix - Error when editing the featured post
-* Fix - add/edit post forms if the site language is set to Simplified Chinese
-* Fix - Errors with Post Form Conditional Logic
-
-### v4.0.0 (02 Jan, 2024) ###
-* Enhance - Restructure plugin codes
-* Fix - Error when editing the featured post
-* Fix - add/edit post forms if the site language is set to Simplified Chinese
-* Fix - Errors with Post Form Conditional Logic
-
-### v3.6.9 (11 Sep, 2023) ###
-* Enhance - add capabilities check on AJAX actions
-
-### v3.6.8 (31 Aug, 2023) ###
-* Fix - Delete upload file even after clicking cancel button
-* Fix - Taxonomy data not showing for checkbox
-* Fix - Some validation for AJAX actions
-
-### v3.6.7 (09 Aug, 2023) ###
-
-* Fix - conflicts with Advanced Custom Fields Pro Plugin
-* Fix - conflicts with the Classic Editor Plugin
-* Fix - multiple HTML field inside column field
-
-### v3.6.6 (27 Jul, 2023) ###
-
-* Enhancement - Restrict shortcode in post form
-* Enhancement - Add custom note on plugin update page
-
-### v3.6.5 (25 May, 2023) ###
-
-* Enhancement - Revamp registration page design
-
-* Fix - Expiration time not showing for admin
-* Fix - Error when editing user profile
-
-### v3.6.4 (4 Apr, 2023) ###
-
-* Fix - Post submission for dokan vendors
-* Fix - Paypal transaction not showing
-* Fix - Predefined category field not working
-* Fix - Field visibility not working
-
-### v3.6.3 (13 Feb, 2023) ###
-
-* Fix - Error if Dokan not installed
-* Fix - Style conflict with LearnPress
-
-### v3.6.2 (8 Feb, 2023) ###
-
-* Fix - Post submission for the Dokan Vendors
-
-### v3.6.1 (2 Jan, 2023) ###
-
-* Enhancement - Add responsiveness to the upgrade-to-pro popup widget
-* Enhancement - Update Appsero SDK to the latest version
-* Enhancement - warning before updating a subscription package
-
-* Fix - Subscription shouldn't be editable from user's profile
-* Fix - Text field append '0' when character exceeds content restriction limit
-* Fix - Fields within column doesn't behave as expected in forms
-* Fix - Change sweetalert2 to v11.4.19 to remove anti-war message
-
->>>>>>> 2d97a719
 ### v3.6.0 (23 Nov, 2022) ###
 
 * Enhancement - Admin dashboard news and update meta-box added
