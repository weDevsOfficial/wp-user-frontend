{
    "phpVersion": "7.4",
    "plugins": [
        "../../../../",
        "../../../wp-user-frontend",
        "../../../wp-mail-log",
        "../../../dokan-lite",
        "../../../woocommerce",
        "../../../easy-digital-downloads",
        "../../../wc-vendors",
<<<<<<< HEAD
        "../../../wc-multivendor-membership",
=======
        "../../../wc-multivendor-membership"
>>>>>>> 66ebaf63
        "../../../the-events-calendar"
    ]
}<|MERGE_RESOLUTION|>--- conflicted
+++ resolved
@@ -8,11 +8,7 @@
         "../../../woocommerce",
         "../../../easy-digital-downloads",
         "../../../wc-vendors",
-<<<<<<< HEAD
-        "../../../wc-multivendor-membership",
-=======
         "../../../wc-multivendor-membership"
->>>>>>> 66ebaf63
         "../../../the-events-calendar"
     ]
 }