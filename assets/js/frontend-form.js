;(function($, window) {

    $.fn.listautowidth = function() {
        return this.each(function() {
            var w = $(this).width();
            var liw = w / $(this).children('li').length;
            $(this).children('li').each(function(){
                var s = $(this).outerWidth(true)-$(this).width();
                $(this).width(liw-s);
            });
        });
    };

    window.WP_User_Frontend = {

        init: function() {

            //enable multistep
            this.enableMultistep(this);

            // clone and remove repeated field
            $('.wpuf-form').on('click', 'img.wpuf-clone-field', this.cloneField);
            $('.wpuf-form').on('click', 'img.wpuf-remove-field', this.removeField);
            $('.wpuf-form').on('click', 'a.wpuf-delete-avatar', this.deleteAvatar);
            $('.wpuf-form').on('click', 'a#wpuf-post-draft', this.draftPost);
            $('.wpuf-form').on('click', 'button#wpuf-account-update-profile', this.account_update_profile);

            $('.wpuf-form-add').on('submit', this.formSubmit);
            $('form#post').on('submit', this.adminPostSubmit);
            // $( '.wpuf-form').on('keyup', '#pass1', this.check_pass_strength );

            if ( window.matchMedia('(max-width: 600px)').matches ) {

                // Post toggle
                $('table.items-table tr td .post-edit-icon').click( function( e ) {
                    e.preventDefault();
                    $(this).parents('tr').find('.data-column').toggleClass('flex-column');
                    $(this).toggleClass('toggle-icon');
                });

                // Account page toggle mobile menu
                $('.wpuf-dashboard-navigation ul li:first-child').after().click( function(e) {
                    e.preventDefault();

                    $('.wpuf-dashboard-navigation ul li').not(':first').toggle();
                } );
            }

            // refresh pluploads on each step change (multistep form)
            $('.wpuf-form').on('step-change-fieldset', function(event, number, step) {
                if ( wpuf_plupload_items.length ) {
                    for (var i = wpuf_plupload_items.length - 1; i >= 0; i--) {
                        wpuf_plupload_items[i].refresh();
                    }
                }
                if ( wpuf_map_items.length ) {
                    for (var i = wpuf_map_items.length - 1; i >= 0; i--) {
                        google.maps.event.trigger(wpuf_map_items[i].map, 'resize');
                        wpuf_map_items[i].map.setCenter(wpuf_map_items[i].center);
                    }
                }
            });

            this.ajaxCategory();
            // image insert
            // this.insertImage();

            //comfirmation alert for canceling subscription
            $( ':submit[name="wpuf_user_subscription_cancel"]').click(function(e){
                e.preventDefault();

                swal({
                    text: wpuf_frontend.cancelSubMsg,
                    type: 'warning',
                    showCancelButton: true,
                    confirmButtonColor: '#d54e21',
                    confirmButtonText: wpuf_frontend.delete_it,
                    cancelButtonText: wpuf_frontend.cancel_it,
                    confirmButtonClass: 'btn btn-success',
                    cancelButtonClass: 'btn btn-danger',
                }).then(function ( isConfirmed ) {
                    if ( !isConfirmed ) {
                        return false;
                    }
                    $('#wpuf_cancel_subscription').submit();
                });
            });

            this.warningOnExit();
            this.handleReadOnly();
        },

        warningOnExit: function () {
            $('input[name="submit"], #wpuf-post-draft').on('click', function () {
                window.onbeforeunload = null;
                return;
            });

            $('.wpuf-form-add').on( 'change', function(){
                $('.wpuf-form-add input, .wpuf-form-add select, .wpuf-form-add textarea').each(function (index) {
                    if ( 'hidden' !== $(this).attr('type') || 'submit' !== $(this).attr('type') || -1 !== $(this).val() ){
                         window.onbeforeunload = function () {
                            return 'you have changes';//changing  return values doesnt have any impact due to security
                        }
                    }
                })
            });
        },

        handleReadOnly: function(){
            $('.wpuf-form > .read-only').each( function () {
                $('input, select, textarea', this).each( function () {
                     $(this).attr( 'disabled', true );
                 }) ;
            });
        },

        check_pass_strength : function() {
            var pass1 = $('#pass1').val(), strength;

            $('#pass-strength-result').show();

            $('#pass-strength-result').removeClass('short bad good strong');
            if ( ! pass1 ) {
                $('#pass-strength-result').html( '&nbsp;' );
                $('#pass-strength-result').hide();
                return;
            }

            if ( typeof wp.passwordStrength != 'undefined' ) {

                strength = wp.passwordStrength.meter( pass1, wp.passwordStrength.userInputBlacklist(), pass1 );

                switch ( strength ) {
                    case 2:
                        $('#pass-strength-result').addClass('bad').html( pwsL10n.bad );
                        break;
                    case 3:
                        $('#pass-strength-result').addClass('good').html( pwsL10n.good );
                        break;
                    case 4:
                        $('#pass-strength-result').addClass('strong').html( pwsL10n.strong );
                        break;
                    case 5:
                        $('#pass-strength-result').addClass('short').html( pwsL10n.mismatch );
                        break;
                    default:
                        $('#pass-strength-result').addClass('short').html( pwsL10n['short'] );
                }

            }
        },

        enableMultistep: function(o) {

            var js_obj = this;
            var step_number = 0;
            var progressbar_type = $(':hidden[name="wpuf_multistep_type"]').val();

            if ( progressbar_type == null ) {
                return;
            }

            // first fieldset doesn't have prev button,
            // last fieldset doesn't have next button
            $('fieldset.wpuf-multistep-fieldset').find('.wpuf-multistep-prev-btn').first().remove();
            $('fieldset.wpuf-multistep-fieldset').find('.wpuf-multistep-next-btn').last().remove();

            // at first first fieldset will be shown, and others will be hidden
            $('.wpuf-form fieldset').removeClass('field-active').first().addClass('field-active');

            if ( progressbar_type == 'progressive' && $('.wpuf-form .wpuf-multistep-fieldset').length != 0 ) {

                var firstLegend = $('fieldset.wpuf-multistep-fieldset legend').first();
                $('.wpuf-multistep-progressbar').html('<div class="wpuf-progress-percentage"></div>' );

                var progressbar = $( ".wpuf-multistep-progressbar" ),
                    progressLabel = $( ".wpuf-progress-percentage" );

                $( ".wpuf-multistep-progressbar" ).progressbar({
                    change: function() {
                        progressLabel.text( progressbar.progressbar( "value" ) + "%" );
                    }
                });

                $('.wpuf-multistep-fieldset legend').hide();

            } else {
                $('.wpuf-form').each(function() {
                    var this_obj = $(this);
                    var progressbar = $('.wpuf-multistep-progressbar', this_obj);
                    var nav = '';

                    progressbar.addClass('wizard-steps');
                    nav += '<ul class="wpuf-step-wizard">';

                    $('.wpuf-multistep-fieldset', this).each(function(){
                        nav += '<li>' + $.trim( $('legend', this).text() ) + '</li>';
                        $('legend', this).hide();
                    });

                    nav += '</ul>';
                    progressbar.append( nav );

                    $('.wpuf-step-wizard li', progressbar).first().addClass('active-step');
                    $('.wpuf-step-wizard', progressbar).listautowidth();
                });
            }

            this.change_fieldset(step_number, progressbar_type);

            $('fieldset .wpuf-multistep-prev-btn, fieldset .wpuf-multistep-next-btn').click(function(e) {
                // js_obj.formSubmit();
                if ( $(this).hasClass('wpuf-multistep-next-btn') ) {
                    var result = js_obj.formStepCheck( '', $(this).closest('fieldset') );

                    if ( result != false ) {
                        o.change_fieldset(++step_number,progressbar_type);
                    }

                } else if ( $(this).hasClass('wpuf-multistep-prev-btn') ) {
                    o.change_fieldset( --step_number,progressbar_type );
                }

                var formDiv  = $( "form.wpuf-form-add" );
                var position = formDiv.offset().top;

                // this changes the scrolling behavior to "smooth"
                window.scrollTo({
                    top: position - 32,
                    behavior: "smooth"
                });

                return false;
            });
        },

        change_fieldset: function(step_number, progressbar_type) {
            var current_step = $('fieldset.wpuf-multistep-fieldset').eq(step_number);

            $('fieldset.wpuf-multistep-fieldset').removeClass('field-active').eq(step_number).addClass('field-active');

            $('.wpuf-step-wizard li').each(function(){
                if ( $(this).index() <= step_number ){
                    progressbar_type == 'step_by_step'? $(this).addClass('passed-wpuf-ms-bar') : $('.wpuf-ps-bar',this).addClass('passed-wpuf-ms-bar');
                } else {
                    progressbar_type == 'step_by_step'? $(this).removeClass('passed-wpuf-ms-bar') : $('.wpuf-ps-bar',this).removeClass('passed-wpuf-ms-bar');
                }
            });

            $('.wpuf-step-wizard li').removeClass('wpuf-ms-bar-active active-step completed-step');
            $('.passed-wpuf-ms-bar').addClass('completed-step').last().addClass('wpuf-ms-bar-active');
            $('.wpuf-ms-bar-active').addClass('active-step');

            var legend = $('fieldset.wpuf-multistep-fieldset').eq(step_number).find('legend').text();
                legend = $.trim( legend );

            if ( progressbar_type == 'progressive' && $('.wpuf-form .wpuf-multistep-fieldset').length != 0 ) {
                var progress_percent = ( step_number + 1 ) * 100 / $('fieldset.wpuf-multistep-fieldset').length ;
                var progress_percent = Number( progress_percent.toFixed(2) );
                $( ".wpuf-multistep-progressbar" ).progressbar({value: progress_percent });
                $( '.wpuf-progress-percentage' ).text( legend + ' (' + progress_percent + '%)');
            }

            // trigger a change event
            $('.wpuf-form').trigger('step-change-fieldset', [ step_number, current_step ]);
        },

        ajaxCategory: function () {

            var el = '.cat-ajax',
                wrap = '.category-wrap';

            $(wrap).on('change', el, function(){
                var form_id = $( this ).data( 'form-id' );
                currentLevel = parseInt( $(this).parent().attr('level') );
                WP_User_Frontend.getChildCats( $(this), currentLevel + 1, 'category', form_id );
            });
        },

        getChildCats: function ( dropdown, level, taxonomy, form_id ) {

            var cat = $(dropdown).val();
            var container_id = 'wpuf-category-dropdown-lvl-' + level;
            var taxonomy = typeof taxonomy !== 'undefined' ? taxonomy : 'category';
            var field_attr = $(dropdown).siblings('span').data('taxonomy');

            $.ajax({
                type: 'post',
                url: wpuf_frontend.ajaxurl,
                data: {
                    action: 'wpuf_get_child_cat',
                    catID: cat,
                    nonce: wpuf_frontend.nonce,
                    field_attr: field_attr,
                    form_id: form_id,
                },
                beforeSend: function() {
                    $(dropdown).parent().parent().next('.loading').addClass('wpuf-loading');
                },
                complete: function() {
                    $(dropdown).parent().parent().next('.loading').removeClass('wpuf-loading');
                },
                success: function(html) {
                    //console.log( html ); return;
                    $(dropdown).parent().nextAll().each(function(){
                        $(this).remove();
                    });

                    if(html != "") {
                        $(dropdown).parent().addClass('hasChild').parent().append('<div id="'+ container_id +'" level="'+level+'"></div>');
                        dropdown.parent().parent().find('#' + container_id ).html(html).slideDown('fast');
                    }

                    $( document ).trigger( 'wpuf-ajax-fetched-child-categories', container_id, level, taxonomy );
                }
            });
        },

        cloneField: function(e) {
            e.preventDefault();

            var $div = $(this).closest('tr');
            var $clone = $div.clone();
            // console.log($clone);

            //clear the inputs
            $clone.find('input').val('');
            $clone.find(':checked').attr('checked', '');
            $div.after($clone);
        },

        removeField: function() {
            //check if it's the only item
            var $parent = $(this).closest('tr');
            var items = $parent.siblings().addBack().length;

            if( items > 1 ) {
                $parent.remove();
            }
        },

        adminPostSubmit: function(e) {
            e.preventDefault();

            var form = $(this),
                form_data = WP_User_Frontend.validateForm(form);

            if (form_data) {
                return true;
            }
        },

        draftPost: function (e) {
            e.preventDefault();

            var self = $(this),
                form = $(this).closest('form'),
                form_data = form.serialize() + '&action=wpuf_draft_post',
                post_id = form.find('input[type="hidden"][name="post_id"]').val();

            var rich_texts = [],
                    val;

            // grab rich texts from tinyMCE
            $('.wpuf-rich-validation').each(function (index, item) {
                var item      = $(item);
                var editor_id = item.data('id');
                var item_name = item.data('name');
                var val       = $.trim( tinyMCE.get(editor_id).getContent() );

                rich_texts.push(item_name + '=' + encodeURIComponent( val ) );
            });

            // append them to the form var
            form_data = form_data + '&' + rich_texts.join('&');


            self.after(' <span class="wpuf-loading"></span>');
            $.post(wpuf_frontend.ajaxurl, form_data, function(res) {
                // console.log(res, post_id);
                if ( typeof post_id === 'undefined') {
                    var html = '<input type="hidden" name="post_id" value="' + res.post_id +'">';
                        html += '<input type="hidden" name="post_date" value="' + res.date +'">';
                        html += '<input type="hidden" name="post_author" value="' + res.post_author +'">';
                        html += '<input type="hidden" name="comment_status" value="' + res.comment_status +'">';

                    form.append( html );
                }

                self.next('span.wpuf-loading').remove();

                self.after('<span class="wpuf-draft-saved">&nbsp; Post Saved</span>');
                $('.wpuf-draft-saved').delay(2500).fadeOut('fast', function(){
                    $(this).remove();
                });
            })
        },

        // Frontend account dashboard update profile
        account_update_profile: function (e) {
            e.preventDefault();
            var form = $(this).closest('form');

            $.post(wpuf_frontend.ajaxurl, form.serialize(), function (res) {
                if (res.success) {
                    form.find('.wpuf-error').hide();
                    form.find('.wpuf-success').show();
                } else {
                    form.find('.wpuf-success').hide();
                    form.find('.wpuf-error').show();
                    form.find('.wpuf-error').text(res.data);
                }
            });
        },

        formStepCheck : function(e,fieldset) {
            var form = fieldset,
                submitButton = form.find('input[type=submit]'),
                form_data = WP_User_Frontend.validateForm(form);

                if ( form_data == false ) {
                    WP_User_Frontend.addErrorNotice( self, 'bottom' );
                }
                return form_data;
        },

        formSubmit: function(e) {
            e.preventDefault();

            var form = $(this),
                submitButton = form.find('input[type=submit]')
                form_data = WP_User_Frontend.validateForm(form);

            if (form_data) {

                // send the request
                form.find('li.wpuf-submit').append('<span class="wpuf-loading"></span>');
                submitButton.attr('disabled', 'disabled').addClass('button-primary-disabled');

                $.post(wpuf_frontend.ajaxurl, form_data, function(res) {
                    // var res = $.parseJSON(res);

                    if ( res.success) {

                        // enable external plugins to use events
                        $('body').trigger('wpuf:postform:success', res);

                        if ( res.show_message == true) {
                            form.before( '<div class="wpuf-success">' + res.message + '</div>');
                            form.slideUp( 'fast', function() {
                                form.remove();
                            });

                            //focus
                            $('html, body').animate({
                                scrollTop: $('.wpuf-success').offset().top - 100
                            }, 'fast');

                        } else {
                            window.location = res.redirect_to;
                        }

                    } else {

                        if ( typeof res.type !== 'undefined' && res.type === 'login' ) {

                            if ( confirm(res.error) ) {
                                window.location = res.redirect_to;
                            } else {
                                submitButton.removeAttr('disabled');
                                submitButton.removeClass('button-primary-disabled');
                                form.find('span.wpuf-loading').remove();
                            }

                            return;
                        } else {
                            if ( form.find('.g-recaptcha').length > 0 ) {
                                grecaptcha.reset();
                            }

                            swal({
                                html: res.error,
                                type: 'warning',
                                showCancelButton: false,
                                confirmButtonColor: '#d54e21',
                                confirmButtonText: 'OK',
                                cancelButtonClass: 'btn btn-danger',
                            });

                        }

                        submitButton.removeAttr('disabled');
                    }

                    submitButton.removeClass('button-primary-disabled');
                    form.find('span.wpuf-loading').remove();
                });
            }
        },

        validateForm: function( self ) {

            var temp,
                temp_val    = '',
                error       = false,
                error_items = [],
                error_type  = '';

            // remove all initial errors if any
            WP_User_Frontend.removeErrors(self);
            WP_User_Frontend.removeErrorNotice(self);

<<<<<<< HEAD
            /* ======== Validate: Phone field ======== */
            var phoneFields = self.find('input[type="text"].wpuf_telephone[data-show-list="yes"]:visible');

            phoneFields.each(function(i, item) {
                // Get iti instance
                var iti = window.intlTelInputGlobals.getInstance($(this)[0]);
                if ( '' !== iti.getNumber() && ! iti.isValidNumber() ) {
                    error = true;
                    error_type = 'validation';
                    WP_User_Frontend.markError(item, error_type);
                } else {
                    var name = $(item).attr('name');
                    var value = iti.getNumber();
                    $('<input>').attr('type', 'hidden').attr('name', name).attr('value', value).appendTo(self);     // append the full mobile number with country code. it will replace the user input (without country code)
                }
=======
            var visibleTextFields = self.find('.wpuf-el:visible input[type=text], .wpuf-el:visible textarea');

            /* ===== Validate: Content limit restriction ======== */
            visibleTextFields.each(function(i, item) {
                error = WP_User_Frontend.editorLimit.checkRestrictionError(item);
                return ! error;
>>>>>>> 92ade447
            });

            // ===== Validate: Text and Textarea ========
            var required = self.find('[data-required="yes"]:visible');

            required.each(function(i, item) {
                // temp_val = $.trim($(item).val());
                // console.log( $(item).data('type') );
                var data_type = $(item).data('type'),
                    val = '';

                switch(data_type) {
                    case 'rich':
                        var name = $(item).data('id')
                        val = $.trim( tinyMCE.get(name).getContent() );

                        if ( val === '') {
                            error = true;

                            // make it warn collor
                            WP_User_Frontend.markError(item);
                        }
                        break;

                    case 'textarea':
                    case 'text':
                        val = $.trim( $(item).val() );

                        if ( val === '') {
                            error = true;
                            error_type = 'required';

                            // make it warn collor
                            WP_User_Frontend.markError( item, error_type );
                        }
                        break;

                    case 'password':
                    case 'confirm_password':
                        var hasRepeat = $(item).data('repeat');

                        val = $.trim( $(item).val() );

                        if ( val === '') {
                            error = true;
                            error_type = 'required';

                            // make it warn collor
                            WP_User_Frontend.markError( item, error_type );
                        }

                        if ( hasRepeat ) {
                            var repeatItem = $('[data-type="confirm_password"]').eq(0);;

                            if ( repeatItem.val() != val ) {
                                error = true;
                                error_type = 'mismatch';

                                WP_User_Frontend.markError( repeatItem, error_type );
                            }
                        }

                        break;

                    case 'select':
                        val = $(item).val();

                        // console.log(val);
                        if ( !val || val === '-1' ) {
                            error = true;
                            error_type = 'required';

                            // make it warn collor
                            WP_User_Frontend.markError( item, error_type );
                        }
                        break;

                    case 'multiselect':
                        val = $(item).val();

                        if ( val === null || val.length === 0 ) {
                            error = true;
                            error_type = 'required';

                            // make it warn collor
                            WP_User_Frontend.markError( item,  error_type );
                        }
                        break;

                    case 'tax-checkbox':
                        var length = $(item).children().find('input:checked').length;

                        if ( !length ) {
                            error = true;
                            error_type = 'required';

                            // make it warn collor
                            WP_User_Frontend.markError( item,  error_type );
                        }
                        break;

                    case 'radio':
                        var length = $(item).find('input:checked').length;

                        if ( !length ) {
                            error = true;
                            error_type = 'required';

                            // make it warn collor
                            WP_User_Frontend.markError( item,  error_type );
                        }
                        break;

                    case 'file':
                        var length = $(item).find('ul').children().length;

                        if ( !length ) {
                            error = true;
                            error_type = 'required';

                            // make it warn collor
                            WP_User_Frontend.markError( item,  error_type );
                        }
                        break;

                    case 'email':
                        var val = $(item).val();

                        if ( val !== '' ) {
                            //run the validation
                            if( !WP_User_Frontend.isValidEmail( val ) ) {
                                error = true;
                                error_type = 'validation';

                                WP_User_Frontend.markError( item,  error_type );
                            }
                        } else if( val === '' ) {
                            error = true;
                            error_type = 'required';

                            WP_User_Frontend.markError( item,  error_type );
                        }
                        break;


                    case 'url':
                        var val = $(item).val();

                        if ( val !== '' ) {
                            //run the validation
                            if( !WP_User_Frontend.isValidURL( val ) ) {
                                error = true;
                                error_type = 'validation';

                                WP_User_Frontend.markError( item,  error_type );
                            }
                        }
                        break;

                };

            });

            //check Google Map is required
            var map_required = self.find('[data-required="yes"]').parents('.wpuf-form-google-map-container:visible');
            $.each(map_required, function(index, map){
                var val = $(map).find('input[id^="wpuf-map"]').val();
                if ( val == '' || JSON.parse(val) == null) {
                    error = true;
                    error_type = 'required';

                    WP_User_Frontend.markError( map,  error_type );
                }
            });

            // if already some error found, bail out
            if (error) {
                // add error notice
                WP_User_Frontend.addErrorNotice(self,'end');

                return false;
            }

            var form_data = self.serialize(),
                rich_texts = [];

            // grab rich texts from tinyMCE
            $('.wpuf-rich-validation', self).each(function (index, item) {
                var item      = $(item);
                var editor_id = item.data('id');
                var item_name = item.data('name');
                var val       = $.trim( tinyMCE.get(editor_id).getContent() );

                rich_texts.push(item_name + '=' + encodeURIComponent( val ) );
            });

            // append them to the form var
            form_data = form_data + '&' + rich_texts.join('&');
            return form_data;
        },

        /**
         *
         * @param form
         * @param position (value = bottom or end) end if form is onepare, bottom, if form is multistep
         */
        addErrorNotice: function( form, position ) {
            if( position == 'bottom' ) {
                $('.wpuf-multistep-fieldset:visible').append('<div class="wpuf-errors">' + wpuf_frontend.error_message + '</div>');
            } else {
                $(form).find('li.wpuf-submit').append('<div class="wpuf-errors">' + wpuf_frontend.error_message + '</div>');
            }

        },

        removeErrorNotice: function(form) {
            $(form).find('.wpuf-errors').remove();
        },

        markError: function(item, error_type) {
            $(item).closest('div').addClass('has-error');

            if ( error_type ) {
                var error_string = '';
                var address_field_label = $(item).data('label');
                if ( address_field_label ) {
                    error_string = address_field_label;
                } else {
                    error_string = $(item).closest('li').data('label');
                }
                switch ( error_type ) {
                    case 'required' :
                        error_string = error_string + ' ' + error_str_obj[error_type];
                        break;
                    case 'mismatch' :
                        error_string = error_string + ' ' + error_str_obj[error_type];
                        break;
                    case 'validation' :
                        error_string = error_string + ' ' + error_str_obj[error_type];
                        break
                    case 'limit':
                        error_string = '';
                        break
                }
                $(item).siblings('.wpuf-error-msg').remove();

                // if input type is radio, append the error message for design issue
                if ( $(item).prev().prop('nodeName') === 'DIV' && ! $(item).hasClass('wpuf_telephone') ) {
                    $(item).append('<div class="wpuf-error-msg">'+ error_string +'</div>')
                } else {
                    // if input type is not radio, add the div after current item
                    $(item).after('<div class="wpuf-error-msg">'+ error_string +'</div>')
                }
            }

            $(item).focus();
        },

        removeErrors: function(item) {
            $(item).find('.has-error').removeClass('has-error');
            $('.wpuf-error-msg').remove();
        },

        isValidEmail: function( email ) {
            var pattern = new RegExp(/^((([a-z]|\d|[!#\$%&'\*\+\-\/=\?\^_`{\|}~]|[\u00A0-\uD7FF\uF900-\uFDCF\uFDF0-\uFFEF])+(\.([a-z]|\d|[!#\$%&'\*\+\-\/=\?\^_`{\|}~]|[\u00A0-\uD7FF\uF900-\uFDCF\uFDF0-\uFFEF])+)*)|((\x22)((((\x20|\x09)*(\x0d\x0a))?(\x20|\x09)+)?(([\x01-\x08\x0b\x0c\x0e-\x1f\x7f]|\x21|[\x23-\x5b]|[\x5d-\x7e]|[\u00A0-\uD7FF\uF900-\uFDCF\uFDF0-\uFFEF])|(\\([\x01-\x09\x0b\x0c\x0d-\x7f]|[\u00A0-\uD7FF\uF900-\uFDCF\uFDF0-\uFFEF]))))*(((\x20|\x09)*(\x0d\x0a))?(\x20|\x09)+)?(\x22)))@((([a-z]|\d|[\u00A0-\uD7FF\uF900-\uFDCF\uFDF0-\uFFEF])|(([a-z]|\d|[\u00A0-\uD7FF\uF900-\uFDCF\uFDF0-\uFFEF])([a-z]|\d|-|\.|_|~|[\u00A0-\uD7FF\uF900-\uFDCF\uFDF0-\uFFEF])*([a-z]|\d|[\u00A0-\uD7FF\uF900-\uFDCF\uFDF0-\uFFEF])))\.)+(([a-z]|[\u00A0-\uD7FF\uF900-\uFDCF\uFDF0-\uFFEF])|(([a-z]|[\u00A0-\uD7FF\uF900-\uFDCF\uFDF0-\uFFEF])([a-z]|\d|-|\.|_|~|[\u00A0-\uD7FF\uF900-\uFDCF\uFDF0-\uFFEF])*([a-z]|[\u00A0-\uD7FF\uF900-\uFDCF\uFDF0-\uFFEF])))\.?$/i);
            return pattern.test(email);
        },

        isValidURL: function(url) {
            var urlregex = new RegExp("^(http:\/\/www.|https:\/\/www.|ftp:\/\/www.|www.|http:\/\/|https:\/\/){1}([0-9A-Za-z]+\.)");
            return urlregex.test(url);
        },

        insertImage: function(button, form_id) {

            var container = 'wpuf-insert-image-container';

            if ( ! $( '#' + button ).length ) {
                return;
            };

            var imageUploader = new plupload.Uploader({
                runtimes: 'html5,html4',
                browse_button: button,
                container: container,
                multipart: true,
                multipart_params: {
                    action: 'wpuf_insert_image',
                    form_id: $( '#' + button ).data('form_id')
                },
                multiple_queues: false,
                multi_selection: false,
                urlstream_upload: true,
                file_data_name: 'wpuf_file',
                max_file_size: wpuf_frontend_upload.max_filesize,
                url: wpuf_frontend_upload.plupload.url,
                flash_swf_url: wpuf_frontend_upload.flash_swf_url,
                filters: [{
                    title: 'Allowed Files',
                    extensions: 'jpg,jpeg,gif,png,bmp'
                }]
            });

            imageUploader.bind('Init', function(up, params) {
                // console.log("Current runtime environment: " + params.runtime);
            });

            imageUploader.bind('FilesAdded', function(up, files) {
                var $container = $('#' + container);

                $.each(files, function(i, file) {
                    $container.append(
                        '<div class="upload-item" id="' + file.id + '"><div class="progress progress-striped active"><div class="bar"></div></div></div>');
                });

                up.refresh();
                up.start();
            });

            imageUploader.bind('QueueChanged', function (uploader) {
                imageUploader.start();
            });

            imageUploader.bind('UploadProgress', function(up, file) {
                var item = $('#' + file.id);

                $('.bar', item).css({ width: file.percent + '%' });
                $('.percent', item).html( file.percent + '%' );
            });

            imageUploader.bind('Error', function(up, error) {
                alert('Error #' + error.code + ': ' + error.message);
            });

            imageUploader.bind('FileUploaded', function(up, file, response) {

                $('#' + file.id).remove();

                if ( response.response !== 'error' ) {
                    var success = false;

                    if ( typeof tinyMCE !== 'undefined' ) {

                        if ( typeof tinyMCE.execInstanceCommand !== 'function' ) {
                            // tinyMCE 4.x
                            var mce = tinyMCE.get( 'post_content_' + form_id );

                            if ( mce !== null ) {
                                mce.insertContent(response.response);
                            }
                        } else {
                            // tinyMCE 3.x
                            tinyMCE.execInstanceCommand( 'post_content_' + form_id, 'mceInsertContent', false, response.response);
                        }
                    }

                    // insert failed to the edit, perhaps insert into textarea
                    var post_content = $('#post_content_' + form_id);
                    post_content.val( post_content.val() + response.response );

                } else {
                    alert('Something went wrong');
                }
            });

            imageUploader.init();
        },

        deleteAvatar: function(e) {
            e.preventDefault();

            if ( confirm( $(this).data('confirm') ) ) {
                $.post(wpuf_frontend.ajaxurl, {action: 'wpuf_delete_avatar', _wpnonce: wpuf_frontend.nonce}, function() {
                    $(e.target).parent().remove();
                    $('[id^=wpuf-avatar]').css("display", "");
                });
            }
        },

        editorLimit: {

            bind: function(limit, field, type, limit_type, limit_to ) {
                if ( type === 'no' ) {
                    // it's a textarea
                    $('textarea#' +  field).keydown( function(event) {
                        WP_User_Frontend.editorLimit.textLimit.call(this, event, limit, limit_type, limit_to );
                    });

                    $('input#' +  field).keydown( function(event) {
                        WP_User_Frontend.editorLimit.textLimit.call(this, event, limit, limit_type, limit_to );
                    });

                    $('input#' +  field).change( function(event) {
                        WP_User_Frontend.editorLimit.textLimit.call(this, event, limit, limit_type, limit_to );
                    });

                    $('textarea#' +  field).on('paste', function(event) {
                        var self = $(this);

                        setTimeout(function() {
                            WP_User_Frontend.editorLimit.textLimit.call(self, event, limit, limit_type, limit_to );
                        }, 100);
                    });

                    $('input#' +  field).on('paste', function(event) {
                        var self = $(this);

                        setTimeout(function() {
                            WP_User_Frontend.editorLimit.textLimit.call(self, event, limit, limit_type, limit_to );
                        }, 100);
                    });

                } else {
                    // it's a rich textarea
                    setTimeout(function () {
                        tinyMCE.get(field).onKeyDown.add(function(ed, event) {
                            WP_User_Frontend.editorLimit.tinymce.onKeyDown(ed, event, limit, limit_type, limit_to );
                        } );

                        tinyMCE.get(field).onPaste.add(function(ed, event) {
                            setTimeout(function() {
                                WP_User_Frontend.editorLimit.tinymce.onPaste(ed, event, limit, limit_type, limit_to );
                            }, 100);
                        });

                    }, 1000);
                }
            },

            checkRestrictionError: function(field) {
                var fieldId = $(field).attr('id');
                var isTinymce = false;
                var ed = null;
                var numWords = 0;

                if ( tinyMCE.get(fieldId) !== null ) {
                    isTinymce = true;
                    ed = tinyMCE.get(fieldId);

                    ed.focus();
                }

                var data = $(field).closest('li.wpuf-el').find('script').html().match(/(?:bind\()(.*?(?=\)))/)[1].replace(/['"]/g, '').split(',');

                var limit = (typeof(data[0]) !== "undefined" && data[0] !== null) ? parseInt(data[0]) : 0;
                var fieldId = (typeof(data[1]) !== "undefined" && data[1] !== null) ? (data[1]).trim() : '';
                var fieldType = (typeof(data[2]) !== "undefined" && data[2] !== null) ? (data[2]).trim() : '';
                var limit_type = (typeof(data[3]) !== "undefined" && data[3] !== null) ? (data[3]).trim() : '';
                var limit_to = (typeof(data[4]) !== "undefined" && data[4] !== null) ? (data[4]).trim() : '';

                var limit_label = ( 'word' === limit_type ) ? 'Word Limit : ' : 'Character Limit : ';

                if ( ! isTinymce ) {
                    numWords = $(field).val().length;
                } else {
                    if ( 'word' === limit_type ) {
                        numWords = WP_User_Frontend.editorLimit.tinymce.getStats(ed).words;
                    } else {
                        numWords = WP_User_Frontend.editorLimit.tinymce.getStats(ed).chars + 1;
                    }
                }

                var errorMessage = wpuf_frontend['word_'+limit_to ] + ' ' + limit;

                if ( (numWords > 1) && (numWords > limit) && ('max' === limit_to) ) {
                    WP_User_Frontend.markError( field, 'limit' );

                    if (isTinymce) {
                        jQuery('.mce-path-item.mce-last', ed.container).html( wpuf_frontend['word_'+limit_to ] + ' ' + numWords +'/'+ limit );
                    }
                    return true;
                } else if ( (numWords < limit) && ('min' === limit_to) && numWords > 1 ) {
                    WP_User_Frontend.markError( field, 'limit' );

                    if (isTinymce) {
                        jQuery('.mce-path-item.mce-last', ed.container).html( wpuf_frontend['word_'+limit_to ] + ' ' + numWords +'/'+ limit );
                    }
                    return true;
                } else {
                    if ($(field).hasClass('has-error')) {
                        $(field).removeClass('has-error');
                    }
                    return false;
                }
            },

            tinymce: {

                getStats: function(ed) {
                    var body = ed.getBody(), text = tinymce.trim(body.innerText || body.textContent);

                    return {
                        chars: text.length,
                        words: text.split(/[\w\u2019\'-]+/).length
                    };
                },

                onKeyDown: function(ed, event, limit, limit_type, limit_to ) {
                    var field = $('.wpuf-fields.wpuf_'+ed.id);

                    var numWords    = WP_User_Frontend.editorLimit.tinymce.getStats(ed).chars + 1,
                        limit_label = ( 'word' === limit_type ) ? 'Word Limit : ' : 'Character Limit : ';

                    if ( 'word' === limit_type ) {
                        numWords = WP_User_Frontend.editorLimit.tinymce.getStats(ed).words;
                    }

                    if ( limit && numWords > limit && 'max' === limit_to ) {
                        WP_User_Frontend.editorLimit.blockTyping(event);
                        WP_User_Frontend.markError( field, 'limit' );
                        jQuery('.mce-path-item.mce-last', ed.container).html( wpuf_frontend['word_'+limit_to ] + ' ' + numWords + '/' + limit );
                    } else if ( limit && numWords < limit && 'min' === limit_to ) {
                        WP_User_Frontend.markError( field, 'limit' );
                        jQuery('.mce-path-item.mce-last', ed.container).html( wpuf_frontend['word_'+limit_to ] + ' ' + numWords + '/' + limit );
                    } else {
                        field.removeClass('has-error')
                        jQuery('.mce-path-item.mce-last', ed.container).html('');
                    }
                },

                onPaste: function(ed, event, limit) {
                    var editorContent = ed.getContent().split(' ').slice(0, limit).join(' ');

                    // Let TinyMCE do the heavy lifting for inserting that content into the editor.
                    // ed.insertContent(content); //ed.execCommand('mceInsertContent', false, content);
                    ed.setContent(editorContent);

                    WP_User_Frontend.editorLimit.make_media_embed_code(editorContent, ed);
                }
            },

            textLimit: function(event, limit, limit_type, limit_to ) {
                var self = $(this),
                    content_length = self.val().length + 1;

                    if ( 'word' === limit_type ) {
                        content_length = self.val().split(' ').length;
                    }
                if ( limit && content_length > limit && 'max' === limit_to ) {
                    WP_User_Frontend.content_limit_message( self, limit_type, limit_to, limit );
                    WP_User_Frontend.editorLimit.blockTyping(event);
                }else if ( limit && content_length < limit && 'min' === limit_to ) {
                    WP_User_Frontend.content_limit_message( self, limit_type, limit_to, limit )
                }else {
                    self.closest('li').removeClass('has-error')
                    self.closest('.wpuf-fields').find('span.wpuf-wordlimit-message').html('');
                }

                // handle the paste event
                if ( event.type === 'paste' ) {
                    self.val( content.substring( 0, limit) );

                    if ( 'word' === limit_type ) {
                        self.val( content.slice(0, limit).join( ' ' ) );
                    }
                }
            },

            blockTyping: function(event) {
                // Allow: backspace, delete, tab, escape, minus enter and . backspace = 8,delete=46,tab=9,enter=13,.=190,escape=27, minus = 189
                if ($.inArray(event.keyCode, [46, 8, 9, 27, 13, 110, 190, 189]) !== -1 ||
                    // Allow: Ctrl+A
                    (event.keyCode == 65 && event.ctrlKey === true) ||
                    // Allow: home, end, left, right, down, up
                    (event.keyCode >= 35 && event.keyCode <= 40)) {
                    // let it happen, don't do anything
                    return;
                }

                event.preventDefault();
                event.stopPropagation();
            },

            make_media_embed_code: function(content, editor){
                $.post( ajaxurl, {
                        action:'make_media_embed_code',
                        content: content
                    },
                    function(data){
                        // console.log(data);
                        editor.setContent(editor.getContent() + editor.setContent(data));
                    }
                )
            }
        },

        doUncheckRadioBtn: function ( el ) {
            el.checked = false;
        },

        content_limit_message: function( field, content_limit_type, limit_to, limit ) {
            WP_User_Frontend.markError( field, 'limit' );
            var limit_message = '';

            if ( 'word' === content_limit_type ){
                limit_message = wpuf_frontend['word_'+limit_to ] + ' ' + limit;
            }

            if ( 'character' === content_limit_type ){
                limit_message = wpuf_frontend['char_'+limit_to] + ' ' + limit ;
            }

            field.closest('.wpuf-fields').find('span.wpuf-wordlimit-message').html( limit_message );
        }
    };

    $(function() {
        WP_User_Frontend.init();

        // payment gateway selection
        $('ul.wpuf-payment-gateways').on('click', 'input[type=radio]', function(e) {
            $('.wpuf-payment-instruction').slideUp(250);

            $(this).parents('li').find('.wpuf-payment-instruction').slideDown(250);
        });

        if( !$('ul.wpuf-payment-gateways li').find('input[type=radio]').is(':checked') ) {
            $('ul.wpuf-payment-gateways li').first().find('input[type=radio]').click()
        } else {
            var el = $('ul.wpuf-payment-gateways li').find('input[type=radio]:checked');
            el.parents('li').find('.wpuf-payment-instruction').slideDown(250);
        }
    });

    $(function() {
        $('input[name="first_name"], input[name="last_name"]').on('change keyup', function() {
            var myVal, newVal = $.makeArray($('input[name="first_name"], input[name="last_name"]').map(function(){
                if (myVal = $(this).val()) {
                    return(myVal);
                }
            })).join(' ');
            $('input[name="display_name"]').val(newVal);
        });
    });

    // script for Dokan vendor registration template
    $(function($) {

        $('.wpuf-form-add input[name="dokan_store_name"]').on('focusout', function() {
            var value = $(this).val().toLowerCase().replace(/-+/g, '').replace(/\s+/g, '-').replace(/[^a-z0-9-]/g, '');
            $('input[name="shopurl"]').val(value);
            $('#url-alart').text( value );
            $('input[name="shopurl"]').focus();
        });

        $('.wpuf-form-add input[name="shopurl"]').keydown(function(e) {
            var text = $(this).val();

            // Allow: backspace, delete, tab, escape, enter and .
            if ($.inArray(e.keyCode, [46, 8, 9, 27, 13, 91, 109, 110, 173, 189, 190]) !== -1 ||
                 // Allow: Ctrl+A
                (e.keyCode == 65 && e.ctrlKey === true) ||
                 // Allow: home, end, left, right
                (e.keyCode >= 35 && e.keyCode <= 39)) {
                     // let it happen, don't do anything
                    return;
            }

            if ((e.shiftKey || (e.keyCode < 65 || e.keyCode > 90) && (e.keyCode < 48 || e.keyCode > 57)) && (e.keyCode < 96 || e.keyCode > 105) ) {
                e.preventDefault();
            }
        });

        $('.wpuf-form-add input[name="shopurl"]').keyup(function(e) {
            $('#url-alart').text( $(this).val() );
        });

        $('.wpuf-form-add input[name="shopurl"]').on('focusout', function() {
            var self = $(this),
            data = {
                action : 'shop_url',
                url_slug : self.val(),
                _nonce : dokan.nonce,
            };

            if ( self.val() === '' ) {
                return;
            }

            $.post( dokan.ajaxurl, data, function(resp) {

                if ( resp == 0){
                    $('#url-alart').removeClass('text-success').addClass('text-danger');
                    $('#url-alart-mgs').removeClass('text-success').addClass('text-danger').text(dokan.seller.notAvailable);
                } else {
                    $('#url-alart').removeClass('text-danger').addClass('text-success');
                    $('#url-alart-mgs').removeClass('text-danger').addClass('text-success').text(dokan.seller.available);
                }

            } );

        });

        // Set name attribute for google map search field
        $(".wpuf-form-add #wpuf-map-add-location").attr("name", "find_address");
    });
})(jQuery, window);<|MERGE_RESOLUTION|>--- conflicted
+++ resolved
@@ -511,7 +511,6 @@
             WP_User_Frontend.removeErrors(self);
             WP_User_Frontend.removeErrorNotice(self);
 
-<<<<<<< HEAD
             /* ======== Validate: Phone field ======== */
             var phoneFields = self.find('input[type="text"].wpuf_telephone[data-show-list="yes"]:visible');
 
@@ -527,14 +526,12 @@
                     var value = iti.getNumber();
                     $('<input>').attr('type', 'hidden').attr('name', name).attr('value', value).appendTo(self);     // append the full mobile number with country code. it will replace the user input (without country code)
                 }
-=======
             var visibleTextFields = self.find('.wpuf-el:visible input[type=text], .wpuf-el:visible textarea');
 
             /* ===== Validate: Content limit restriction ======== */
             visibleTextFields.each(function(i, item) {
                 error = WP_User_Frontend.editorLimit.checkRestrictionError(item);
                 return ! error;
->>>>>>> 92ade447
             });
 
             // ===== Validate: Text and Textarea ========
