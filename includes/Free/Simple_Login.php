--- conflicted
+++ resolved
@@ -5,10 +5,7 @@
 use WeDevs\Wpuf\Render_Form;
 use WeDevs\Wpuf\WPUF_User;
 use WP_Error;
-<<<<<<< HEAD
-=======
 use WP_User;
->>>>>>> e2257f16
 
 /**
  * Login and forgot password handler class
