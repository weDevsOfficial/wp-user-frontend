<div class="wpuf-fields">
    <template v-if="!has_recaptcha_api_keys">
        <p v-html="no_api_keys_msg"></p>
    </template>

    <template v-else>
<<<<<<< HEAD
        <img v-if="'invisible_recaptcha' !== field.recaptcha_type" class="wpuf-recaptcha-placeholder" src="<?php echo WPUF_ASSET_URI . '/images/recaptcha-placeholder.png'; ?>" alt="">
        <div v-else><p><?php _e( 'Invisible reCaptcha', 'wp-user-frontend' ); ?></p></div>
=======
    	<div v-if="'invisible_recaptcha' != field.recaptcha_type">
        	<img class="wpuf-recaptcha-placeholder" src="<?php echo esc_url ( WPUF_ASSET_URI . '/images/recaptcha-placeholder.png' ); ?>" alt="">
        </div>
        <div v-else><p><?php esc_html_e( 'Invisible reCaptcha', 'wp-user-frontend' ); ?></p></div>
>>>>>>> b318c7bc
    </template>
</div><|MERGE_RESOLUTION|>--- conflicted
+++ resolved
@@ -4,14 +4,11 @@
     </template>
 
     <template v-else>
-<<<<<<< HEAD
-        <img v-if="'invisible_recaptcha' !== field.recaptcha_type" class="wpuf-recaptcha-placeholder" src="<?php echo WPUF_ASSET_URI . '/images/recaptcha-placeholder.png'; ?>" alt="">
-        <div v-else><p><?php _e( 'Invisible reCaptcha', 'wp-user-frontend' ); ?></p></div>
-=======
-    	<div v-if="'invisible_recaptcha' != field.recaptcha_type">
-        	<img class="wpuf-recaptcha-placeholder" src="<?php echo esc_url ( WPUF_ASSET_URI . '/images/recaptcha-placeholder.png' ); ?>" alt="">
-        </div>
+        <img
+            v-if="'invisible_recaptcha' !== field.recaptcha_type"
+            class="wpuf-recaptcha-placeholder"
+            src="<?php echo esc_url ( WPUF_ASSET_URI . '/images/recaptcha-placeholder.png' ); ?>"
+            alt="">
         <div v-else><p><?php esc_html_e( 'Invisible reCaptcha', 'wp-user-frontend' ); ?></p></div>
->>>>>>> b318c7bc
     </template>
 </div>