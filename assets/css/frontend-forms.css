--- conflicted
+++ resolved
@@ -1783,10 +1783,9 @@
   margin-top: 10px;
   cursor: pointer;
 }
-<<<<<<< HEAD
 .wpuf-el.terms_and_conditions label > input[type=checkbox] {
   width: auto !important;
-=======
+}
 /* field specific style to override our default padding*/
 .iti--allow-dropdown input[type="text"] {
   padding-left: 52px !important;
@@ -1801,5 +1800,4 @@
   right: 1rem;
   top: 50%;
   transform: translateY(-50%) translateX(-6%);
->>>>>>> ab15c931
 }