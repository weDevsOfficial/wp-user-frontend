--- conflicted
+++ resolved
@@ -3726,14 +3726,12 @@
 .wpuf-bg-amber-500 {
   --tw-bg-opacity: 1;
   background-color: rgb(245 158 11 / var(--tw-bg-opacity));
-<<<<<<< HEAD
 }
 
 .wpuf-bg-amber-600 {
   --tw-bg-opacity: 1;
   background-color: rgb(217 119 6 / var(--tw-bg-opacity));
-=======
->>>>>>> c389f9f4
+  background-color: rgb(245 158 11 / var(--tw-bg-opacity));
 }
 
 .wpuf-bg-black\/25 {
